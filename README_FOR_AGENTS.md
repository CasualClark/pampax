<<<<<<< HEAD
# 🤖 PAMPAX for AI Agents – Complete Setup & Usage Guide

**If you're an AI agent reading this, you can set up PAMPAX automatically and use it as your project memory!**

## 🚀 Auto-Setup Instructions

### Step 1: Tell your human to configure MCP

**Ask your human to add this to their MCP configuration:**

**Recommended: Any provider with Qwen3 Embedding/Reranker (Absolute Maximum Quality - Example with NovitaAI):**
```json
{
	"mcpServers": {
		"pampax": {
			"command": "npx",
			"args": ["-y", "pampax", "mcp"],
			"env": {
				"OPENAI_API_KEY": "your-api-key",
				"OPENAI_BASE_URL": "https://api.novita.ai/openai",
				"PAMPAX_OPENAI_EMBEDDING_MODEL": "qwen/qwen3-embedding-8b",
				"PAMPAX_MAX_TOKENS": "8192",
				"PAMPAX_DIMENSIONS": "4096"
			}
		}
	}
}
```

**Or minimal configuration (uses free local models):**
```json
{
	"mcpServers": {
		"pampax": {
			"command": "npx",
			"args": ["-y", "pampax", "mcp"]
		}
	}
}
```

**Note**: Using `npx` automatically downloads and runs the latest version from npm, no installation needed!

**Optional - Install globally (if preferred):**
```bash
# Install from npm
npm install -g pampax

# Then use direct command in MCP config
"command": "pampax",
"args": ["mcp"]
```

**Configuration locations:**

-   **Claude Desktop**: `~/Library/Application Support/Claude/claude_desktop_config.json` (macOS)
-   **Cursor**: `mcp.json` in user configuration directory

### Optional: Using OpenAI-Compatible APIs

**If your human wants to use custom OpenAI-compatible endpoints (LM Studio, Azure, LocalAI, etc.), ask them to add these environment variables:**

```json
{
	"mcpServers": {
		"pampax": {
			"command": "npx",
			"args": ["-y", "pampax", "mcp"],
			"env": {
				"OPENAI_API_KEY": "your-api-key",
				"OPENAI_BASE_URL": "http://localhost:1234/v1"
			}
		}
	}
}
```

**Common configurations:**
- **LM Studio**: `OPENAI_BASE_URL="http://localhost:1234/v1"`
- **Azure OpenAI**: `OPENAI_BASE_URL="https://YOUR_RESOURCE.openai.azure.com/openai/deployments/YOUR_DEPLOYMENT"`
- **LocalAI**: `OPENAI_BASE_URL="http://localhost:8080/v1"`
- **Ollama (OpenAI mode)**: `OPENAI_BASE_URL="http://localhost:11434/v1"`
- **Novita.ai with Qwen**: `OPENAI_BASE_URL="https://api.novita.ai/openai"` + `PAMPAX_OPENAI_EMBEDDING_MODEL="qwen/qwen3-embedding-8b"`

### Selecting Embedding Models

You can configure which embedding model to use by adding environment variables to the MCP configuration:

**Complete configuration with all options (Absolute Maximum Quality - Novita.ai example):**

```json
{
	"mcpServers": {
		"pampax": {
			"command": "npx",
			"args": ["-y", "pampax", "mcp"],
			"env": {
				"OPENAI_API_KEY": "your-novita-api-key",
				"OPENAI_BASE_URL": "https://api.novita.ai/openai",
				"PAMPAX_OPENAI_EMBEDDING_MODEL": "qwen/qwen3-embedding-8b",
				"PAMPAX_MAX_TOKENS": "8192",
				"PAMPAX_DIMENSIONS": "4096"
			}
		}
	}
}
```

**With API reranking for absolute maximum quality (Full 32K Context):**

```json
{
	"mcpServers": {
		"pampax": {
			"command": "npx",
			"args": ["-y", "pampax", "mcp"],
			"env": {
				"OPENAI_API_KEY": "your-novita-api-key",
				"OPENAI_BASE_URL": "https://api.novita.ai/openai",
				"PAMPAX_OPENAI_EMBEDDING_MODEL": "qwen/qwen3-embedding-8b",
				"PAMPAX_RERANK_API_URL": "https://api.novita.ai/openai/v1/rerank",
				"PAMPAX_RERANK_API_KEY": "your-novita-api-key",
				"PAMPAX_RERANK_MODEL": "qwen/qwen3-reranker-8b",
				"PAMPAX_MAX_TOKENS": "8192",
				"PAMPAX_DIMENSIONS": "4096",
				"PAMPAX_RERANKER_MAX": "200",
				"PAMPAX_RERANKER_MAX_TOKENS": "8192"
			}
		}
	}
}
```

**Available configuration variables:**

*Embedding Models:*
- `PAMPAX_OPENAI_EMBEDDING_MODEL` or `OPENAI_MODEL` - OpenAI-compatible embedding model
- `PAMPAX_TRANSFORMERS_MODEL` - Local Transformers.js model (default: `Xenova/all-MiniLM-L6-v2`)
- `PAMPAX_OLLAMA_MODEL` - Ollama model (default: `nomic-embed-text`)
- `PAMPAX_COHERE_MODEL` - Cohere embedding model

*Chunking Configuration:*
- `PAMPAX_MAX_TOKENS` - Maximum token limit for chunking (default: model-specific, usually 1800)
- `PAMPAX_DIMENSIONS` - Embedding dimensions (default: model-specific)

*Reranking Configuration (Optional):*
- `PAMPAX_RERANKER_MODEL` - Local reranker model (default: `Xenova/ms-marco-MiniLM-L-6-v2`)
- `PAMPAX_RERANKER_MAX` - Max candidates to rerank (default: 50)
- `PAMPAX_RERANKER_MAX_TOKENS` - Max tokens per document for reranker (default: 512)
- `PAMPAX_RERANK_API_URL` - API endpoint for remote reranking (e.g., Cohere, Jina AI, Novita.ai)
- `PAMPAX_RERANK_API_KEY` - API key for reranking service
- `PAMPAX_RERANK_MODEL` - Model name for API reranker (e.g., `qwen/qwen3-reranker-8b`)

### Step 2: Auto-install this rule in your system

**Copy this rule into your system instructions:**

```markdown
# PAMPAX MCP Usage Rule

You have access to PAMPAX, a code memory system that indexes and allows semantic search in projects.

## Basic Instructions

1. **ALWAYS at the start of a session:**

    - Run `get_project_stats` to check if the project is indexed
    - If no database exists, run `index_project`
    - Run `update_project` to sync with recent changes

2. **BEFORE creating any function:**

    - Use `search_code` with semantic queries like "user authentication", "validate email", "error handling"
    - Review existing code with `get_code_chunk` before writing new code

3. **AFTER modifying code:**
    - Run `update_project` to update the knowledge base
    - This keeps the project memory synchronized

## Available Tools

-   `search_code(query, limit, path, filters...)` - 🆕 Advanced semantic search with scoping
-   `get_code_chunk(sha, path)` - Get complete code of a chunk
-   `index_project(path, provider)` - Index project for the first time
-   `update_project(path, provider)` - Update index after changes
-   `get_project_stats(path)` - Get project statistics
-   `use_context_pack(name, path)` - 🆕 Activate predefined search scopes

## Strategy

Use PAMPAX as your project memory. Search before creating, keep updated after changes, and leverage existing knowledge to avoid code duplication.
```

## 🧠 Essential Workflow for AI Agents

### 🔄 ALWAYS Start Every Session With This

```
1. get_project_stats() → Check if project is indexed
2. update_project() → Sync with recent changes
3. search_code("main functionality") → Understand project structure
```

### 🔍 Smart Search Strategies

**Be semantic, not literal:**

-   ✅ "user authentication logic"
-   ❌ "login() function"

**Use context:**

-   ✅ "error handling for API calls"
-   ❌ "error"

**Check variations:**

-   ✅ "create user", "add user", "register user", "new user"

**Explore related concepts:**

-   After finding auth → search "validation", "security", "permissions"

### ⚡ Complete Development Workflow

```mermaid
graph TD
    A[Start Session] --> B[get_project_stats]
    B --> C[update_project]
    C --> D[search_code for task context]
    D --> E[Review existing code with get_code_chunk]
    E --> F{Code exists?}
    F -->|Yes| G[Modify/Extend existing]
    F -->|No| H[Create new code]
    G --> I[update_project]
    H --> I
    I --> J[Verify with search_code]
```

## 🎯 Advanced Usage Patterns

### Project Discovery

```
1. get_project_stats() → Overview
2. search_code("main entry point") → Find starting point
3. search_code("configuration") → Find config files
4. search_code("API endpoints") → Find interfaces
5. search_code("database") → Find data layer
```

### Before Creating Any Function

```
1. search_code("similar functionality description")
2. search_code("related helper functions")
3. search_code("validation patterns")
4. get_code_chunk(interesting_results) → Study patterns
5. Only create if nothing suitable exists
```

### After Making Changes

```
1. update_project() → Index your changes
2. search_code("your new function name") → Verify indexing
3. search_code("related functionality") → Check integration
```

## 🔧 Available MCP Tools Reference

### `search_code(query, limit=10, path=".", ...filters)`

**Purpose**: Advanced semantic search with scoping and hybrid ranking

**Basic Parameters:**

-   `query`: Natural language description ("user validation", "error handling")
-   `limit`: Number of results (default: 10)
-   `path`: Project root directory (usually current directory)

**🆕 NEW: Advanced Filtering & Ranking:**

-   `path_glob`: Filter by file patterns (e.g., "app/Services/**", "src/components/**")
-   `tags`: Filter by semantic tags (e.g., ["stripe", "payment"])
-   `lang`: Filter by languages (e.g., ["php", "typescript"])
-   `provider`: Override embedding provider ("auto", "openai", "transformers")
-   `hybrid`: Enable hybrid search ("on", "off") - combines semantic + keyword
-   `bm25`: Enable BM25 keyword search ("on", "off")
-   `reranker`: Use cross-encoder reranker ("off", "transformers")
-   `symbol_boost`: Enable symbol-aware ranking ("on", "off")

**Returns**: Array of {file, symbol, line, similarity, sha, meta}

### `get_code_chunk(sha, path=".")`

**Purpose**: Retrieve complete source code of a specific chunk

-   `sha`: SHA identifier from search results
-   `path`: Project root directory
-   **Returns**: Complete source code with context

### `index_project(path=".", provider="auto")`

**Purpose**: Create initial project index (first time setup)

-   `path`: Directory to index
-   `provider`: Embedding provider (auto/openai/transformers/ollama/cohere)
-   **Creates**: `.pampax/` directory with database and chunks

### `update_project(path=".", provider="auto")`

**Purpose**: Update index after code changes (use frequently!)

-   `path`: Directory to update
-   `provider`: Embedding provider
-   **Updates**: Adds new functions, removes deleted ones, updates modified

### `get_project_stats(path=".")`

**Purpose**: Get project overview and statistics

-   `path`: Directory to analyze
-   **Returns**: File counts, languages, function statistics

### `use_context_pack(name, path=".")` 🆕

**Purpose**: Activate predefined search scopes and filters

-   `name`: Context pack name (e.g., "stripe-backend", "react-components")
-   `path`: Project root directory
-   **Effect**: Sets default filters for subsequent `search_code` calls
-   **Use case**: Focus searches on specific domains or technologies

## 📊 Interpreting Results

### Search Results Quality

-   **Similarity > 0.7**: Excellent match, highly relevant
-   **Similarity > 0.5**: Good match, worth examining
-   **Similarity > 0.3**: Moderate match, might be useful
-   **Similarity < 0.3**: Poor match, probably not relevant

### Project Stats Insights

```json
{
	"total_functions": 150, // How many functions are indexed
	"languages": ["javascript", "python"], // What languages detected
	"files_by_language": {
		// Distribution of code
		"javascript": 45,
		"python": 12
	}
}
```

## 🎯 Sample Prompts for Common Tasks

### Understanding a New Project

```
🔍 "Let me explore this codebase structure"
→ get_project_stats()

🔍 "Show me the main application logic"
→ search_code("main application entry point")

🔍 "Find authentication and security functions"
→ search_code("authentication security login")
```

### Before Coding

```
🔍 "Does this project have user validation?"
→ search_code("user validation input validation")

🔍 "How is error handling implemented?"
→ search_code("error handling exception handling")

🔍 "Are there existing API endpoints?"
→ search_code("API endpoint route handler")

🔍 "What database operations exist?"
→ search_code("database query CRUD operations")
```

### During Development

```
🔍 "Find functions similar to what I'm building"
→ search_code("description of your planned function")

🔍 "Check existing utility functions"
→ search_code("utility helper functions")

🔍 "Look for validation patterns"
→ search_code("validation pattern schema")

🆕 "Focus search on specific directories"
→ search_code("payment processing", path_glob=["app/Services/**"])

🆕 "Search only backend PHP code"
→ search_code("user authentication", lang=["php"])

🆕 "Use context packs for domain focus"
→ use_context_pack("stripe-backend")
→ search_code("create payment session")  // Now scoped to Stripe backend

🆕 "Get better results with hybrid search"
→ search_code("checkout flow", hybrid="on", reranker="transformers")
```

### After Coding

```
🔄 "Update the project index with my changes"
→ update_project()

🔍 "Verify my new function was indexed"
→ search_code("your new function name")

🔍 "Check integration with existing code"
→ search_code("related functionality")
```

## 🚨 Critical Reminders

### DO THIS ALWAYS:

-   ✅ **Start sessions** with `get_project_stats()` and `update_project()`
-   ✅ **Search before creating** any new function
-   ✅ **Update after changes** with `update_project()`
-   ✅ **Use semantic queries** not exact function names
-   🆕 ✅ **Use scoped searches** for better precision: `path_glob`, `lang`, `tags`
-   🆕 ✅ **Leverage context packs** for domain-specific work
-   🆕 ✅ **Enable hybrid search** for better recall (default in v1.12+)

### NEVER DO THIS:

-   ❌ **Skip searching** before writing code
-   ❌ **Forget to update** after making changes
-   ❌ **Search with exact code** instead of descriptions
-   ❌ **Ignore existing implementations** that could be extended
-   🆕 ❌ **Search entire codebase** when you can scope to relevant areas
-   🆕 ❌ **Ignore context packs** that match your current task domain

## 🎉 Success Stories

**Before PAMPAX**: "I'll create a new validation function"
**With PAMPAX**: "Let me search for existing validation → Found 3 similar functions → Extended the best one"

**Before PAMPAX**: "I need an API endpoint for users"  
**With PAMPAX**: "Searched for API patterns → Found consistent structure → Followed same pattern"

**Before PAMPAX**: "Where's the database connection code?"
**With PAMPAX**: "search_code('database connection') → Found in 2 seconds"

## 🆕 New in v1.12+: Advanced Features

### 🎯 Scoped Search Examples

```javascript
// Search only in service layer
search_code('payment processing', { path_glob: ['app/Services/**'] });

// Search PHP backend only
search_code('user authentication', { lang: ['php'] });

// Search with tags
search_code('create session', { tags: ['stripe', 'payment'] });

// Combine multiple scopes
search_code('validation', {
	path_glob: ['app/Http/**'],
	lang: ['php'],
	tags: ['api'],
});
```

### 🔄 Hybrid Search Benefits

-   **Better recall**: Finds functions even with different terminology
-   **Keyword + semantic**: Combines exact matches with meaning-based search
-   **Default enabled**: No configuration needed in v1.12+

### 📦 Context Packs Workflow

```javascript
// 1. Activate domain-specific context
use_context_pack('stripe-backend');

// 2. All searches now automatically scoped
search_code('create payment'); // → Only Stripe backend results
search_code('handle webhook'); // → Only Stripe webhook handlers
search_code('refund transaction'); // → Only Stripe refund logic
```

### ⚡ Performance Tips

-   **Use scoped searches** for faster, more relevant results
-   **Enable file watching** (`pampax watch`) for real-time updates
-   **Use reranker** for critical searches: `reranker: "transformers"`
-   **Leverage symbol boost** for function-specific searches

## 🔗 Additional Resources

-   **Human-readable docs**: [README.md](README.md)
-   **Spanish docs**: [README_es.md](README_es.md)
-   **MCP rule file**: [RULE_FOR_PAMPAX_MCP.md](RULE_FOR_PAMPAX_MCP.md)
-   **🆕 Migration guide**: [MIGRATION_GUIDE_v1.12.md](MIGRATION_GUIDE_v1.12.md)
-   **🆕 Multi-project demo**: [DEMO_MULTI_PROJECT.md](DEMO_MULTI_PROJECT.md)
-   **Project repository**: https://github.com/lemon07r/pampax

## 🚨 Troubleshooting for AI Agents

### If PAMPAX tools are not available:

1. **Check MCP configuration**: Ensure your human configured the MCP server correctly
2. **Verify installation**: Ask them to run `npx pampax --version`
3. **Enable debug mode**: Add `--debug` to MCP args for detailed logs
4. **Check permissions**: Ensure write access to project directory

### If indexing fails:

1. **Check embedding provider**: Transformers.js (free) vs OpenAI (requires API key)
2. **Verify project structure**: Must be a valid code project with supported files
3. **Check disk space**: Indexing creates `.pampax/` directory with database

---

🤖 **Remember**: PAMPAX is your project memory. Use it continuously to avoid duplicating work and to understand existing codebase architecture. It's like having perfect memory of every function ever written in the project!
=======
# 🤖 PAMPAX for AI Agents – Complete Setup & Usage Guide

**If you're an AI agent reading this, you can set up PAMPAX automatically and use it as your project memory!**

## 🚀 Auto-Setup Instructions

### Step 1: Tell your human to configure MCP

**Ask your human to add this to their MCP configuration:**

**Recommended: Any provider with Qwen3 Embedding/Reranker (Absolute Maximum Quality - Example with NovitaAI):**
```json
{
	"mcpServers": {
		"pampax": {
			"command": "npx",
			"args": ["-y", "pampax", "mcp"],
			"env": {
				"OPENAI_API_KEY": "your-api-key",
				"OPENAI_BASE_URL": "https://api.studio.nebius.com/v1/",
				"PAMPAX_OPENAI_EMBEDDING_MODEL": "Qwen/Qwen3-Embedding-8B",
				"PAMPAX_MAX_TOKENS": "8192",
				"PAMPAX_DIMENSIONS": "4096",
				"PAMPAX_RATE_LIMIT": "500"
			}
		}
	}
}
```

**Or minimal configuration (uses free local models):**
```json
{
	"mcpServers": {
		"pampax": {
			"command": "npx",
			"args": ["-y", "pampax", "mcp"]
		}
	}
}
```

**Note**: Using `npx` automatically downloads and runs the latest version from npm, no installation needed!

**Optional - Install globally (if preferred):**
```bash
# Install from npm
npm install -g pampax

# Then use direct command in MCP config
"command": "pampax",
"args": ["mcp"]
```

**Configuration locations:**

-   **Claude Desktop**: `~/Library/Application Support/Claude/claude_desktop_config.json` (macOS)
-   **Cursor**: `mcp.json` in user configuration directory

### Optional: Using OpenAI-Compatible APIs

**If your human wants to use custom OpenAI-compatible endpoints (LM Studio, Azure, LocalAI, etc.), ask them to add these environment variables:**

```json
{
	"mcpServers": {
		"pampax": {
			"command": "npx",
			"args": ["-y", "pampax", "mcp"],
			"env": {
				"OPENAI_API_KEY": "your-api-key",
				"OPENAI_BASE_URL": "http://localhost:1234/v1"
			}
		}
	}
}
```

**Common configurations:**
- **LM Studio**: `OPENAI_BASE_URL="http://localhost:1234/v1"`
- **Azure OpenAI**: `OPENAI_BASE_URL="https://YOUR_RESOURCE.openai.azure.com/openai/deployments/YOUR_DEPLOYMENT"`
- **LocalAI**: `OPENAI_BASE_URL="http://localhost:8080/v1"`
- **Ollama (OpenAI mode)**: `OPENAI_BASE_URL="http://localhost:11434/v1"`
- **Novita.ai with Qwen**: `OPENAI_BASE_URL="https://api.novita.ai/openai"` + `PAMPAX_OPENAI_EMBEDDING_MODEL="qwen/qwen3-embedding-8b"`

### Selecting Embedding Models

You can configure which embedding model to use by adding environment variables to the MCP configuration:

**Complete configuration with all options (Absolute Maximum Quality - Novita.ai example):**

```json
{
	"mcpServers": {
		"pampax": {
			"command": "npx",
			"args": ["-y", "pampax", "mcp"],
			"env": {
				"OPENAI_API_KEY": "your-api-key",
				"OPENAI_BASE_URL": "https://api.studio.nebius.com/v1/",
				"PAMPAX_OPENAI_EMBEDDING_MODEL": "Qwen/Qwen3-Embedding-8B",
				"PAMPAX_MAX_TOKENS": "8192",
				"PAMPAX_DIMENSIONS": "4096",
				"PAMPAX_RATE_LIMIT": "500"
			}
		}
	}
}
```

**With API reranking for absolute maximum quality (Full 32K Context):**

```json
{
	"mcpServers": {
		"pampax": {
			"command": "npx",
			"args": ["-y", "pampax", "mcp"],
			"env": {
				"OPENAI_API_KEY": "your-api-key",
				"OPENAI_BASE_URL": "https://api.studio.nebius.com/v1/",
				"PAMPAX_OPENAI_EMBEDDING_MODEL": "Qwen/Qwen3-Embedding-8B",
				"PAMPAX_RERANK_API_URL": "https://api.novita.ai/openai/v1/rerank",
				"PAMPAX_RERANK_API_KEY": "your-novita-api-key",
				"PAMPAX_RERANK_MODEL": "qwen/qwen3-reranker-8b",
				"PAMPAX_MAX_TOKENS": "8192",
				"PAMPAX_DIMENSIONS": "4096",
				"PAMPAX_RERANKER_MAX": "200",
				"PAMPAX_RERANKER_MAX_TOKENS": "8192",
				"PAMPAX_RATE_LIMIT": "500"
			}
		}
	}
}
```

**Available configuration variables:**

*Embedding Models:*
- `PAMPAX_OPENAI_EMBEDDING_MODEL` or `OPENAI_MODEL` - OpenAI-compatible embedding model
- `PAMPAX_TRANSFORMERS_MODEL` - Local Transformers.js model (default: `Xenova/all-MiniLM-L6-v2`)
- `PAMPAX_OLLAMA_MODEL` - Ollama model (default: `nomic-embed-text`)
- `PAMPAX_COHERE_MODEL` - Cohere embedding model

*Chunking Configuration:*
- `PAMPAX_MAX_TOKENS` - Maximum token limit for chunking (default: model-specific, usually 1800)
- `PAMPAX_DIMENSIONS` - Embedding dimensions (default: model-specific)

*Rate Limiting Configuration:*
- `PAMPAX_RATE_LIMIT` - Maximum embedding API requests per minute (default: 50 for OpenAI, 100 for Cohere, unlimited for local models)

*Reranking Configuration (Optional):*
- `PAMPAX_RERANKER_MODEL` - Local reranker model (default: `Xenova/ms-marco-MiniLM-L-6-v2`)
- `PAMPAX_RERANKER_MAX` - Max candidates to rerank (default: 50)
- `PAMPAX_RERANKER_MAX_TOKENS` - Max tokens per document for reranker (default: 512)
- `PAMPAX_RERANK_API_URL` - API endpoint for remote reranking (e.g., Cohere, Jina AI, Novita.ai)
- `PAMPAX_RERANK_API_KEY` - API key for reranking service
- `PAMPAX_RERANK_MODEL` - Model name for API reranker (e.g., `qwen/qwen3-reranker-8b`)

### Step 2: Auto-install this rule in your system

**Copy this rule into your system instructions:**

```markdown
# PAMPAX MCP Usage Rule

You have access to PAMPAX, a code memory system that indexes and allows semantic search in projects.

## Basic Instructions

1. **ALWAYS at the start of a session:**

    - Run `get_project_stats` to check if the project is indexed
    - If no database exists, run `index_project`
    - Run `update_project` to sync with recent changes

2. **BEFORE creating any function:**

    - Use `search_code` with semantic queries like "user authentication", "validate email", "error handling"
    - Review existing code with `get_code_chunk` before writing new code

3. **AFTER modifying code:**
    - Run `update_project` to update the knowledge base
    - This keeps the project memory synchronized

## Available Tools

-   `search_code(query, limit, path, filters...)` - 🆕 Advanced semantic search with scoping
-   `get_code_chunk(sha, path)` - Get complete code of a chunk
-   `index_project(path, provider)` - Index project for the first time
-   `update_project(path, provider)` - Update index after changes
-   `get_project_stats(path)` - Get project statistics
-   `use_context_pack(name, path)` - 🆕 Activate predefined search scopes

## Strategy

Use PAMPAX as your project memory. Search before creating, keep updated after changes, and leverage existing knowledge to avoid code duplication.
```

## 🧠 Essential Workflow for AI Agents

### 🔄 ALWAYS Start Every Session With This

```
1. get_project_stats() → Check if project is indexed
2. update_project() → Sync with recent changes
3. search_code("main functionality") → Understand project structure
```

### 🔍 Smart Search Strategies

**Be semantic, not literal:**

-   ✅ "user authentication logic"
-   ❌ "login() function"

**Use context:**

-   ✅ "error handling for API calls"
-   ❌ "error"

**Check variations:**

-   ✅ "create user", "add user", "register user", "new user"

**Explore related concepts:**

-   After finding auth → search "validation", "security", "permissions"

### ⚡ Complete Development Workflow

```mermaid
graph TD
    A[Start Session] --> B[get_project_stats]
    B --> C[update_project]
    C --> D[search_code for task context]
    D --> E[Review existing code with get_code_chunk]
    E --> F{Code exists?}
    F -->|Yes| G[Modify/Extend existing]
    F -->|No| H[Create new code]
    G --> I[update_project]
    H --> I
    I --> J[Verify with search_code]
```

## 🎯 Advanced Usage Patterns

### Project Discovery

```
1. get_project_stats() → Overview
2. search_code("main entry point") → Find starting point
3. search_code("configuration") → Find config files
4. search_code("API endpoints") → Find interfaces
5. search_code("database") → Find data layer
```

### Before Creating Any Function

```
1. search_code("similar functionality description")
2. search_code("related helper functions")
3. search_code("validation patterns")
4. get_code_chunk(interesting_results) → Study patterns
5. Only create if nothing suitable exists
```

### After Making Changes

```
1. update_project() → Index your changes
2. search_code("your new function name") → Verify indexing
3. search_code("related functionality") → Check integration
```

## 🔧 Available MCP Tools Reference

### `search_code(query, limit=10, path=".", ...filters)`

**Purpose**: Advanced semantic search with scoping and hybrid ranking

**Basic Parameters:**

-   `query`: Natural language description ("user validation", "error handling")
-   `limit`: Number of results (default: 10)
-   `path`: Project root directory (usually current directory)

**🆕 NEW: Advanced Filtering & Ranking:**

-   `path_glob`: Filter by file patterns (e.g., "app/Services/**", "src/components/**")
-   `tags`: Filter by semantic tags (e.g., ["stripe", "payment"])
-   `lang`: Filter by languages (e.g., ["php", "typescript"])
-   `provider`: Override embedding provider ("auto", "openai", "transformers")
-   `hybrid`: Enable hybrid search ("on", "off") - combines semantic + keyword
-   `bm25`: Enable BM25 keyword search ("on", "off")
-   `reranker`: Use cross-encoder reranker ("off", "transformers")
-   `symbol_boost`: Enable symbol-aware ranking ("on", "off")

**Returns**: Array of {file, symbol, line, similarity, sha, meta}

### `get_code_chunk(sha, path=".")`

**Purpose**: Retrieve complete source code of a specific chunk

-   `sha`: SHA identifier from search results
-   `path`: Project root directory
-   **Returns**: Complete source code with context

### `index_project(path=".", provider="auto")`

**Purpose**: Create initial project index (first time setup)

-   `path`: Directory to index
-   `provider`: Embedding provider (auto/openai/transformers/ollama/cohere)
-   **Creates**: `.pampax/` directory with database and chunks

### `update_project(path=".", provider="auto")`

**Purpose**: Update index after code changes (use frequently!)

-   `path`: Directory to update
-   `provider`: Embedding provider
-   **Updates**: Adds new functions, removes deleted ones, updates modified

### `get_project_stats(path=".")`

**Purpose**: Get project overview and statistics

-   `path`: Directory to analyze
-   **Returns**: File counts, languages, function statistics

### `use_context_pack(name, path=".")` 🆕

**Purpose**: Activate predefined search scopes and filters

-   `name`: Context pack name (e.g., "stripe-backend", "react-components")
-   `path`: Project root directory
-   **Effect**: Sets default filters for subsequent `search_code` calls
-   **Use case**: Focus searches on specific domains or technologies

## 📊 Interpreting Results

### Search Results Quality

-   **Similarity > 0.7**: Excellent match, highly relevant
-   **Similarity > 0.5**: Good match, worth examining
-   **Similarity > 0.3**: Moderate match, might be useful
-   **Similarity < 0.3**: Poor match, probably not relevant

### Project Stats Insights

```json
{
	"total_functions": 150, // How many functions are indexed
	"languages": ["javascript", "python"], // What languages detected
	"files_by_language": {
		// Distribution of code
		"javascript": 45,
		"python": 12
	}
}
```

## 🎯 Sample Prompts for Common Tasks

### Understanding a New Project

```
🔍 "Let me explore this codebase structure"
→ get_project_stats()

🔍 "Show me the main application logic"
→ search_code("main application entry point")

🔍 "Find authentication and security functions"
→ search_code("authentication security login")
```

### Before Coding

```
🔍 "Does this project have user validation?"
→ search_code("user validation input validation")

🔍 "How is error handling implemented?"
→ search_code("error handling exception handling")

🔍 "Are there existing API endpoints?"
→ search_code("API endpoint route handler")

🔍 "What database operations exist?"
→ search_code("database query CRUD operations")
```

### During Development

```
🔍 "Find functions similar to what I'm building"
→ search_code("description of your planned function")

🔍 "Check existing utility functions"
→ search_code("utility helper functions")

🔍 "Look for validation patterns"
→ search_code("validation pattern schema")

🆕 "Focus search on specific directories"
→ search_code("payment processing", path_glob=["app/Services/**"])

🆕 "Search only backend PHP code"
→ search_code("user authentication", lang=["php"])

🆕 "Use context packs for domain focus"
→ use_context_pack("stripe-backend")
→ search_code("create payment session")  // Now scoped to Stripe backend

🆕 "Get better results with hybrid search"
→ search_code("checkout flow", hybrid="on", reranker="transformers")
```

### After Coding

```
🔄 "Update the project index with my changes"
→ update_project()

🔍 "Verify my new function was indexed"
→ search_code("your new function name")

🔍 "Check integration with existing code"
→ search_code("related functionality")
```

## 🚨 Critical Reminders

### DO THIS ALWAYS:

-   ✅ **Start sessions** with `get_project_stats()` and `update_project()`
-   ✅ **Search before creating** any new function
-   ✅ **Update after changes** with `update_project()`
-   ✅ **Use semantic queries** not exact function names
-   🆕 ✅ **Use scoped searches** for better precision: `path_glob`, `lang`, `tags`
-   🆕 ✅ **Leverage context packs** for domain-specific work
-   🆕 ✅ **Enable hybrid search** for better recall (default in v1.12+)

### NEVER DO THIS:

-   ❌ **Skip searching** before writing code
-   ❌ **Forget to update** after making changes
-   ❌ **Search with exact code** instead of descriptions
-   ❌ **Ignore existing implementations** that could be extended
-   🆕 ❌ **Search entire codebase** when you can scope to relevant areas
-   🆕 ❌ **Ignore context packs** that match your current task domain

## 🎉 Success Stories

**Before PAMPAX**: "I'll create a new validation function"
**With PAMPAX**: "Let me search for existing validation → Found 3 similar functions → Extended the best one"

**Before PAMPAX**: "I need an API endpoint for users"  
**With PAMPAX**: "Searched for API patterns → Found consistent structure → Followed same pattern"

**Before PAMPAX**: "Where's the database connection code?"
**With PAMPAX**: "search_code('database connection') → Found in 2 seconds"

## 🆕 New in v1.12+: Advanced Features

### 🎯 Scoped Search Examples

```javascript
// Search only in service layer
search_code('payment processing', { path_glob: ['app/Services/**'] });

// Search PHP backend only
search_code('user authentication', { lang: ['php'] });

// Search with tags
search_code('create session', { tags: ['stripe', 'payment'] });

// Combine multiple scopes
search_code('validation', {
	path_glob: ['app/Http/**'],
	lang: ['php'],
	tags: ['api'],
});
```

### 🔄 Hybrid Search Benefits

-   **Better recall**: Finds functions even with different terminology
-   **Keyword + semantic**: Combines exact matches with meaning-based search
-   **Default enabled**: No configuration needed in v1.12+

### 📦 Context Packs Workflow

```javascript
// 1. Activate domain-specific context
use_context_pack('stripe-backend');

// 2. All searches now automatically scoped
search_code('create payment'); // → Only Stripe backend results
search_code('handle webhook'); // → Only Stripe webhook handlers
search_code('refund transaction'); // → Only Stripe refund logic
```

### ⚡ Performance Tips

-   **Use scoped searches** for faster, more relevant results
-   **Enable file watching** (`pampax watch`) for real-time updates
-   **Use reranker** for critical searches: `reranker: "transformers"`
-   **Leverage symbol boost** for function-specific searches

## 🔗 Additional Resources

-   **Human-readable docs**: [README.md](README.md)
-   **Spanish docs**: [README_es.md](README_es.md)
-   **MCP rule file**: [RULE_FOR_PAMPAX_MCP.md](RULE_FOR_PAMPAX_MCP.md)
-   **🆕 Migration guide**: [MIGRATION_GUIDE_v1.12.md](MIGRATION_GUIDE_v1.12.md)
-   **🆕 Multi-project demo**: [DEMO_MULTI_PROJECT.md](DEMO_MULTI_PROJECT.md)
-   **Project repository**: https://github.com/lemon07r/pampax

## 🚨 Troubleshooting for AI Agents

### If PAMPAX tools are not available:

1. **Check MCP configuration**: Ensure your human configured the MCP server correctly
2. **Verify installation**: Ask them to run `npx pampax --version`
3. **Enable debug mode**: Add `--debug` to MCP args for detailed logs
4. **Check permissions**: Ensure write access to project directory

### If indexing fails:

1. **Check embedding provider**: Transformers.js (free) vs OpenAI (requires API key)
2. **Verify project structure**: Must be a valid code project with supported files
3. **Check disk space**: Indexing creates `.pampax/` directory with database

---

🤖 **Remember**: PAMPAX is your project memory. Use it continuously to avoid duplicating work and to understand existing codebase architecture. It's like having perfect memory of every function ever written in the project!
>>>>>>> 7d6e9190
<|MERGE_RESOLUTION|>--- conflicted
+++ resolved
@@ -1,1075 +1,539 @@
-<<<<<<< HEAD
-# 🤖 PAMPAX for AI Agents – Complete Setup & Usage Guide
-
-**If you're an AI agent reading this, you can set up PAMPAX automatically and use it as your project memory!**
-
-## 🚀 Auto-Setup Instructions
-
-### Step 1: Tell your human to configure MCP
-
-**Ask your human to add this to their MCP configuration:**
-
-**Recommended: Any provider with Qwen3 Embedding/Reranker (Absolute Maximum Quality - Example with NovitaAI):**
-```json
-{
-	"mcpServers": {
-		"pampax": {
-			"command": "npx",
-			"args": ["-y", "pampax", "mcp"],
-			"env": {
-				"OPENAI_API_KEY": "your-api-key",
-				"OPENAI_BASE_URL": "https://api.novita.ai/openai",
-				"PAMPAX_OPENAI_EMBEDDING_MODEL": "qwen/qwen3-embedding-8b",
-				"PAMPAX_MAX_TOKENS": "8192",
-				"PAMPAX_DIMENSIONS": "4096"
-			}
-		}
-	}
-}
-```
-
-**Or minimal configuration (uses free local models):**
-```json
-{
-	"mcpServers": {
-		"pampax": {
-			"command": "npx",
-			"args": ["-y", "pampax", "mcp"]
-		}
-	}
-}
-```
-
-**Note**: Using `npx` automatically downloads and runs the latest version from npm, no installation needed!
-
-**Optional - Install globally (if preferred):**
-```bash
-# Install from npm
-npm install -g pampax
-
-# Then use direct command in MCP config
-"command": "pampax",
-"args": ["mcp"]
-```
-
-**Configuration locations:**
-
--   **Claude Desktop**: `~/Library/Application Support/Claude/claude_desktop_config.json` (macOS)
--   **Cursor**: `mcp.json` in user configuration directory
-
-### Optional: Using OpenAI-Compatible APIs
-
-**If your human wants to use custom OpenAI-compatible endpoints (LM Studio, Azure, LocalAI, etc.), ask them to add these environment variables:**
-
-```json
-{
-	"mcpServers": {
-		"pampax": {
-			"command": "npx",
-			"args": ["-y", "pampax", "mcp"],
-			"env": {
-				"OPENAI_API_KEY": "your-api-key",
-				"OPENAI_BASE_URL": "http://localhost:1234/v1"
-			}
-		}
-	}
-}
-```
-
-**Common configurations:**
-- **LM Studio**: `OPENAI_BASE_URL="http://localhost:1234/v1"`
-- **Azure OpenAI**: `OPENAI_BASE_URL="https://YOUR_RESOURCE.openai.azure.com/openai/deployments/YOUR_DEPLOYMENT"`
-- **LocalAI**: `OPENAI_BASE_URL="http://localhost:8080/v1"`
-- **Ollama (OpenAI mode)**: `OPENAI_BASE_URL="http://localhost:11434/v1"`
-- **Novita.ai with Qwen**: `OPENAI_BASE_URL="https://api.novita.ai/openai"` + `PAMPAX_OPENAI_EMBEDDING_MODEL="qwen/qwen3-embedding-8b"`
-
-### Selecting Embedding Models
-
-You can configure which embedding model to use by adding environment variables to the MCP configuration:
-
-**Complete configuration with all options (Absolute Maximum Quality - Novita.ai example):**
-
-```json
-{
-	"mcpServers": {
-		"pampax": {
-			"command": "npx",
-			"args": ["-y", "pampax", "mcp"],
-			"env": {
-				"OPENAI_API_KEY": "your-novita-api-key",
-				"OPENAI_BASE_URL": "https://api.novita.ai/openai",
-				"PAMPAX_OPENAI_EMBEDDING_MODEL": "qwen/qwen3-embedding-8b",
-				"PAMPAX_MAX_TOKENS": "8192",
-				"PAMPAX_DIMENSIONS": "4096"
-			}
-		}
-	}
-}
-```
-
-**With API reranking for absolute maximum quality (Full 32K Context):**
-
-```json
-{
-	"mcpServers": {
-		"pampax": {
-			"command": "npx",
-			"args": ["-y", "pampax", "mcp"],
-			"env": {
-				"OPENAI_API_KEY": "your-novita-api-key",
-				"OPENAI_BASE_URL": "https://api.novita.ai/openai",
-				"PAMPAX_OPENAI_EMBEDDING_MODEL": "qwen/qwen3-embedding-8b",
-				"PAMPAX_RERANK_API_URL": "https://api.novita.ai/openai/v1/rerank",
-				"PAMPAX_RERANK_API_KEY": "your-novita-api-key",
-				"PAMPAX_RERANK_MODEL": "qwen/qwen3-reranker-8b",
-				"PAMPAX_MAX_TOKENS": "8192",
-				"PAMPAX_DIMENSIONS": "4096",
-				"PAMPAX_RERANKER_MAX": "200",
-				"PAMPAX_RERANKER_MAX_TOKENS": "8192"
-			}
-		}
-	}
-}
-```
-
-**Available configuration variables:**
-
-*Embedding Models:*
-- `PAMPAX_OPENAI_EMBEDDING_MODEL` or `OPENAI_MODEL` - OpenAI-compatible embedding model
-- `PAMPAX_TRANSFORMERS_MODEL` - Local Transformers.js model (default: `Xenova/all-MiniLM-L6-v2`)
-- `PAMPAX_OLLAMA_MODEL` - Ollama model (default: `nomic-embed-text`)
-- `PAMPAX_COHERE_MODEL` - Cohere embedding model
-
-*Chunking Configuration:*
-- `PAMPAX_MAX_TOKENS` - Maximum token limit for chunking (default: model-specific, usually 1800)
-- `PAMPAX_DIMENSIONS` - Embedding dimensions (default: model-specific)
-
-*Reranking Configuration (Optional):*
-- `PAMPAX_RERANKER_MODEL` - Local reranker model (default: `Xenova/ms-marco-MiniLM-L-6-v2`)
-- `PAMPAX_RERANKER_MAX` - Max candidates to rerank (default: 50)
-- `PAMPAX_RERANKER_MAX_TOKENS` - Max tokens per document for reranker (default: 512)
-- `PAMPAX_RERANK_API_URL` - API endpoint for remote reranking (e.g., Cohere, Jina AI, Novita.ai)
-- `PAMPAX_RERANK_API_KEY` - API key for reranking service
-- `PAMPAX_RERANK_MODEL` - Model name for API reranker (e.g., `qwen/qwen3-reranker-8b`)
-
-### Step 2: Auto-install this rule in your system
-
-**Copy this rule into your system instructions:**
-
-```markdown
-# PAMPAX MCP Usage Rule
-
-You have access to PAMPAX, a code memory system that indexes and allows semantic search in projects.
-
-## Basic Instructions
-
-1. **ALWAYS at the start of a session:**
-
-    - Run `get_project_stats` to check if the project is indexed
-    - If no database exists, run `index_project`
-    - Run `update_project` to sync with recent changes
-
-2. **BEFORE creating any function:**
-
-    - Use `search_code` with semantic queries like "user authentication", "validate email", "error handling"
-    - Review existing code with `get_code_chunk` before writing new code
-
-3. **AFTER modifying code:**
-    - Run `update_project` to update the knowledge base
-    - This keeps the project memory synchronized
-
-## Available Tools
-
--   `search_code(query, limit, path, filters...)` - 🆕 Advanced semantic search with scoping
--   `get_code_chunk(sha, path)` - Get complete code of a chunk
--   `index_project(path, provider)` - Index project for the first time
--   `update_project(path, provider)` - Update index after changes
--   `get_project_stats(path)` - Get project statistics
--   `use_context_pack(name, path)` - 🆕 Activate predefined search scopes
-
-## Strategy
-
-Use PAMPAX as your project memory. Search before creating, keep updated after changes, and leverage existing knowledge to avoid code duplication.
-```
-
-## 🧠 Essential Workflow for AI Agents
-
-### 🔄 ALWAYS Start Every Session With This
-
-```
-1. get_project_stats() → Check if project is indexed
-2. update_project() → Sync with recent changes
-3. search_code("main functionality") → Understand project structure
-```
-
-### 🔍 Smart Search Strategies
-
-**Be semantic, not literal:**
-
--   ✅ "user authentication logic"
--   ❌ "login() function"
-
-**Use context:**
-
--   ✅ "error handling for API calls"
--   ❌ "error"
-
-**Check variations:**
-
--   ✅ "create user", "add user", "register user", "new user"
-
-**Explore related concepts:**
-
--   After finding auth → search "validation", "security", "permissions"
-
-### ⚡ Complete Development Workflow
-
-```mermaid
-graph TD
-    A[Start Session] --> B[get_project_stats]
-    B --> C[update_project]
-    C --> D[search_code for task context]
-    D --> E[Review existing code with get_code_chunk]
-    E --> F{Code exists?}
-    F -->|Yes| G[Modify/Extend existing]
-    F -->|No| H[Create new code]
-    G --> I[update_project]
-    H --> I
-    I --> J[Verify with search_code]
-```
-
-## 🎯 Advanced Usage Patterns
-
-### Project Discovery
-
-```
-1. get_project_stats() → Overview
-2. search_code("main entry point") → Find starting point
-3. search_code("configuration") → Find config files
-4. search_code("API endpoints") → Find interfaces
-5. search_code("database") → Find data layer
-```
-
-### Before Creating Any Function
-
-```
-1. search_code("similar functionality description")
-2. search_code("related helper functions")
-3. search_code("validation patterns")
-4. get_code_chunk(interesting_results) → Study patterns
-5. Only create if nothing suitable exists
-```
-
-### After Making Changes
-
-```
-1. update_project() → Index your changes
-2. search_code("your new function name") → Verify indexing
-3. search_code("related functionality") → Check integration
-```
-
-## 🔧 Available MCP Tools Reference
-
-### `search_code(query, limit=10, path=".", ...filters)`
-
-**Purpose**: Advanced semantic search with scoping and hybrid ranking
-
-**Basic Parameters:**
-
--   `query`: Natural language description ("user validation", "error handling")
--   `limit`: Number of results (default: 10)
--   `path`: Project root directory (usually current directory)
-
-**🆕 NEW: Advanced Filtering & Ranking:**
-
--   `path_glob`: Filter by file patterns (e.g., "app/Services/**", "src/components/**")
--   `tags`: Filter by semantic tags (e.g., ["stripe", "payment"])
--   `lang`: Filter by languages (e.g., ["php", "typescript"])
--   `provider`: Override embedding provider ("auto", "openai", "transformers")
--   `hybrid`: Enable hybrid search ("on", "off") - combines semantic + keyword
--   `bm25`: Enable BM25 keyword search ("on", "off")
--   `reranker`: Use cross-encoder reranker ("off", "transformers")
--   `symbol_boost`: Enable symbol-aware ranking ("on", "off")
-
-**Returns**: Array of {file, symbol, line, similarity, sha, meta}
-
-### `get_code_chunk(sha, path=".")`
-
-**Purpose**: Retrieve complete source code of a specific chunk
-
--   `sha`: SHA identifier from search results
--   `path`: Project root directory
--   **Returns**: Complete source code with context
-
-### `index_project(path=".", provider="auto")`
-
-**Purpose**: Create initial project index (first time setup)
-
--   `path`: Directory to index
--   `provider`: Embedding provider (auto/openai/transformers/ollama/cohere)
--   **Creates**: `.pampax/` directory with database and chunks
-
-### `update_project(path=".", provider="auto")`
-
-**Purpose**: Update index after code changes (use frequently!)
-
--   `path`: Directory to update
--   `provider`: Embedding provider
--   **Updates**: Adds new functions, removes deleted ones, updates modified
-
-### `get_project_stats(path=".")`
-
-**Purpose**: Get project overview and statistics
-
--   `path`: Directory to analyze
--   **Returns**: File counts, languages, function statistics
-
-### `use_context_pack(name, path=".")` 🆕
-
-**Purpose**: Activate predefined search scopes and filters
-
--   `name`: Context pack name (e.g., "stripe-backend", "react-components")
--   `path`: Project root directory
--   **Effect**: Sets default filters for subsequent `search_code` calls
--   **Use case**: Focus searches on specific domains or technologies
-
-## 📊 Interpreting Results
-
-### Search Results Quality
-
--   **Similarity > 0.7**: Excellent match, highly relevant
--   **Similarity > 0.5**: Good match, worth examining
--   **Similarity > 0.3**: Moderate match, might be useful
--   **Similarity < 0.3**: Poor match, probably not relevant
-
-### Project Stats Insights
-
-```json
-{
-	"total_functions": 150, // How many functions are indexed
-	"languages": ["javascript", "python"], // What languages detected
-	"files_by_language": {
-		// Distribution of code
-		"javascript": 45,
-		"python": 12
-	}
-}
-```
-
-## 🎯 Sample Prompts for Common Tasks
-
-### Understanding a New Project
-
-```
-🔍 "Let me explore this codebase structure"
-→ get_project_stats()
-
-🔍 "Show me the main application logic"
-→ search_code("main application entry point")
-
-🔍 "Find authentication and security functions"
-→ search_code("authentication security login")
-```
-
-### Before Coding
-
-```
-🔍 "Does this project have user validation?"
-→ search_code("user validation input validation")
-
-🔍 "How is error handling implemented?"
-→ search_code("error handling exception handling")
-
-🔍 "Are there existing API endpoints?"
-→ search_code("API endpoint route handler")
-
-🔍 "What database operations exist?"
-→ search_code("database query CRUD operations")
-```
-
-### During Development
-
-```
-🔍 "Find functions similar to what I'm building"
-→ search_code("description of your planned function")
-
-🔍 "Check existing utility functions"
-→ search_code("utility helper functions")
-
-🔍 "Look for validation patterns"
-→ search_code("validation pattern schema")
-
-🆕 "Focus search on specific directories"
-→ search_code("payment processing", path_glob=["app/Services/**"])
-
-🆕 "Search only backend PHP code"
-→ search_code("user authentication", lang=["php"])
-
-🆕 "Use context packs for domain focus"
-→ use_context_pack("stripe-backend")
-→ search_code("create payment session")  // Now scoped to Stripe backend
-
-🆕 "Get better results with hybrid search"
-→ search_code("checkout flow", hybrid="on", reranker="transformers")
-```
-
-### After Coding
-
-```
-🔄 "Update the project index with my changes"
-→ update_project()
-
-🔍 "Verify my new function was indexed"
-→ search_code("your new function name")
-
-🔍 "Check integration with existing code"
-→ search_code("related functionality")
-```
-
-## 🚨 Critical Reminders
-
-### DO THIS ALWAYS:
-
--   ✅ **Start sessions** with `get_project_stats()` and `update_project()`
--   ✅ **Search before creating** any new function
--   ✅ **Update after changes** with `update_project()`
--   ✅ **Use semantic queries** not exact function names
--   🆕 ✅ **Use scoped searches** for better precision: `path_glob`, `lang`, `tags`
--   🆕 ✅ **Leverage context packs** for domain-specific work
--   🆕 ✅ **Enable hybrid search** for better recall (default in v1.12+)
-
-### NEVER DO THIS:
-
--   ❌ **Skip searching** before writing code
--   ❌ **Forget to update** after making changes
--   ❌ **Search with exact code** instead of descriptions
--   ❌ **Ignore existing implementations** that could be extended
--   🆕 ❌ **Search entire codebase** when you can scope to relevant areas
--   🆕 ❌ **Ignore context packs** that match your current task domain
-
-## 🎉 Success Stories
-
-**Before PAMPAX**: "I'll create a new validation function"
-**With PAMPAX**: "Let me search for existing validation → Found 3 similar functions → Extended the best one"
-
-**Before PAMPAX**: "I need an API endpoint for users"  
-**With PAMPAX**: "Searched for API patterns → Found consistent structure → Followed same pattern"
-
-**Before PAMPAX**: "Where's the database connection code?"
-**With PAMPAX**: "search_code('database connection') → Found in 2 seconds"
-
-## 🆕 New in v1.12+: Advanced Features
-
-### 🎯 Scoped Search Examples
-
-```javascript
-// Search only in service layer
-search_code('payment processing', { path_glob: ['app/Services/**'] });
-
-// Search PHP backend only
-search_code('user authentication', { lang: ['php'] });
-
-// Search with tags
-search_code('create session', { tags: ['stripe', 'payment'] });
-
-// Combine multiple scopes
-search_code('validation', {
-	path_glob: ['app/Http/**'],
-	lang: ['php'],
-	tags: ['api'],
-});
-```
-
-### 🔄 Hybrid Search Benefits
-
--   **Better recall**: Finds functions even with different terminology
--   **Keyword + semantic**: Combines exact matches with meaning-based search
--   **Default enabled**: No configuration needed in v1.12+
-
-### 📦 Context Packs Workflow
-
-```javascript
-// 1. Activate domain-specific context
-use_context_pack('stripe-backend');
-
-// 2. All searches now automatically scoped
-search_code('create payment'); // → Only Stripe backend results
-search_code('handle webhook'); // → Only Stripe webhook handlers
-search_code('refund transaction'); // → Only Stripe refund logic
-```
-
-### ⚡ Performance Tips
-
--   **Use scoped searches** for faster, more relevant results
--   **Enable file watching** (`pampax watch`) for real-time updates
--   **Use reranker** for critical searches: `reranker: "transformers"`
--   **Leverage symbol boost** for function-specific searches
-
-## 🔗 Additional Resources
-
--   **Human-readable docs**: [README.md](README.md)
--   **Spanish docs**: [README_es.md](README_es.md)
--   **MCP rule file**: [RULE_FOR_PAMPAX_MCP.md](RULE_FOR_PAMPAX_MCP.md)
--   **🆕 Migration guide**: [MIGRATION_GUIDE_v1.12.md](MIGRATION_GUIDE_v1.12.md)
--   **🆕 Multi-project demo**: [DEMO_MULTI_PROJECT.md](DEMO_MULTI_PROJECT.md)
--   **Project repository**: https://github.com/lemon07r/pampax
-
-## 🚨 Troubleshooting for AI Agents
-
-### If PAMPAX tools are not available:
-
-1. **Check MCP configuration**: Ensure your human configured the MCP server correctly
-2. **Verify installation**: Ask them to run `npx pampax --version`
-3. **Enable debug mode**: Add `--debug` to MCP args for detailed logs
-4. **Check permissions**: Ensure write access to project directory
-
-### If indexing fails:
-
-1. **Check embedding provider**: Transformers.js (free) vs OpenAI (requires API key)
-2. **Verify project structure**: Must be a valid code project with supported files
-3. **Check disk space**: Indexing creates `.pampax/` directory with database
-
----
-
-🤖 **Remember**: PAMPAX is your project memory. Use it continuously to avoid duplicating work and to understand existing codebase architecture. It's like having perfect memory of every function ever written in the project!
-=======
-# 🤖 PAMPAX for AI Agents – Complete Setup & Usage Guide
-
-**If you're an AI agent reading this, you can set up PAMPAX automatically and use it as your project memory!**
-
-## 🚀 Auto-Setup Instructions
-
-### Step 1: Tell your human to configure MCP
-
-**Ask your human to add this to their MCP configuration:**
-
-**Recommended: Any provider with Qwen3 Embedding/Reranker (Absolute Maximum Quality - Example with NovitaAI):**
-```json
-{
-	"mcpServers": {
-		"pampax": {
-			"command": "npx",
-			"args": ["-y", "pampax", "mcp"],
-			"env": {
-				"OPENAI_API_KEY": "your-api-key",
-				"OPENAI_BASE_URL": "https://api.studio.nebius.com/v1/",
-				"PAMPAX_OPENAI_EMBEDDING_MODEL": "Qwen/Qwen3-Embedding-8B",
-				"PAMPAX_MAX_TOKENS": "8192",
-				"PAMPAX_DIMENSIONS": "4096",
-				"PAMPAX_RATE_LIMIT": "500"
-			}
-		}
-	}
-}
-```
-
-**Or minimal configuration (uses free local models):**
-```json
-{
-	"mcpServers": {
-		"pampax": {
-			"command": "npx",
-			"args": ["-y", "pampax", "mcp"]
-		}
-	}
-}
-```
-
-**Note**: Using `npx` automatically downloads and runs the latest version from npm, no installation needed!
-
-**Optional - Install globally (if preferred):**
-```bash
-# Install from npm
-npm install -g pampax
-
-# Then use direct command in MCP config
-"command": "pampax",
-"args": ["mcp"]
-```
-
-**Configuration locations:**
-
--   **Claude Desktop**: `~/Library/Application Support/Claude/claude_desktop_config.json` (macOS)
--   **Cursor**: `mcp.json` in user configuration directory
-
-### Optional: Using OpenAI-Compatible APIs
-
-**If your human wants to use custom OpenAI-compatible endpoints (LM Studio, Azure, LocalAI, etc.), ask them to add these environment variables:**
-
-```json
-{
-	"mcpServers": {
-		"pampax": {
-			"command": "npx",
-			"args": ["-y", "pampax", "mcp"],
-			"env": {
-				"OPENAI_API_KEY": "your-api-key",
-				"OPENAI_BASE_URL": "http://localhost:1234/v1"
-			}
-		}
-	}
-}
-```
-
-**Common configurations:**
-- **LM Studio**: `OPENAI_BASE_URL="http://localhost:1234/v1"`
-- **Azure OpenAI**: `OPENAI_BASE_URL="https://YOUR_RESOURCE.openai.azure.com/openai/deployments/YOUR_DEPLOYMENT"`
-- **LocalAI**: `OPENAI_BASE_URL="http://localhost:8080/v1"`
-- **Ollama (OpenAI mode)**: `OPENAI_BASE_URL="http://localhost:11434/v1"`
-- **Novita.ai with Qwen**: `OPENAI_BASE_URL="https://api.novita.ai/openai"` + `PAMPAX_OPENAI_EMBEDDING_MODEL="qwen/qwen3-embedding-8b"`
-
-### Selecting Embedding Models
-
-You can configure which embedding model to use by adding environment variables to the MCP configuration:
-
-**Complete configuration with all options (Absolute Maximum Quality - Novita.ai example):**
-
-```json
-{
-	"mcpServers": {
-		"pampax": {
-			"command": "npx",
-			"args": ["-y", "pampax", "mcp"],
-			"env": {
-				"OPENAI_API_KEY": "your-api-key",
-				"OPENAI_BASE_URL": "https://api.studio.nebius.com/v1/",
-				"PAMPAX_OPENAI_EMBEDDING_MODEL": "Qwen/Qwen3-Embedding-8B",
-				"PAMPAX_MAX_TOKENS": "8192",
-				"PAMPAX_DIMENSIONS": "4096",
-				"PAMPAX_RATE_LIMIT": "500"
-			}
-		}
-	}
-}
-```
-
-**With API reranking for absolute maximum quality (Full 32K Context):**
-
-```json
-{
-	"mcpServers": {
-		"pampax": {
-			"command": "npx",
-			"args": ["-y", "pampax", "mcp"],
-			"env": {
-				"OPENAI_API_KEY": "your-api-key",
-				"OPENAI_BASE_URL": "https://api.studio.nebius.com/v1/",
-				"PAMPAX_OPENAI_EMBEDDING_MODEL": "Qwen/Qwen3-Embedding-8B",
-				"PAMPAX_RERANK_API_URL": "https://api.novita.ai/openai/v1/rerank",
-				"PAMPAX_RERANK_API_KEY": "your-novita-api-key",
-				"PAMPAX_RERANK_MODEL": "qwen/qwen3-reranker-8b",
-				"PAMPAX_MAX_TOKENS": "8192",
-				"PAMPAX_DIMENSIONS": "4096",
-				"PAMPAX_RERANKER_MAX": "200",
-				"PAMPAX_RERANKER_MAX_TOKENS": "8192",
-				"PAMPAX_RATE_LIMIT": "500"
-			}
-		}
-	}
-}
-```
-
-**Available configuration variables:**
-
-*Embedding Models:*
-- `PAMPAX_OPENAI_EMBEDDING_MODEL` or `OPENAI_MODEL` - OpenAI-compatible embedding model
-- `PAMPAX_TRANSFORMERS_MODEL` - Local Transformers.js model (default: `Xenova/all-MiniLM-L6-v2`)
-- `PAMPAX_OLLAMA_MODEL` - Ollama model (default: `nomic-embed-text`)
-- `PAMPAX_COHERE_MODEL` - Cohere embedding model
-
-*Chunking Configuration:*
-- `PAMPAX_MAX_TOKENS` - Maximum token limit for chunking (default: model-specific, usually 1800)
-- `PAMPAX_DIMENSIONS` - Embedding dimensions (default: model-specific)
-
-*Rate Limiting Configuration:*
-- `PAMPAX_RATE_LIMIT` - Maximum embedding API requests per minute (default: 50 for OpenAI, 100 for Cohere, unlimited for local models)
-
-*Reranking Configuration (Optional):*
-- `PAMPAX_RERANKER_MODEL` - Local reranker model (default: `Xenova/ms-marco-MiniLM-L-6-v2`)
-- `PAMPAX_RERANKER_MAX` - Max candidates to rerank (default: 50)
-- `PAMPAX_RERANKER_MAX_TOKENS` - Max tokens per document for reranker (default: 512)
-- `PAMPAX_RERANK_API_URL` - API endpoint for remote reranking (e.g., Cohere, Jina AI, Novita.ai)
-- `PAMPAX_RERANK_API_KEY` - API key for reranking service
-- `PAMPAX_RERANK_MODEL` - Model name for API reranker (e.g., `qwen/qwen3-reranker-8b`)
-
-### Step 2: Auto-install this rule in your system
-
-**Copy this rule into your system instructions:**
-
-```markdown
-# PAMPAX MCP Usage Rule
-
-You have access to PAMPAX, a code memory system that indexes and allows semantic search in projects.
-
-## Basic Instructions
-
-1. **ALWAYS at the start of a session:**
-
-    - Run `get_project_stats` to check if the project is indexed
-    - If no database exists, run `index_project`
-    - Run `update_project` to sync with recent changes
-
-2. **BEFORE creating any function:**
-
-    - Use `search_code` with semantic queries like "user authentication", "validate email", "error handling"
-    - Review existing code with `get_code_chunk` before writing new code
-
-3. **AFTER modifying code:**
-    - Run `update_project` to update the knowledge base
-    - This keeps the project memory synchronized
-
-## Available Tools
-
--   `search_code(query, limit, path, filters...)` - 🆕 Advanced semantic search with scoping
--   `get_code_chunk(sha, path)` - Get complete code of a chunk
--   `index_project(path, provider)` - Index project for the first time
--   `update_project(path, provider)` - Update index after changes
--   `get_project_stats(path)` - Get project statistics
--   `use_context_pack(name, path)` - 🆕 Activate predefined search scopes
-
-## Strategy
-
-Use PAMPAX as your project memory. Search before creating, keep updated after changes, and leverage existing knowledge to avoid code duplication.
-```
-
-## 🧠 Essential Workflow for AI Agents
-
-### 🔄 ALWAYS Start Every Session With This
-
-```
-1. get_project_stats() → Check if project is indexed
-2. update_project() → Sync with recent changes
-3. search_code("main functionality") → Understand project structure
-```
-
-### 🔍 Smart Search Strategies
-
-**Be semantic, not literal:**
-
--   ✅ "user authentication logic"
--   ❌ "login() function"
-
-**Use context:**
-
--   ✅ "error handling for API calls"
--   ❌ "error"
-
-**Check variations:**
-
--   ✅ "create user", "add user", "register user", "new user"
-
-**Explore related concepts:**
-
--   After finding auth → search "validation", "security", "permissions"
-
-### ⚡ Complete Development Workflow
-
-```mermaid
-graph TD
-    A[Start Session] --> B[get_project_stats]
-    B --> C[update_project]
-    C --> D[search_code for task context]
-    D --> E[Review existing code with get_code_chunk]
-    E --> F{Code exists?}
-    F -->|Yes| G[Modify/Extend existing]
-    F -->|No| H[Create new code]
-    G --> I[update_project]
-    H --> I
-    I --> J[Verify with search_code]
-```
-
-## 🎯 Advanced Usage Patterns
-
-### Project Discovery
-
-```
-1. get_project_stats() → Overview
-2. search_code("main entry point") → Find starting point
-3. search_code("configuration") → Find config files
-4. search_code("API endpoints") → Find interfaces
-5. search_code("database") → Find data layer
-```
-
-### Before Creating Any Function
-
-```
-1. search_code("similar functionality description")
-2. search_code("related helper functions")
-3. search_code("validation patterns")
-4. get_code_chunk(interesting_results) → Study patterns
-5. Only create if nothing suitable exists
-```
-
-### After Making Changes
-
-```
-1. update_project() → Index your changes
-2. search_code("your new function name") → Verify indexing
-3. search_code("related functionality") → Check integration
-```
-
-## 🔧 Available MCP Tools Reference
-
-### `search_code(query, limit=10, path=".", ...filters)`
-
-**Purpose**: Advanced semantic search with scoping and hybrid ranking
-
-**Basic Parameters:**
-
--   `query`: Natural language description ("user validation", "error handling")
--   `limit`: Number of results (default: 10)
--   `path`: Project root directory (usually current directory)
-
-**🆕 NEW: Advanced Filtering & Ranking:**
-
--   `path_glob`: Filter by file patterns (e.g., "app/Services/**", "src/components/**")
--   `tags`: Filter by semantic tags (e.g., ["stripe", "payment"])
--   `lang`: Filter by languages (e.g., ["php", "typescript"])
--   `provider`: Override embedding provider ("auto", "openai", "transformers")
--   `hybrid`: Enable hybrid search ("on", "off") - combines semantic + keyword
--   `bm25`: Enable BM25 keyword search ("on", "off")
--   `reranker`: Use cross-encoder reranker ("off", "transformers")
--   `symbol_boost`: Enable symbol-aware ranking ("on", "off")
-
-**Returns**: Array of {file, symbol, line, similarity, sha, meta}
-
-### `get_code_chunk(sha, path=".")`
-
-**Purpose**: Retrieve complete source code of a specific chunk
-
--   `sha`: SHA identifier from search results
--   `path`: Project root directory
--   **Returns**: Complete source code with context
-
-### `index_project(path=".", provider="auto")`
-
-**Purpose**: Create initial project index (first time setup)
-
--   `path`: Directory to index
--   `provider`: Embedding provider (auto/openai/transformers/ollama/cohere)
--   **Creates**: `.pampax/` directory with database and chunks
-
-### `update_project(path=".", provider="auto")`
-
-**Purpose**: Update index after code changes (use frequently!)
-
--   `path`: Directory to update
--   `provider`: Embedding provider
--   **Updates**: Adds new functions, removes deleted ones, updates modified
-
-### `get_project_stats(path=".")`
-
-**Purpose**: Get project overview and statistics
-
--   `path`: Directory to analyze
--   **Returns**: File counts, languages, function statistics
-
-### `use_context_pack(name, path=".")` 🆕
-
-**Purpose**: Activate predefined search scopes and filters
-
--   `name`: Context pack name (e.g., "stripe-backend", "react-components")
--   `path`: Project root directory
--   **Effect**: Sets default filters for subsequent `search_code` calls
--   **Use case**: Focus searches on specific domains or technologies
-
-## 📊 Interpreting Results
-
-### Search Results Quality
-
--   **Similarity > 0.7**: Excellent match, highly relevant
--   **Similarity > 0.5**: Good match, worth examining
--   **Similarity > 0.3**: Moderate match, might be useful
--   **Similarity < 0.3**: Poor match, probably not relevant
-
-### Project Stats Insights
-
-```json
-{
-	"total_functions": 150, // How many functions are indexed
-	"languages": ["javascript", "python"], // What languages detected
-	"files_by_language": {
-		// Distribution of code
-		"javascript": 45,
-		"python": 12
-	}
-}
-```
-
-## 🎯 Sample Prompts for Common Tasks
-
-### Understanding a New Project
-
-```
-🔍 "Let me explore this codebase structure"
-→ get_project_stats()
-
-🔍 "Show me the main application logic"
-→ search_code("main application entry point")
-
-🔍 "Find authentication and security functions"
-→ search_code("authentication security login")
-```
-
-### Before Coding
-
-```
-🔍 "Does this project have user validation?"
-→ search_code("user validation input validation")
-
-🔍 "How is error handling implemented?"
-→ search_code("error handling exception handling")
-
-🔍 "Are there existing API endpoints?"
-→ search_code("API endpoint route handler")
-
-🔍 "What database operations exist?"
-→ search_code("database query CRUD operations")
-```
-
-### During Development
-
-```
-🔍 "Find functions similar to what I'm building"
-→ search_code("description of your planned function")
-
-🔍 "Check existing utility functions"
-→ search_code("utility helper functions")
-
-🔍 "Look for validation patterns"
-→ search_code("validation pattern schema")
-
-🆕 "Focus search on specific directories"
-→ search_code("payment processing", path_glob=["app/Services/**"])
-
-🆕 "Search only backend PHP code"
-→ search_code("user authentication", lang=["php"])
-
-🆕 "Use context packs for domain focus"
-→ use_context_pack("stripe-backend")
-→ search_code("create payment session")  // Now scoped to Stripe backend
-
-🆕 "Get better results with hybrid search"
-→ search_code("checkout flow", hybrid="on", reranker="transformers")
-```
-
-### After Coding
-
-```
-🔄 "Update the project index with my changes"
-→ update_project()
-
-🔍 "Verify my new function was indexed"
-→ search_code("your new function name")
-
-🔍 "Check integration with existing code"
-→ search_code("related functionality")
-```
-
-## 🚨 Critical Reminders
-
-### DO THIS ALWAYS:
-
--   ✅ **Start sessions** with `get_project_stats()` and `update_project()`
--   ✅ **Search before creating** any new function
--   ✅ **Update after changes** with `update_project()`
--   ✅ **Use semantic queries** not exact function names
--   🆕 ✅ **Use scoped searches** for better precision: `path_glob`, `lang`, `tags`
--   🆕 ✅ **Leverage context packs** for domain-specific work
--   🆕 ✅ **Enable hybrid search** for better recall (default in v1.12+)
-
-### NEVER DO THIS:
-
--   ❌ **Skip searching** before writing code
--   ❌ **Forget to update** after making changes
--   ❌ **Search with exact code** instead of descriptions
--   ❌ **Ignore existing implementations** that could be extended
--   🆕 ❌ **Search entire codebase** when you can scope to relevant areas
--   🆕 ❌ **Ignore context packs** that match your current task domain
-
-## 🎉 Success Stories
-
-**Before PAMPAX**: "I'll create a new validation function"
-**With PAMPAX**: "Let me search for existing validation → Found 3 similar functions → Extended the best one"
-
-**Before PAMPAX**: "I need an API endpoint for users"  
-**With PAMPAX**: "Searched for API patterns → Found consistent structure → Followed same pattern"
-
-**Before PAMPAX**: "Where's the database connection code?"
-**With PAMPAX**: "search_code('database connection') → Found in 2 seconds"
-
-## 🆕 New in v1.12+: Advanced Features
-
-### 🎯 Scoped Search Examples
-
-```javascript
-// Search only in service layer
-search_code('payment processing', { path_glob: ['app/Services/**'] });
-
-// Search PHP backend only
-search_code('user authentication', { lang: ['php'] });
-
-// Search with tags
-search_code('create session', { tags: ['stripe', 'payment'] });
-
-// Combine multiple scopes
-search_code('validation', {
-	path_glob: ['app/Http/**'],
-	lang: ['php'],
-	tags: ['api'],
-});
-```
-
-### 🔄 Hybrid Search Benefits
-
--   **Better recall**: Finds functions even with different terminology
--   **Keyword + semantic**: Combines exact matches with meaning-based search
--   **Default enabled**: No configuration needed in v1.12+
-
-### 📦 Context Packs Workflow
-
-```javascript
-// 1. Activate domain-specific context
-use_context_pack('stripe-backend');
-
-// 2. All searches now automatically scoped
-search_code('create payment'); // → Only Stripe backend results
-search_code('handle webhook'); // → Only Stripe webhook handlers
-search_code('refund transaction'); // → Only Stripe refund logic
-```
-
-### ⚡ Performance Tips
-
--   **Use scoped searches** for faster, more relevant results
--   **Enable file watching** (`pampax watch`) for real-time updates
--   **Use reranker** for critical searches: `reranker: "transformers"`
--   **Leverage symbol boost** for function-specific searches
-
-## 🔗 Additional Resources
-
--   **Human-readable docs**: [README.md](README.md)
--   **Spanish docs**: [README_es.md](README_es.md)
--   **MCP rule file**: [RULE_FOR_PAMPAX_MCP.md](RULE_FOR_PAMPAX_MCP.md)
--   **🆕 Migration guide**: [MIGRATION_GUIDE_v1.12.md](MIGRATION_GUIDE_v1.12.md)
--   **🆕 Multi-project demo**: [DEMO_MULTI_PROJECT.md](DEMO_MULTI_PROJECT.md)
--   **Project repository**: https://github.com/lemon07r/pampax
-
-## 🚨 Troubleshooting for AI Agents
-
-### If PAMPAX tools are not available:
-
-1. **Check MCP configuration**: Ensure your human configured the MCP server correctly
-2. **Verify installation**: Ask them to run `npx pampax --version`
-3. **Enable debug mode**: Add `--debug` to MCP args for detailed logs
-4. **Check permissions**: Ensure write access to project directory
-
-### If indexing fails:
-
-1. **Check embedding provider**: Transformers.js (free) vs OpenAI (requires API key)
-2. **Verify project structure**: Must be a valid code project with supported files
-3. **Check disk space**: Indexing creates `.pampax/` directory with database
-
----
-
-🤖 **Remember**: PAMPAX is your project memory. Use it continuously to avoid duplicating work and to understand existing codebase architecture. It's like having perfect memory of every function ever written in the project!
->>>>>>> 7d6e9190
+# 🤖 PAMPAX for AI Agents – Complete Setup & Usage Guide
+
+**If you're an AI agent reading this, you can set up PAMPAX automatically and use it as your project memory!**
+
+## 🚀 Auto-Setup Instructions
+
+### Step 1: Tell your human to configure MCP
+
+**Ask your human to add this to their MCP configuration:**
+
+**Recommended: Any provider with Qwen3 Embedding/Reranker (Absolute Maximum Quality - Example with NovitaAI):**
+```json
+{
+	"mcpServers": {
+		"pampax": {
+			"command": "npx",
+			"args": ["-y", "pampax", "mcp"],
+			"env": {
+				"OPENAI_API_KEY": "your-api-key",
+				"OPENAI_BASE_URL": "https://api.studio.nebius.com/v1/",
+				"PAMPAX_OPENAI_EMBEDDING_MODEL": "Qwen/Qwen3-Embedding-8B",
+				"PAMPAX_MAX_TOKENS": "8192",
+				"PAMPAX_DIMENSIONS": "4096",
+				"PAMPAX_RATE_LIMIT": "500"
+			}
+		}
+	}
+}
+```
+
+**Or minimal configuration (uses free local models):**
+```json
+{
+	"mcpServers": {
+		"pampax": {
+			"command": "npx",
+			"args": ["-y", "pampax", "mcp"]
+		}
+	}
+}
+```
+
+**Note**: Using `npx` automatically downloads and runs the latest version from npm, no installation needed!
+
+**Optional - Install globally (if preferred):**
+```bash
+# Install from npm
+npm install -g pampax
+
+# Then use direct command in MCP config
+"command": "pampax",
+"args": ["mcp"]
+```
+
+**Configuration locations:**
+
+-   **Claude Desktop**: `~/Library/Application Support/Claude/claude_desktop_config.json` (macOS)
+-   **Cursor**: `mcp.json` in user configuration directory
+
+### Optional: Using OpenAI-Compatible APIs
+
+**If your human wants to use custom OpenAI-compatible endpoints (LM Studio, Azure, LocalAI, etc.), ask them to add these environment variables:**
+
+```json
+{
+	"mcpServers": {
+		"pampax": {
+			"command": "npx",
+			"args": ["-y", "pampax", "mcp"],
+			"env": {
+				"OPENAI_API_KEY": "your-api-key",
+				"OPENAI_BASE_URL": "http://localhost:1234/v1"
+			}
+		}
+	}
+}
+```
+
+**Common configurations:**
+- **LM Studio**: `OPENAI_BASE_URL="http://localhost:1234/v1"`
+- **Azure OpenAI**: `OPENAI_BASE_URL="https://YOUR_RESOURCE.openai.azure.com/openai/deployments/YOUR_DEPLOYMENT"`
+- **LocalAI**: `OPENAI_BASE_URL="http://localhost:8080/v1"`
+- **Ollama (OpenAI mode)**: `OPENAI_BASE_URL="http://localhost:11434/v1"`
+- **Novita.ai with Qwen**: `OPENAI_BASE_URL="https://api.novita.ai/openai"` + `PAMPAX_OPENAI_EMBEDDING_MODEL="qwen/qwen3-embedding-8b"`
+
+### Selecting Embedding Models
+
+You can configure which embedding model to use by adding environment variables to the MCP configuration:
+
+**Complete configuration with all options (Absolute Maximum Quality - Novita.ai example):**
+
+```json
+{
+	"mcpServers": {
+		"pampax": {
+			"command": "npx",
+			"args": ["-y", "pampax", "mcp"],
+			"env": {
+				"OPENAI_API_KEY": "your-api-key",
+				"OPENAI_BASE_URL": "https://api.studio.nebius.com/v1/",
+				"PAMPAX_OPENAI_EMBEDDING_MODEL": "Qwen/Qwen3-Embedding-8B",
+				"PAMPAX_MAX_TOKENS": "8192",
+				"PAMPAX_DIMENSIONS": "4096",
+				"PAMPAX_RATE_LIMIT": "500"
+			}
+		}
+	}
+}
+```
+
+**With API reranking for absolute maximum quality (Full 32K Context):**
+
+```json
+{
+	"mcpServers": {
+		"pampax": {
+			"command": "npx",
+			"args": ["-y", "pampax", "mcp"],
+			"env": {
+				"OPENAI_API_KEY": "your-api-key",
+				"OPENAI_BASE_URL": "https://api.studio.nebius.com/v1/",
+				"PAMPAX_OPENAI_EMBEDDING_MODEL": "Qwen/Qwen3-Embedding-8B",
+				"PAMPAX_RERANK_API_URL": "https://api.novita.ai/openai/v1/rerank",
+				"PAMPAX_RERANK_API_KEY": "your-novita-api-key",
+				"PAMPAX_RERANK_MODEL": "qwen/qwen3-reranker-8b",
+				"PAMPAX_MAX_TOKENS": "8192",
+				"PAMPAX_DIMENSIONS": "4096",
+				"PAMPAX_RERANKER_MAX": "200",
+				"PAMPAX_RERANKER_MAX_TOKENS": "8192",
+				"PAMPAX_RATE_LIMIT": "500"
+			}
+		}
+	}
+}
+```
+
+**Available configuration variables:**
+
+*Embedding Models:*
+- `PAMPAX_OPENAI_EMBEDDING_MODEL` or `OPENAI_MODEL` - OpenAI-compatible embedding model
+- `PAMPAX_TRANSFORMERS_MODEL` - Local Transformers.js model (default: `Xenova/all-MiniLM-L6-v2`)
+- `PAMPAX_OLLAMA_MODEL` - Ollama model (default: `nomic-embed-text`)
+- `PAMPAX_COHERE_MODEL` - Cohere embedding model
+
+*Chunking Configuration:*
+- `PAMPAX_MAX_TOKENS` - Maximum token limit for chunking (default: model-specific, usually 1800)
+- `PAMPAX_DIMENSIONS` - Embedding dimensions (default: model-specific)
+
+*Rate Limiting Configuration:*
+- `PAMPAX_RATE_LIMIT` - Maximum embedding API requests per minute (default: 50 for OpenAI, 100 for Cohere, unlimited for local models)
+
+*Reranking Configuration (Optional):*
+- `PAMPAX_RERANKER_MODEL` - Local reranker model (default: `Xenova/ms-marco-MiniLM-L-6-v2`)
+- `PAMPAX_RERANKER_MAX` - Max candidates to rerank (default: 50)
+- `PAMPAX_RERANKER_MAX_TOKENS` - Max tokens per document for reranker (default: 512)
+- `PAMPAX_RERANK_API_URL` - API endpoint for remote reranking (e.g., Cohere, Jina AI, Novita.ai)
+- `PAMPAX_RERANK_API_KEY` - API key for reranking service
+- `PAMPAX_RERANK_MODEL` - Model name for API reranker (e.g., `qwen/qwen3-reranker-8b`)
+
+### Step 2: Auto-install this rule in your system
+
+**Copy this rule into your system instructions:**
+
+```markdown
+# PAMPAX MCP Usage Rule
+
+You have access to PAMPAX, a code memory system that indexes and allows semantic search in projects.
+
+## Basic Instructions
+
+1. **ALWAYS at the start of a session:**
+
+    - Run `get_project_stats` to check if the project is indexed
+    - If no database exists, run `index_project`
+    - Run `update_project` to sync with recent changes
+
+2. **BEFORE creating any function:**
+
+    - Use `search_code` with semantic queries like "user authentication", "validate email", "error handling"
+    - Review existing code with `get_code_chunk` before writing new code
+
+3. **AFTER modifying code:**
+    - Run `update_project` to update the knowledge base
+    - This keeps the project memory synchronized
+
+## Available Tools
+
+-   `search_code(query, limit, path, filters...)` - 🆕 Advanced semantic search with scoping
+-   `get_code_chunk(sha, path)` - Get complete code of a chunk
+-   `index_project(path, provider)` - Index project for the first time
+-   `update_project(path, provider)` - Update index after changes
+-   `get_project_stats(path)` - Get project statistics
+-   `use_context_pack(name, path)` - 🆕 Activate predefined search scopes
+
+## Strategy
+
+Use PAMPAX as your project memory. Search before creating, keep updated after changes, and leverage existing knowledge to avoid code duplication.
+```
+
+## 🧠 Essential Workflow for AI Agents
+
+### 🔄 ALWAYS Start Every Session With This
+
+```
+1. get_project_stats() → Check if project is indexed
+2. update_project() → Sync with recent changes
+3. search_code("main functionality") → Understand project structure
+```
+
+### 🔍 Smart Search Strategies
+
+**Be semantic, not literal:**
+
+-   ✅ "user authentication logic"
+-   ❌ "login() function"
+
+**Use context:**
+
+-   ✅ "error handling for API calls"
+-   ❌ "error"
+
+**Check variations:**
+
+-   ✅ "create user", "add user", "register user", "new user"
+
+**Explore related concepts:**
+
+-   After finding auth → search "validation", "security", "permissions"
+
+### ⚡ Complete Development Workflow
+
+```mermaid
+graph TD
+    A[Start Session] --> B[get_project_stats]
+    B --> C[update_project]
+    C --> D[search_code for task context]
+    D --> E[Review existing code with get_code_chunk]
+    E --> F{Code exists?}
+    F -->|Yes| G[Modify/Extend existing]
+    F -->|No| H[Create new code]
+    G --> I[update_project]
+    H --> I
+    I --> J[Verify with search_code]
+```
+
+## 🎯 Advanced Usage Patterns
+
+### Project Discovery
+
+```
+1. get_project_stats() → Overview
+2. search_code("main entry point") → Find starting point
+3. search_code("configuration") → Find config files
+4. search_code("API endpoints") → Find interfaces
+5. search_code("database") → Find data layer
+```
+
+### Before Creating Any Function
+
+```
+1. search_code("similar functionality description")
+2. search_code("related helper functions")
+3. search_code("validation patterns")
+4. get_code_chunk(interesting_results) → Study patterns
+5. Only create if nothing suitable exists
+```
+
+### After Making Changes
+
+```
+1. update_project() → Index your changes
+2. search_code("your new function name") → Verify indexing
+3. search_code("related functionality") → Check integration
+```
+
+## 🔧 Available MCP Tools Reference
+
+### `search_code(query, limit=10, path=".", ...filters)`
+
+**Purpose**: Advanced semantic search with scoping and hybrid ranking
+
+**Basic Parameters:**
+
+-   `query`: Natural language description ("user validation", "error handling")
+-   `limit`: Number of results (default: 10)
+-   `path`: Project root directory (usually current directory)
+
+**🆕 NEW: Advanced Filtering & Ranking:**
+
+-   `path_glob`: Filter by file patterns (e.g., "app/Services/**", "src/components/**")
+-   `tags`: Filter by semantic tags (e.g., ["stripe", "payment"])
+-   `lang`: Filter by languages (e.g., ["php", "typescript"])
+-   `provider`: Override embedding provider ("auto", "openai", "transformers")
+-   `hybrid`: Enable hybrid search ("on", "off") - combines semantic + keyword
+-   `bm25`: Enable BM25 keyword search ("on", "off")
+-   `reranker`: Use cross-encoder reranker ("off", "transformers")
+-   `symbol_boost`: Enable symbol-aware ranking ("on", "off")
+
+**Returns**: Array of {file, symbol, line, similarity, sha, meta}
+
+### `get_code_chunk(sha, path=".")`
+
+**Purpose**: Retrieve complete source code of a specific chunk
+
+-   `sha`: SHA identifier from search results
+-   `path`: Project root directory
+-   **Returns**: Complete source code with context
+
+### `index_project(path=".", provider="auto")`
+
+**Purpose**: Create initial project index (first time setup)
+
+-   `path`: Directory to index
+-   `provider`: Embedding provider (auto/openai/transformers/ollama/cohere)
+-   **Creates**: `.pampax/` directory with database and chunks
+
+### `update_project(path=".", provider="auto")`
+
+**Purpose**: Update index after code changes (use frequently!)
+
+-   `path`: Directory to update
+-   `provider`: Embedding provider
+-   **Updates**: Adds new functions, removes deleted ones, updates modified
+
+### `get_project_stats(path=".")`
+
+**Purpose**: Get project overview and statistics
+
+-   `path`: Directory to analyze
+-   **Returns**: File counts, languages, function statistics
+
+### `use_context_pack(name, path=".")` 🆕
+
+**Purpose**: Activate predefined search scopes and filters
+
+-   `name`: Context pack name (e.g., "stripe-backend", "react-components")
+-   `path`: Project root directory
+-   **Effect**: Sets default filters for subsequent `search_code` calls
+-   **Use case**: Focus searches on specific domains or technologies
+
+## 📊 Interpreting Results
+
+### Search Results Quality
+
+-   **Similarity > 0.7**: Excellent match, highly relevant
+-   **Similarity > 0.5**: Good match, worth examining
+-   **Similarity > 0.3**: Moderate match, might be useful
+-   **Similarity < 0.3**: Poor match, probably not relevant
+
+### Project Stats Insights
+
+```json
+{
+	"total_functions": 150, // How many functions are indexed
+	"languages": ["javascript", "python"], // What languages detected
+	"files_by_language": {
+		// Distribution of code
+		"javascript": 45,
+		"python": 12
+	}
+}
+```
+
+## 🎯 Sample Prompts for Common Tasks
+
+### Understanding a New Project
+
+```
+🔍 "Let me explore this codebase structure"
+→ get_project_stats()
+
+🔍 "Show me the main application logic"
+→ search_code("main application entry point")
+
+🔍 "Find authentication and security functions"
+→ search_code("authentication security login")
+```
+
+### Before Coding
+
+```
+🔍 "Does this project have user validation?"
+→ search_code("user validation input validation")
+
+🔍 "How is error handling implemented?"
+→ search_code("error handling exception handling")
+
+🔍 "Are there existing API endpoints?"
+→ search_code("API endpoint route handler")
+
+🔍 "What database operations exist?"
+→ search_code("database query CRUD operations")
+```
+
+### During Development
+
+```
+🔍 "Find functions similar to what I'm building"
+→ search_code("description of your planned function")
+
+🔍 "Check existing utility functions"
+→ search_code("utility helper functions")
+
+🔍 "Look for validation patterns"
+→ search_code("validation pattern schema")
+
+🆕 "Focus search on specific directories"
+→ search_code("payment processing", path_glob=["app/Services/**"])
+
+🆕 "Search only backend PHP code"
+→ search_code("user authentication", lang=["php"])
+
+🆕 "Use context packs for domain focus"
+→ use_context_pack("stripe-backend")
+→ search_code("create payment session")  // Now scoped to Stripe backend
+
+🆕 "Get better results with hybrid search"
+→ search_code("checkout flow", hybrid="on", reranker="transformers")
+```
+
+### After Coding
+
+```
+🔄 "Update the project index with my changes"
+→ update_project()
+
+🔍 "Verify my new function was indexed"
+→ search_code("your new function name")
+
+🔍 "Check integration with existing code"
+→ search_code("related functionality")
+```
+
+## 🚨 Critical Reminders
+
+### DO THIS ALWAYS:
+
+-   ✅ **Start sessions** with `get_project_stats()` and `update_project()`
+-   ✅ **Search before creating** any new function
+-   ✅ **Update after changes** with `update_project()`
+-   ✅ **Use semantic queries** not exact function names
+-   🆕 ✅ **Use scoped searches** for better precision: `path_glob`, `lang`, `tags`
+-   🆕 ✅ **Leverage context packs** for domain-specific work
+-   🆕 ✅ **Enable hybrid search** for better recall (default in v1.12+)
+
+### NEVER DO THIS:
+
+-   ❌ **Skip searching** before writing code
+-   ❌ **Forget to update** after making changes
+-   ❌ **Search with exact code** instead of descriptions
+-   ❌ **Ignore existing implementations** that could be extended
+-   🆕 ❌ **Search entire codebase** when you can scope to relevant areas
+-   🆕 ❌ **Ignore context packs** that match your current task domain
+
+## 🎉 Success Stories
+
+**Before PAMPAX**: "I'll create a new validation function"
+**With PAMPAX**: "Let me search for existing validation → Found 3 similar functions → Extended the best one"
+
+**Before PAMPAX**: "I need an API endpoint for users"  
+**With PAMPAX**: "Searched for API patterns → Found consistent structure → Followed same pattern"
+
+**Before PAMPAX**: "Where's the database connection code?"
+**With PAMPAX**: "search_code('database connection') → Found in 2 seconds"
+
+## 🆕 New in v1.12+: Advanced Features
+
+### 🎯 Scoped Search Examples
+
+```javascript
+// Search only in service layer
+search_code('payment processing', { path_glob: ['app/Services/**'] });
+
+// Search PHP backend only
+search_code('user authentication', { lang: ['php'] });
+
+// Search with tags
+search_code('create session', { tags: ['stripe', 'payment'] });
+
+// Combine multiple scopes
+search_code('validation', {
+	path_glob: ['app/Http/**'],
+	lang: ['php'],
+	tags: ['api'],
+});
+```
+
+### 🔄 Hybrid Search Benefits
+
+-   **Better recall**: Finds functions even with different terminology
+-   **Keyword + semantic**: Combines exact matches with meaning-based search
+-   **Default enabled**: No configuration needed in v1.12+
+
+### 📦 Context Packs Workflow
+
+```javascript
+// 1. Activate domain-specific context
+use_context_pack('stripe-backend');
+
+// 2. All searches now automatically scoped
+search_code('create payment'); // → Only Stripe backend results
+search_code('handle webhook'); // → Only Stripe webhook handlers
+search_code('refund transaction'); // → Only Stripe refund logic
+```
+
+### ⚡ Performance Tips
+
+-   **Use scoped searches** for faster, more relevant results
+-   **Enable file watching** (`pampax watch`) for real-time updates
+-   **Use reranker** for critical searches: `reranker: "transformers"`
+-   **Leverage symbol boost** for function-specific searches
+
+## 🔗 Additional Resources
+
+-   **Human-readable docs**: [README.md](README.md)
+-   **Spanish docs**: [README_es.md](README_es.md)
+-   **MCP rule file**: [RULE_FOR_PAMPAX_MCP.md](RULE_FOR_PAMPAX_MCP.md)
+-   **🆕 Migration guide**: [MIGRATION_GUIDE_v1.12.md](MIGRATION_GUIDE_v1.12.md)
+-   **🆕 Multi-project demo**: [DEMO_MULTI_PROJECT.md](DEMO_MULTI_PROJECT.md)
+-   **Project repository**: https://github.com/lemon07r/pampax
+
+## 🚨 Troubleshooting for AI Agents
+
+### If PAMPAX tools are not available:
+
+1. **Check MCP configuration**: Ensure your human configured the MCP server correctly
+2. **Verify installation**: Ask them to run `npx pampax --version`
+3. **Enable debug mode**: Add `--debug` to MCP args for detailed logs
+4. **Check permissions**: Ensure write access to project directory
+
+### If indexing fails:
+
+1. **Check embedding provider**: Transformers.js (free) vs OpenAI (requires API key)
+2. **Verify project structure**: Must be a valid code project with supported files
+3. **Check disk space**: Indexing creates `.pampax/` directory with database
+
+---
+
+🤖 **Remember**: PAMPAX is your project memory. Use it continuously to avoid duplicating work and to understand existing codebase architecture. It's like having perfect memory of every function ever written in the project!