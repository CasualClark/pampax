--- conflicted
+++ resolved
@@ -1,251 +1,110 @@
-<<<<<<< HEAD
-{
-	"name": "pampax",
-	"version": "1.15.7",
-	"description": "PAMPAX – Protocol for Augmented Memory of Project Artifacts Extended (MCP compatible)",
-	"author": "Lamim",
-	"type": "module",
-	"license": "MIT",
-	"repository": {
-		"type": "git",
-		"url": "https://github.com/CasualClark/pampax.git"
-	},
-	"homepage": "https://github.com/CasualClark/pampax#readme",
-	"bugs": {
-		"url": "https://github.com/CasualClark/pampax/issues"
-	},
-	"bin": {
-		"pampax": "src/cli.js",
-		"pampax-mcp": "src/mcp-server.js",
-		"pampax-oak": "src/cli.js"
-	},
-	"files": [
-		"src/",
-		"README.md",
-		"README_OAK.md",
-		"README_es.md",
-		"README_FOR_AGENTS.md",
-		"RULE_FOR_PAMPAX_MCP.md",
-		"SETUP_GUIDE.md",
-		"CHANGELOG_OAK.md"
-	],
-	"scripts": {
-		"index": "node src/cli.js index",
-		"index:local": "node src/cli.js index --provider transformers",
-		"index:openai": "node src/cli.js index --provider openai",
-		"index:ollama": "node src/cli.js index --provider ollama",
-		"mcp": "node src/cli.js mcp",
-		"search": "node src/cli.js search",
-		"info": "node src/cli.js info",
-		"build": "tsc",
-		"dev": "tsc --watch",
-		"prepare": "husky install",
-		"prepublishOnly": "npm test",
-		"test": "bash test/run-tests.sh",
-		"test:unit": "node test/test-search-code.js",
-		"test:mcp": "node test/test-mcp.js",
-		"test:diagnostics": "node test/pampa-diagnostics.js",
-		"bench": "node --test test/benchmarks/bench.test.js"
-	},
-	"dependencies": {
-		"@modelcontextprotocol/sdk": "^1.20.1",
-		"@tree-sitter-grammars/tree-sitter-kotlin": "^1.1.0",
-		"@xenova/transformers": "^2.17.2",
-		"chokidar": "^3.6.0",
-		"commander": "^14.0.1",
-		"fast-glob": "^3.3.2",
-		"micromatch": "^4.0.8",
-		"openai": "^4.103.0",
-		"sqlite3": "^5.1.6",
-		"tiktoken": "^1.0.22",
-		"tree-sitter": "^0.25.0",
-		"tree-sitter-bash": "^0.25.0",
-		"tree-sitter-c": "^0.24.1",
-		"tree-sitter-c-sharp": "^0.23.1",
-		"tree-sitter-cpp": "^0.23.4",
-		"tree-sitter-css": "^0.25.0",
-		"tree-sitter-dart": "^1.0.0",
-		"tree-sitter-elixir": "^0.3.4",
-		"tree-sitter-go": "^0.25.0",
-		"tree-sitter-haskell": "^0.23.1",
-		"tree-sitter-html": "^0.23.2",
-		"tree-sitter-java": "^0.23.5",
-		"tree-sitter-javascript": "^0.25.0",
-		"tree-sitter-json": "^0.24.8",
-		"tree-sitter-lua": "^2.1.3",
-		"tree-sitter-ocaml": "^0.24.2",
-		"tree-sitter-php": "^0.24.2",
-		"tree-sitter-python": "^0.25.0",
-		"tree-sitter-ruby": "^0.23.1",
-		"tree-sitter-rust": "^0.24.0",
-		"tree-sitter-scala": "^0.24.0",
-		"tree-sitter-swift": "^0.7.0",
-		"tree-sitter-typescript": "^0.23.2",
-		"wink-bm25-text-search": "^3.1.2",
-		"xxhash-wasm": "^1.0.2",
-		"zod": "^3.25.6"
-	},
-	"optionalDependencies": {
-		"cohere-ai": "^7.9.5",
-		"ollama": "^0.6.0"
-	},
-	"devDependencies": {
-		"@semantic-release/changelog": "^6.0.3",
-		"@semantic-release/git": "^10.0.1",
-		"@semantic-release/github": "^11.0.2",
-		"@semantic-release/npm": "^12.0.1",
-		"@types/node": "^20.19.22",
-		"husky": "^9.1.7",
-		"semantic-release": "^24.2.3",
-		"typescript": "^5.9.3"
-	},
-	"keywords": [
-		"mcp",
-		"model-context-protocol",
-		"ai",
-		"code-search",
-		"embeddings",
-		"vector-search"
-	],
-	"engines": {
-		"node": ">=16.0.0"
-	},
-	"volta": {
-		"node": "18.17.1"
-	},
-	"packageManager": "pnpm@8.15.0",
-	"release": {
-		"branches": [
-			"master"
-		],
-		"plugins": [
-			"@semantic-release/commit-analyzer",
-			"@semantic-release/release-notes-generator",
-			"@semantic-release/changelog",
-			"@semantic-release/npm",
-			"@semantic-release/github",
-			[
-				"@semantic-release/git",
-				{
-					"assets": [
-						"CHANGELOG.md",
-						"package.json"
-					],
-					"message": "chore(release): ${nextRelease.version} [skip ci]"
-				}
-			]
-		]
-	}
-}
-=======
-{
-  "name": "@casualclark/pampax",
-  "version": "1.15.1-oak.2",
-  "description": "Casual Oak's PAMPAX Fork – Enhanced with Dart/Flutter support and improved MCP integration",
-  "author": "Casual Oak",
-  "type": "module",
-  "license": "MIT",
-  "repository": {
-    "type": "git",
-    "url": "https://github.com/CasualClark/pampax.git"
-  },
-  "homepage": "https://github.com/CasualClark/pampax#readme",
-  "bugs": {
-    "url": "https://github.com/CasualClark/pampax/issues"
-  },
-  "bin": {
-    "pampax": "src/cli.js",
-    "pampax-mcp": "src/mcp-server.js",
-    "pampax-oak": "src/cli.js"
-  },
-  "files": [
-    "src/",
-    "README.md",
-    "README_OAK.md",
-    "README_es.md",
-    "README_FOR_AGENTS.md",
-    "RULE_FOR_PAMPAX_MCP.md",
-    "SETUP_GUIDE.md",
-    "CHANGELOG_OAK.md"
-  ],
-  "scripts": {
-    "index": "node src/cli.js index",
-    "index:local": "node src/cli.js index --provider transformers",
-    "index:openai": "node src/cli.js index --provider openai",
-    "index:ollama": "node src/cli.js index --provider ollama",
-    "mcp": "node src/cli.js mcp",
-    "search": "node src/cli.js search",
-    "info": "node src/cli.js info",
-    "build": "tsc",
-    "dev": "tsc --watch",
-    "prepare": "husky install",
-    "prepublishOnly": "npm test",
-    "test": "bash test/run-tests.sh",
-    "test:unit": "node test/test-search-code.js",
-    "test:mcp": "node test/test-mcp.js",
-    "test:diagnostics": "node test/pampa-diagnostics.js",
-    "bench": "node --test test/benchmarks/bench.test.js"
-  },
-  "dependencies": {
-    "@modelcontextprotocol/sdk": "^1.20.1",
-    "@xenova/transformers": "^2.17.2",
-    "chokidar": "^3.6.0",
-    "commander": "^14.0.1",
-    "fast-glob": "^3.3.2",
-    "micromatch": "^4.0.8",
-    "openai": "^4.103.0",
-    "sqlite3": "^5.1.7",
-    "tiktoken": "^1.0.22",
-    "tree-sitter": "^0.21.1",
-    "tree-sitter-cli": "^0.25.10",
-    "wink-bm25-text-search": "^3.1.2",
-    "xxhash-wasm": "^1.1.0",
-    "zod": "^3.25.76"
-  },
-  "optionalDependencies": {
-    "@tree-sitter-grammars/tree-sitter-kotlin": "^1.1.0",
-    "@vokturz/tree-sitter-dart": "^1.0.0",
-    "better-sqlite3": "^9.2.2",
-    "tree-sitter-bash": "^0.25.0",
-    "tree-sitter-c": "^0.24.1",
-    "tree-sitter-c-sharp": "^0.23.1",
-    "tree-sitter-cpp": "^0.23.4",
-    "tree-sitter-css": "^0.25.0",
-    "tree-sitter-elixir": "^0.3.4",
-    "tree-sitter-go": "^0.25.0",
-    "tree-sitter-haskell": "^0.23.1",
-    "tree-sitter-html": "^0.23.2",
-    "tree-sitter-java": "^0.23.5",
-    "tree-sitter-javascript": "^0.25.0",
-    "tree-sitter-json": "^0.24.8",
-    "tree-sitter-lua": "^2.1.3",
-    "tree-sitter-ocaml": "^0.24.2",
-    "tree-sitter-php": "^0.24.2",
-    "tree-sitter-python": "^0.25.0",
-    "tree-sitter-ruby": "^0.23.1",
-    "tree-sitter-rust": "^0.24.0",
-    "tree-sitter-scala": "^0.24.0",
-    "tree-sitter-swift": "^0.7.1",
-    "tree-sitter-typescript": "^0.23.2"
-  },
-  "devDependencies": {
-    "@types/better-sqlite3": "^7.6.8",
-    "@types/node": "^24.2.0",
-    "husky": "^8.0.3",
-    "typescript": "^5.3.3"
-  },
-  "engines": {
-    "node": ">=18.0.0"
-  },
-  "keywords": [
-    "mcp",
-    "ai",
-    "code-search",
-    "semantic-search",
-    "dart",
-    "flutter",
-    "pampax",
-    "casual-oak"
-  ]
-}
->>>>>>> 6a2ebfb8
+{
+  "name": "@casualclark/pampax",
+  "version": "1.15.1-oak.2",
+  "description": "Casual Oak's PAMPAX Fork – Enhanced with Dart/Flutter support and improved MCP integration",
+  "author": "Casual Oak",
+  "type": "module",
+  "license": "MIT",
+  "repository": {
+    "type": "git",
+    "url": "https://github.com/CasualClark/pampax.git"
+  },
+  "homepage": "https://github.com/CasualClark/pampax#readme",
+  "bugs": {
+    "url": "https://github.com/CasualClark/pampax/issues"
+  },
+  "bin": {
+    "pampax": "src/cli.js",
+    "pampax-mcp": "src/mcp-server.js",
+    "pampax-oak": "src/cli.js"
+  },
+  "files": [
+    "src/",
+    "README.md",
+    "README_OAK.md",
+    "README_es.md",
+    "README_FOR_AGENTS.md",
+    "RULE_FOR_PAMPAX_MCP.md",
+    "SETUP_GUIDE.md",
+    "CHANGELOG_OAK.md"
+  ],
+  "scripts": {
+    "index": "node src/cli.js index",
+    "index:local": "node src/cli.js index --provider transformers",
+    "index:openai": "node src/cli.js index --provider openai",
+    "index:ollama": "node src/cli.js index --provider ollama",
+    "mcp": "node src/cli.js mcp",
+    "search": "node src/cli.js search",
+    "info": "node src/cli.js info",
+    "build": "tsc",
+    "dev": "tsc --watch",
+    "prepare": "husky install",
+    "prepublishOnly": "npm test",
+    "test": "bash test/run-tests.sh",
+    "test:unit": "node test/test-search-code.js",
+    "test:mcp": "node test/test-mcp.js",
+    "test:diagnostics": "node test/pampa-diagnostics.js",
+    "bench": "node --test test/benchmarks/bench.test.js"
+  },
+  "dependencies": {
+    "@modelcontextprotocol/sdk": "^1.20.1",
+    "@xenova/transformers": "^2.17.2",
+    "chokidar": "^3.6.0",
+    "commander": "^14.0.1",
+    "fast-glob": "^3.3.2",
+    "micromatch": "^4.0.8",
+    "openai": "^4.103.0",
+    "sqlite3": "^5.1.7",
+    "tiktoken": "^1.0.22",
+    "tree-sitter": "^0.21.1",
+    "tree-sitter-cli": "^0.25.10",
+    "wink-bm25-text-search": "^3.1.2",
+    "xxhash-wasm": "^1.1.0",
+    "zod": "^3.25.76"
+  },
+  "optionalDependencies": {
+    "@tree-sitter-grammars/tree-sitter-kotlin": "^1.1.0",
+    "@vokturz/tree-sitter-dart": "^1.0.0",
+    "better-sqlite3": "^9.2.2",
+    "tree-sitter-bash": "^0.25.0",
+    "tree-sitter-c": "^0.24.1",
+    "tree-sitter-c-sharp": "^0.23.1",
+    "tree-sitter-cpp": "^0.23.4",
+    "tree-sitter-css": "^0.25.0",
+    "tree-sitter-elixir": "^0.3.4",
+    "tree-sitter-go": "^0.25.0",
+    "tree-sitter-haskell": "^0.23.1",
+    "tree-sitter-html": "^0.23.2",
+    "tree-sitter-java": "^0.23.5",
+    "tree-sitter-javascript": "^0.25.0",
+    "tree-sitter-json": "^0.24.8",
+    "tree-sitter-lua": "^2.1.3",
+    "tree-sitter-ocaml": "^0.24.2",
+    "tree-sitter-php": "^0.24.2",
+    "tree-sitter-python": "^0.25.0",
+    "tree-sitter-ruby": "^0.23.1",
+    "tree-sitter-rust": "^0.24.0",
+    "tree-sitter-scala": "^0.24.0",
+    "tree-sitter-swift": "^0.7.1",
+    "tree-sitter-typescript": "^0.23.2"
+  },
+  "devDependencies": {
+    "@types/better-sqlite3": "^7.6.8",
+    "@types/node": "^24.2.0",
+    "husky": "^8.0.3",
+    "typescript": "^5.3.3"
+  },
+  "engines": {
+    "node": ">=18.0.0"
+  },
+  "keywords": [
+    "mcp",
+    "ai",
+    "code-search",
+    "semantic-search",
+    "dart",
+    "flutter",
+    "pampax",
+    "casual-oak"
+  ]
+}