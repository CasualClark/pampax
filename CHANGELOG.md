<<<<<<< HEAD
# [1.15.1](https://github.com/lemon07r/pampax/releases/tag/v1.15.1) (2025-01-30)

## 🚀 Major Language Support Expansion & Dependency Upgrades

This release dramatically expands language support from **13 to 21 languages** (61% increase), adds **Kotlin support** (high priority), upgrades the **tree-sitter core** to v0.25.0, and includes comprehensive dependency updates.

---

### ✨ New Features

-   **languages:** 🎯 **Kotlin Support Added** ([8214720](https://github.com/lemon07r/pampax/commit/8214720))
    -   Full Kotlin language support via `@tree-sitter-grammars/tree-sitter-kotlin` v1.1.0
    -   File extension: `.kt`
    -   Node types: function_declaration, class_declaration, object_declaration, property_declaration
    -   Fully tested and production-ready

-   **languages:** 🌐 **8 Additional Languages Added** ([bb1fb00](https://github.com/lemon07r/pampax/commit/bb1fb00), [09a04e6](https://github.com/lemon07r/pampax/commit/09a04e6))
    -   **C#** (.cs) - Enterprise development, Unity game dev
    -   **Ruby** (.rb) - Web development, scripting
    -   **Rust** (.rs) - Systems programming, performance
    -   **C++** (.cpp, .hpp, .cc) - High-performance applications
    -   **C** (.c, .h) - Systems programming, embedded
    -   **Scala** (.scala) - JVM functional programming
    -   **Swift** (.swift) - iOS/macOS development
    -   **Bash** (.sh, .bash) - Shell scripting, automation
    -   **Lua** (.lua) - Game dev, Neovim plugins
    -   **HTML** (.html, .htm) - Web markup
    -   **CSS** (.css) - Web styling
    -   **JSON** (.json) - Configuration, data
    -   **OCaml** (.ml, .mli) - Functional programming
    -   **Haskell** (.hs) - Pure functional programming
    -   **Elixir** (.ex, .exs) - Distributed systems

-   **core:** 🔧 **Tree-sitter Core Upgrade** ([8214720](https://github.com/lemon07r/pampax/commit/8214720))
    -   Upgraded tree-sitter from 0.21.1 → **0.25.0** (major version)
    -   All 13 existing language parsers upgraded to 0.22+ compatible versions
    -   Improved parsing performance and stability
    -   Zero breaking changes in API usage

---

### 📦 Dependency Updates

-   **Phase 4a: Safe Dependency Upgrades** ([09a04e6](https://github.com/lemon07r/pampax/commit/09a04e6))
    -   **ollama**: 0.5.18 → 0.6.0 (improved Ollama integration)
    -   **commander**: 12.1.0 → 14.0.1 (CLI framework upgrade)
    -   **husky**: 8.0.3 → 9.1.7 (git hooks modernization)
    -   **@types/node**: 20.19.17 → 20.19.22 (latest TypeScript definitions)
    -   **typescript**: 5.0.0 → 5.9.3 (latest stable TypeScript)
    -   **@modelcontextprotocol/sdk**: 1.12.0 → 1.20.1 (MCP SDK update)
    -   **101 packages updated** to latest minor/patch versions via npm update

-   **Language Parser Upgrades** ([8214720](https://github.com/lemon07r/pampax/commit/8214720))
    -   tree-sitter-bash: → 0.25.0
    -   tree-sitter-c: → 0.24.1
    -   tree-sitter-c-sharp: → 0.23.1
    -   tree-sitter-cpp: → 0.23.4
    -   tree-sitter-go: → 0.25.0
    -   tree-sitter-java: → 0.23.5
    -   tree-sitter-javascript: → 0.25.0
    -   tree-sitter-php: → 0.24.2
    -   tree-sitter-python: → 0.25.0
    -   tree-sitter-ruby: → 0.23.1
    -   tree-sitter-rust: → 0.24.0
    -   tree-sitter-scala: → 0.24.0
    -   tree-sitter-swift: → 0.7.0
    -   tree-sitter-typescript: → 0.23.2

---

### 📊 Project Statistics

| Metric | Before v1.15.1 | After v1.15.1 | Change |
|--------|----------------|---------------|--------|
| **Languages** | 13 | **21** | **+61%** |
| **File Extensions** | 20 | **31** | **+55%** |
| **tree-sitter** | 0.21.1 | **0.25.0** | Major upgrade |
| **Total Packages** | 854 | **917** | +63 packages |
| **Vulnerabilities** | 0 | **0** | ✅ Secure |

---

### 📝 Complete Language List (21 Total)

**Programming Languages (17):**
- JavaScript/TypeScript (.js, .ts, .tsx, .jsx)
- Python (.py)
- Java (.java)
- **Kotlin (.kt)** ⭐ NEW
- Go (.go)
- **Rust (.rs)** ⭐ NEW
- **C++ (.cpp, .hpp, .cc)** ⭐ NEW
- **C (.c, .h)** ⭐ NEW
- **C# (.cs)** ⭐ NEW
- PHP (.php)
- **Ruby (.rb)** ⭐ NEW
- **Scala (.scala)** ⭐ NEW
- **Swift (.swift)** ⭐ NEW
- **Lua (.lua)** ⭐ NEW
- **OCaml (.ml, .mli)** ⭐ NEW
- **Haskell (.hs)** ⭐ NEW
- **Elixir (.ex, .exs)** ⭐ NEW

**Web & Data Formats (3):**
- **HTML (.html, .htm)** ⭐ NEW
- **CSS (.css)** ⭐ NEW
- **JSON (.json)** ⭐ NEW

**Shell (1):**
- **Bash (.sh, .bash)** ⭐ NEW

---

### 🧪 Testing & Validation

-   ✅ All 11/11 tests passing
-   ✅ Real-world testing with 8 sample files across new languages
-   ✅ 195 functions extracted successfully
-   ✅ Semantic search verified for all new languages
-   ✅ MCP server startup tested
-   ✅ Zero vulnerabilities (npm audit)

---

### 🔧 Configuration Files Modified

1. **package.json**
   - Version bumped to 1.15.1
   - Added 8 new tree-sitter language parsers
   - Upgraded 15+ core dependencies

2. **src/service.js**
   - Added 8 language imports
   - Added 8 RESOLVED_LANGUAGES entries
   - Added 15 LANG_RULES configurations with node types

3. **README.md**
   - Updated language list from 13 to 21
   - Added categorization by type
   - Marked new additions with ⭐

---

### 💥 Breaking Changes

**None** - All changes are fully backward compatible:
- Existing `.pampa/` directories work without modification
- Database schema unchanged
- All existing language support maintained
- Zero API changes

---

### 🎯 Performance & Stability

-   **Performance**: Improved with tree-sitter 0.25.0 optimizations
-   **Stability**: All packages at latest stable versions
-   **Developer Experience**: Better CLI with commander 14
-   **Type Safety**: Latest TypeScript 5.9.3 and type definitions
-   **Security**: Zero vulnerabilities maintained

---

### 📚 Migration Notes

**No migration required!**

Simply update to the latest version:
```bash
npm install -g pampax@latest
# or
npm update pampax
```

Existing indexed projects will work immediately with all new language support.

---

### 🔮 Future Roadmap (Phase 4B - Deferred)

Comprehensive research completed for future upgrades:
- **OpenAI SDK**: 4 → 6 (breaking changes documented)
- **Chokidar**: 3 → 4 (glob removal strategy planned)
- **Zod**: 3 → 4 (migration patterns identified)

These upgrades are deferred 2-4 weeks to ensure current changes stabilize in production.

---

### 🙏 Credits

Continued development and improvements built upon [PAMPA by tecnomanu](https://github.com/tecnomanu/pampa).

**Maintained By:** [@lemon07r](https://github.com/lemon07r)  
**Original Project:** [tecnomanu/pampa](https://github.com/tecnomanu/pampa)

---

# [1.13.0](https://github.com/lemon07r/pampax/releases/tag/v1.13.0) (2024-10-17)

## 🎉 PAMPAX Fork - Major Release with Critical Fixes & Enhancements

This release marks the fork from the original PAMPA project (tecnomanu/pampa v1.12.2) to **PAMPAX** (lemon07r/pampax) with significant improvements, critical bug fixes, and new features developed since forked.

---

### ✨ New Features

-   **providers:** 🌐 **OpenAI-Compatible API Support** ([6a136d0](https://github.com/lemon07r/pampax/commit/6a136d0))
    -   Support for any OpenAI-compatible embedding API via `OPENAI_BASE_URL`
    -   Enables use of alternative providers (Novita.ai, Together.ai, etc.)
    -   Custom model selection via `PAMPAX_OPENAI_EMBEDDING_MODEL`
    -   Full compatibility with local LLM servers (LM Studio, Ollama with OpenAI adapter)

-   **reranking:** 🎯 **Multiple Reranker Model Support** ([9204e45](https://github.com/lemon07r/pampax/commit/9204e45))
    -   API-based reranking via `PAMPAX_RERANK_API_URL`
    -   Support for Novita.ai Qwen3-Reranker-8B (achieves 100% benchmark scores)
    -   Support for Cohere Rerank, Jina Reranker, and other API endpoints
    -   Configurable via environment variables: `PAMPAX_RERANK_API_KEY`, `PAMPAX_RERANK_MODEL`
    -   Comprehensive tests for API reranker functionality

-   **embedding:** 🧠 **Custom Embedding Model Selection** ([3b52944](https://github.com/lemon07r/pampax/commit/3b52944))
    -   Environment variable `PAMPAX_OPENAI_EMBEDDING_MODEL` for model override
    -   Tested with Novita.ai Qwen3-Embedding-8B
    -   Support for any embedding model dimension size
    -   Documentation for model configuration

-   **benchmark:** 📊 **Synthetic Benchmark Results** ([4b29a9c](https://github.com/lemon07r/pampax/commit/4b29a9c), [1fee4d4](https://github.com/lemon07r/pampax/commit/1fee4d4))
    -   Added performance benchmarks with Qwen3 models
    -   Documented P@1, MRR@5, nDCG@10 metrics
    -   Qwen3-Reranker-8B achieves perfect 100% scores across all metrics
    -   Comprehensive benchmarking documentation

-   **rebrand:** 🎨 **Complete Rebrand from PAMPA to PAMPAX** ([dd0a134](https://github.com/lemon07r/pampax/commit/dd0a134), [1981dcd](https://github.com/lemon07r/pampax/commit/1981dcd), [2b3aed2](https://github.com/lemon07r/pampax/commit/2b3aed2))
    -   Updated all user-facing references from PAMPA to PAMPAX
    -   Changed MCP server name to `pampax-code-memory`
    -   Updated log file names: `pampax_debug.log` and `pampax_error.log`
    -   Renamed `RULE_FOR_PAMPA_MCP.md` → `RULE_FOR_PAMPAX_MCP.md`
    -   Updated documentation: README.md, README_FOR_AGENTS.md, README_es.md
    -   **Maintained backward compatibility**: All file system paths (`.pampa/`, `pampa.db`, etc.) unchanged

---

### 🐛 Critical Bug Fixes

-   **mcp:** 🐛 **Fix MCP stdio protocol corruption** ([9ccaa0c](https://github.com/lemon07r/pampax/commit/9ccaa0c), [4612c19](https://github.com/lemon07r/pampax/commit/4612c19))
    -   Moved startup logs to stderr to prevent JSON-RPC protocol corruption
    -   Fixed Factory Droid CLI and other MCP clients hanging on startup
    -   Ensures stdout is reserved exclusively for MCP protocol messages
    -   Released as v1.12.3 hotfix (now incorporated into v1.13.0)

-   **mcp:** 🐛 **Fix `use_context_pack` MCP tool schema registration** ([bb92ac0](https://github.com/lemon07r/pampax/commit/bb92ac0))
    -   Changed from Zod object schema to plain object with Zod types
    -   Tool now properly exposes `name` and `path` parameters to MCP clients
    -   Fixes "Context pack name must be a non-empty string" error
    -   Context packs now fully functional in MCP environments

-   **mcp:** 🐛 **Fix `get_code_chunk` crash with large code chunks**
    -   Added 100KB size limit to prevent MCP protocol crashes
    -   Large chunks now gracefully truncated with helpful instructions
    -   Prevents Factory Droid CLI and other MCP clients from crashing
    -   Provides file location and decompression instructions for full content
    -   Critical fix for production stability

-   **indexer:** 🐛 **Fix "Invalid argument" error in tree-sitter parsing**
    -   Added null checks for all `node.child()` calls in AST traversal
    -   Prevents crashes when tree-sitter returns null children
    -   Improves stability during `update_project` operations
    -   More robust error handling for malformed/incomplete syntax trees
    -   Eliminates random parsing errors

---

### 📚 Documentation

-   **docs:** 📝 **Comprehensive Documentation Updates** ([c2c11a2](https://github.com/lemon07r/pampax/commit/c2c11a2), [72a959b](https://github.com/lemon07r/pampax/commit/72a959b))
    -   Added OpenAI-compatible API provider documentation
    -   Documented custom embedding model configuration
    -   Added API reranker setup instructions
    -   Updated benchmarking documentation with Qwen3 results
    -   Created `CHANGES_PAMPA_TO_PAMPAX.md` with detailed migration info
    -   Updated `MCP_TOOL_TEST_RESULTS.md` with comprehensive tool testing
    -   Updated `BENCHMARK_v1.12.md` → `BENCHMARK_v1.13.md`
    -   All version references updated from v1.12 to v1.13

---

### 🔧 Package & Build Updates

-   **package:** 📦 **Package Updates for PAMPAX**
    -   Updated files array with new documentation names
    -   Version bumped from 1.12.3 to 1.13.0
    -   Repository updated to lemon07r/pampax
    -   NPM package name: `pampax`
    -   Prepared for npm publication

---

### 🎯 Performance Improvements

-   **Qwen3 Integration:** Achieved **100% perfect scores** on all benchmark metrics (P@1, MRR@5, nDCG@10) using Novita.ai's Qwen3-Embedding-8B + Qwen3-Reranker-8B
-   **Crash Resilience:** Eliminated MCP client crashes from large chunks and protocol corruption
-   **Parsing Stability:** Robust tree-sitter parsing handles edge cases without failures

---

### 💥 Breaking Changes

**None** - All changes are fully backward compatible with existing indexed projects:
- Existing `.pampa/` directories work without modification
- Database schema unchanged
- File paths unchanged
- MCP tool signatures unchanged (only internal improvements)

---

### 🔄 Migration from PAMPA to PAMPAX

**No migration required!** 

1. Update your MCP configuration to use `pampax` instead of `pampa`
2. Existing `.pampa/` directories and databases continue to work unchanged
3. Optional: Set environment variables for new features (OpenAI-compatible APIs, custom models, API rerankers)
4. The rebranding is cosmetic - all functionality is enhanced, not changed

**Example MCP Configuration Update:**
```json
{
  "mcpServers": {
    "pampax": {  // ← changed from "pampa"
      "command": "npx",
      "args": ["pampax-mcp"],  // ← changed from "pampa-mcp"
      "env": {
        "OPENAI_API_KEY": "your-key",
        "OPENAI_BASE_URL": "https://api.novita.ai/openai",  // ← optional: custom provider
        "PAMPAX_OPENAI_EMBEDDING_MODEL": "qwen/qwen3-embedding-8b",  // ← optional: custom model
        "PAMPAX_RERANK_API_URL": "https://api.novita.ai/openai/v1/rerank",  // ← optional: API reranker
        "PAMPAX_RERANK_API_KEY": "your-key",
        "PAMPAX_RERANK_MODEL": "qwen/qwen3-reranker-8b"
      }
    }
  }
}
```

---

### 🙏 Credits

This fork includes contributions and improvements built upon the excellent foundation of [PAMPA by tecnomanu](https://github.com/tecnomanu/pampa). Special thanks to the original author and contributors.

**Fork Maintained By:** [@lemon07r](https://github.com/lemon07r)  
**Original Project:** [tecnomanu/pampa](https://github.com/tecnomanu/pampa)

---

## [1.12.2](https://github.com/tecnomanu/pampa/compare/v1.12.1...v1.12.2) (2025-09-25)


### Bug Fixes

* **docs:** 🐛 fix markdown table formatting in performance metrics ([deb8857](https://github.com/tecnomanu/pampa/commit/deb88571ceaa91ef0c73e0114692169b3407e377))

## [1.12.1](https://github.com/tecnomanu/pampa/compare/v1.12.0...v1.12.1) (2025-09-25)


### Bug Fixes

* **docs:** 🐛 remove inflated benchmark claims and sensitive project data ([bc5a374](https://github.com/tecnomanu/pampa/commit/bc5a37432a75321a9a56b5234c57c90666cb50af))
* **docs:** 🐛 remove inflated IDE comparisons and project-specific references ([a9f6807](https://github.com/tecnomanu/pampa/commit/a9f68072a83d2b57553dcc1c2c71057b19def789))

# [1.12.0](https://github.com/tecnomanu/pampa/compare/v1.11.2...v1.12.0) (2025-09-24)


### Features

* **v1.12:** ✨ implement 10 major features for advanced search & multi-project support ([4c68b6b](https://github.com/tecnomanu/pampa/commit/4c68b6be3f3cd7e96521f4884c76c2dc3fffbf3a))

## [1.12.0] - 2025-01-29 - 🚀 Major Feature Release

### 🎯 NEW: Advanced Search & Multi-Project Support

#### ✨ Features Added

-   **🎯 Scoped Search Filters**: Filter by `path_glob`, `tags`, `lang` for precise results
-   **🔄 Hybrid Search**: BM25 + Vector fusion with reciprocal rank blending (enabled by default)
-   **🧠 Cross-Encoder Re-Ranker**: Transformers.js reranker for precision boosts
-   **👀 File Watcher**: Real-time incremental indexing with Merkle-like hashing
-   **📦 Context Packs**: Reusable search scopes with CLI + MCP integration
-   **📊 Extended Codemap**: Enhanced metadata with telemetry and symbol tracking
-   **⚡ Benchmark Harness**: P@1, MRR@5, nDCG@10 performance testing
-   **🌲 Symbol-Aware Ranking**: Boost functions based on symbol relationships
-   **🔐 Chunk Encryption**: Optional at-rest encryption for sensitive codebases
-   **🛠️ Multi-Project CLI**: `--project` and `--directory` aliases for clarity

#### 🔧 Improvements

-   **40% faster indexing** with incremental updates
-   **60% better precision** with hybrid search + reranker
-   **3x faster multi-project** operations with explicit paths
-   **90% reduction in duplicate** function creation with symbol boost

#### 🚨 Breaking Changes

-   Tree-sitter dependencies updated (requires `npm install`)
-   Hybrid search enabled by default (use `--hybrid off` for old behavior)
-   Search result format includes new metadata fields (backward compatible)

#### 🛠️ Migration

-   Run `npm install -g pampa@latest`
-   Re-index projects: `pampa update`
-   See [MIGRATION_GUIDE_v1.12.md](MIGRATION_GUIDE_v1.12.md) for details

---

## [1.11.2](https://github.com/tecnomanu/pampa/compare/v1.11.1...v1.11.2) (2025-09-14)

### Features

-   **context:** add reusable context packs with CLI + MCP integration
-   **ranking:** score symbol mentions higher by extracting tree-sitter signatures and call-graph neighbors with an optional `--symbol_boost` flag
-   **search:** add scoped semantic search filters for CLI and MCP workflows
-   **codemap:** extend chunk metadata with synonyms, weights, and telemetry helpers for adaptive ranking

### Features

-   **search:** 🤖 add cross-encoder Transformers reranker for post-fusion precision boosts with optional mocking controls
-   **search:** 🚀 add hybrid BM25 + vector fusion with reciprocal rank blending for better recall on keyword-heavy queries
-   **indexer:** 👀 add chokidar-powered watch mode with merkle hashing for incremental updates
-   **bench:** 📊 introduce synthetic search benchmark harness reporting Precision@1, MRR@5, and nDCG@10

### Bug Fixes

-   **mcp:** 🐛 correct package.json path in MCP server ([f95cc7f](https://github.com/tecnomanu/pampa/commit/f95cc7fe41619d08c2fd8665ad42fac3ba0b36e9))

## [1.11.1](https://github.com/tecnomanu/pampa/compare/v1.11.0...v1.11.1) (2025-09-11)

### Bug Fixes

-   **examples:** 🐛 add multi-language chat examples ([5581b99](https://github.com/tecnomanu/pampa/commit/5581b99d08773492c0f3970fbb3877a2c673e540))

# [1.11.0](https://github.com/tecnomanu/pampa/compare/v1.10.0...v1.11.0) (2025-09-11)

### Features

-   **structure:** ✨ reorganize project structure and add Python support ([544e5fb](https://github.com/tecnomanu/pampa/commit/544e5fbe7ccad59a4c68d4efae7e1fc811d2f4e0))

# [1.10.0](https://github.com/tecnomanu/pampa/compare/v1.9.0...v1.10.0) (2025-07-01)

### Features

-   **config:** add Node.js version support files and update config ([d1efc19](https://github.com/tecnomanu/pampa/commit/d1efc190bfd0ff101ff38124e26bc3a510c1fde4))

# [1.9.0](https://github.com/tecnomanu/pampa/compare/v1.8.3...v1.9.0) (2025-05-29)

### Features

-   **search:** ✨ implementar búsqueda híbrida con ranking progresivo y información completa de archivos ([0fa4e6f](https://github.com/tecnomanu/pampa/commit/0fa4e6fea3105ac93adb794664067c0b8b464205))

## [1.8.3](https://github.com/tecnomanu/pampa/compare/v1.8.2...v1.8.3) (2025-05-29)

### Bug Fixes

-   **mcp:** 🐛 corregir get_code_chunk que intentaba acceder a result.content en lugar de result.code ([00a5166](https://github.com/tecnomanu/pampa/commit/00a51668f208665ae1a9f78a0244d7b2aad115ef))

## [1.8.2](https://github.com/tecnomanu/pampa/compare/v1.8.1...v1.8.2) (2025-05-29)

### Bug Fixes

-   :bug: repair ci/cd wirfkiw ([f246a5d](https://github.com/tecnomanu/pampa/commit/f246a5d806681943c259e983f62e5d1207278434))

## [1.8.1](https://github.com/tecnomanu/pampa/compare/v1.8.0...v1.8.1) (2025-05-29)

### Bug Fixes

-   **cli:** 🔧 agregar soporte de [path] al comando search y usar searchCode desde service.js ([6d00ff1](https://github.com/tecnomanu/pampa/commit/6d00ff1ac758eb2699940b8b3249f421ddd0a257))

# [1.8.0](https://github.com/tecnomanu/pampa/compare/v1.7.0...v1.8.0) (2025-05-29)

### Features

-   **indexer:** ✨ mejorar extracción de símbolos para mostrar nombres reales de funciones PHP ([c8a3124](https://github.com/tecnomanu/pampa/commit/c8a3124d8d03fd7386ad2cc53f6019a639df5ff5))

# [1.7.0](https://github.com/tecnomanu/pampa/compare/v1.6.1...v1.7.0) (2025-05-29)

### Bug Fixes

-   **service:** 🐛 agregar verificación de base de datos en funciones de learning ([c459bef](https://github.com/tecnomanu/pampa/commit/c459befafb707d6281dec96ae4a1f67a1fe159cf))

### Features

-   **semantic:** ✨ implement intelligent semantic search system with auto-extraction, intention cache, and optional [@pampa-comments](https://github.com/pampa-comments) for +32% to +85% precision boost ([4e03c06](https://github.com/tecnomanu/pampa/commit/4e03c069bc9a0450820b07310731bbf462a7628c))

## [1.6.1](https://github.com/tecnomanu/pampa/compare/v1.6.0...v1.6.1) (2025-05-29)

### Bug Fixes

-   **core:** 🐛 resolve critical SQLITE_CANTOPEN error - Add database existence check before SQLite operations - Improve error messages with clear user guidance - Add comprehensive tests for database error handling - Prevent server crashes when database not found ([ff391e7](https://github.com/tecnomanu/pampa/commit/ff391e7f3fd60c1e8fb8d2e794c7356fdfd5dba7))
-   **tests:** 🧪 improve database error test for CI/CD compatibility - Add graceful handling of sqlite3 bindings errors - Skip tests when native dependencies unavailable - Maintain full functionality in development environments - Prevent CI/CD failures due to missing native modules ([7bb64f6](https://github.com/tecnomanu/pampa/commit/7bb64f6e81cc9c70605eaed1814f54057360cce8))

# [1.6.1](https://github.com/tecnomanu/pampa/compare/v1.6.0...v1.6.1) (2025-01-29)

### Bug Fixes

-   **critical:** 🐛 resolve SQLITE_CANTOPEN error when database not found ([ff391e7](https://github.com/tecnomanu/pampa/commit/ff391e7))
    -   Add database existence check before SQLite operations in `getOverview()` and `searchCode()`
    -   Improve error messages with clear user guidance and specific instructions
    -   Add comprehensive test suite for database error handling scenarios
    -   Prevent MCP server crashes when project is not indexed
    -   Return helpful error messages directing users to run `index_project` first
    -   Enhanced UX with emoji-based error formatting and precise database paths

# [1.6.0](https://github.com/tecnomanu/pampa/compare/v1.5.1...v1.6.0) (2025-05-29)

### Features

-   agregar debug mode y troubleshooting para agentes IA - Agrega información opcional sobre --debug en configuración MCP - Incluye sección de troubleshooting en README_FOR_AGENTS.md - Mejora emoji de índice/table of contents (📚) - Facilita resolución de problemas para agentes IA - Guías específicas para problemas de MCP y indexado ([8c00b6e](https://github.com/tecnomanu/pampa/commit/8c00b6ece1b2fd741bc70d155a621e7926b14013))

## [1.5.1](https://github.com/tecnomanu/pampa/compare/v1.5.0...v1.5.1) (2025-05-29)

### Bug Fixes

-   simplify update_project response messages - Show concise message when no changes detected - Remove unnecessary next steps text for updates - Clean and direct feedback for AI agents ([e4bb18b](https://github.com/tecnomanu/pampa/commit/e4bb18bdcb240beec2d9fbc0ebbee62b5d4abc5c))

# [1.5.0](https://github.com/tecnomanu/pampa/compare/v1.4.0...v1.5.0) (2025-05-29)

### Features

-   add update_project tool and AI agent workflow documentation - Add update_project MCP tool for keeping code memory current - Add update command to CLI for manual updates - Create comprehensive AI agent workflow guide - Document when and how to use update_project - Add suggested prompts and strategies for AI agents - Emphasize continuous use of PAMPA for code memory ([5ce04bf](https://github.com/tecnomanu/pampa/commit/5ce04bf78a56985d28cee15005b6904abe063102))

# [1.4.0](https://github.com/tecnomanu/pampa/compare/v1.3.4...v1.4.0) (2025-05-29)

### Bug Fixes

-   implement global base path context for MCP tools - Add setBasePath() function to manage working directory context - Update all service functions to use dynamic paths instead of hardcoded constants - Fix MCP tools to work correctly with path parameter - Resolve issue where database and chunks were created in wrong directory - All MCP operations now respect the specified working path ([0981eb0](https://github.com/tecnomanu/pampa/commit/0981eb0b183e69cca0652c735fdb7b129f812241))

### Features

-   improve MCP logging and tool documentation - Add debug mode support with --debug flag - Create logs in working directory instead of server directory - Update tool descriptions to clarify path parameter usage - Improve error messages with database location info - Add debug logging for all MCP tool operations - Enhanced user feedback with emojis and clearer formatting ([18ec399](https://github.com/tecnomanu/pampa/commit/18ec39938562e7727508b965a183a6856d3e3390))

## [1.3.4](https://github.com/tecnomanu/pampa/compare/v1.3.3...v1.3.4) (2025-05-29)

### Bug Fixes

-   add path parameter to MCP tools for working directory support ([9226cb7](https://github.com/tecnomanu/pampa/commit/9226cb73947d1b9a79ed62cca30e5a46f1e2f976))

# [Unreleased]

### Features

-   add optional AES-256-GCM chunk encryption with `.gz.enc` storage, `PAMPA_ENCRYPTION_KEY`, and the `--encrypt` CLI flag

### Bug Fixes

-   declare `zod@^3.25.6` as a runtime dependency so schema validation works out of the box

### Documentation

-   refresh README and CLI help with scoped search flags, context packs, watcher usage, and the synthetic bench workflow
-   document chunk encryption workflow and key management in the README

## [1.3.3](https://github.com/tecnomanu/pampa/compare/v1.3.2...v1.3.3) (2025-05-29)

### Bug Fixes

-   :fire: debugin and fix directory ([9fd80bb](https://github.com/tecnomanu/pampa/commit/9fd80bb975f1433b3a79898315d8943755523bc8))

## [1.3.2](https://github.com/tecnomanu/pampa/compare/v1.3.1...v1.3.2) (2025-05-29)

### Bug Fixes

-   :bug: using version from package-json ([97c4726](https://github.com/tecnomanu/pampa/commit/97c4726b4c9abdbf6876760e16b1cc032480e9c3))

## [1.3.1](https://github.com/tecnomanu/pampa/compare/v1.3.0...v1.3.1) (2025-05-29)

### Bug Fixes

-   :bug: search only relevants or similary by 0.3 threshold query ([7b344e5](https://github.com/tecnomanu/pampa/commit/7b344e597e45703837e88ea105b48989cf079f8b))

# [1.3.0](https://github.com/tecnomanu/pampa/compare/v1.2.1...v1.3.0) (2025-05-29)

### Bug Fixes

-   include service.js and providers.js in npm package files ([98a8c10](https://github.com/tecnomanu/pampa/commit/98a8c105e00803ed0a640d5b4be6fb679d7146f4))

### Features

-   fix npm package distribution by including missing service and provider files ([a058389](https://github.com/tecnomanu/pampa/commit/a058389544518235eb126539513d4ed9ba598a9a))

## [1.2.1](https://github.com/tecnomanu/pampa/compare/v1.2.0...v1.2.1) (2025-05-29)

### Bug Fixes

-   🔧 make CLI version read from package.json dynamically ([9fd4d1d](https://github.com/tecnomanu/pampa/commit/9fd4d1d188e5c7dd191426678b30e8a893a917a4))

# [1.2.0](https://github.com/tecnomanu/pampa/compare/v1.1.0...v1.2.0) (2025-05-29)

### Features

-   🌍 convert project to english with bilingual README ([5c92d7d](https://github.com/tecnomanu/pampa/commit/5c92d7d13e91c29af800f765e90ebfd548c3f137))
-   🎉 complete project reorganization and internationalization - Reorganize project structure with docs/, examples/, scripts/ folders - Extract providers to dedicated providers.js module - Separate business logic (service.js) from presentation (indexer.js) - Update MCP server to use structured responses - All tests passing with clean modular architecture ([da2ea35](https://github.com/tecnomanu/pampa/commit/da2ea352e024a8c09550e304bdc38b3f9e0c80f9))
=======
# [1.15.3](https://github.com/lemon07r/pampax/releases/tag/v1.15.3) (2025-01-19)

## ⚡ Performance Optimization: Hybrid Token Counting with Data Integrity Guarantee

### Critical Fix: Data Integrity
- **🛡️ Zero Data Loss Guarantee**: Fixed potential data loss from character-based estimation
- Never skip indexing based on estimates - always use accurate tokenization for critical decisions
- Only use estimates for safe subdivision optimizations (when we'll subdivide anyway)

### Performance Improvements
- **81% overall efficiency** - avoid expensive tokenization where safe
- **Character pre-filtering**: 60% of chunks filtered instantly (safe - large chunks only)
- **LRU caching**: 20% cache hit rate on repeated code patterns
- **Batch tokenization**: Process subdivision candidates together (10-50x faster)
- **Real-world performance**: Reduced from timeout to <2 minutes on medium codebases

### Technical Details
- Two-tier decision making: `allowEstimateForSkip` parameter (default: false)
- Main indexing path: Always tokenizes to ensure completeness
- Subdivision path: Can use estimates for "too_large" decisions only
- 100% guarantee: All code that should be indexed IS indexed

### Files Added
- `src/chunking/token-counter.js` - Hybrid token counting optimization
- `test/token-counter-performance.test.js` - Performance verification tests
- `OPTIMIZATION_SUMMARY.md` - Detailed implementation documentation

### Files Modified  
- `src/chunking/semantic-chunker.js` - Batch analysis for subdivisions
- `src/service.js` - Batch processing + performance stats
- All tests passing ✅

---

# [1.15.2](https://github.com/lemon07r/pampax/releases/tag/v1.15.2) (2025-01-19)

## 🚀 Intelligent Token-Aware Chunking with Zero Data Loss

This release dramatically improves the chunking strategy to solve rate limiting issues while ensuring no code is lost during indexing.

---

### ✨ New Features

-   **chunking:** 🎯 **Intelligent Size-Based Filtering** ([30d1fda](https://github.com/lemon07r/pampax/commit/30d1fda))
    -   Chunks smaller than `minChunkTokens` (100 tokens for OpenAI) are now smartly handled
    -   Small chunks from subdivisions are merged together instead of being discarded
    -   Reduces chunk count by ~91% compared to naive approach
    -   **NO DATA LOSS** - all meaningful code is preserved

-   **chunking:** 🔄 **Smart Chunk Merging** ([30d1fda](https://github.com/lemon07r/pampax/commit/30d1fda))
    -   When subdividing large classes produces small methods (< 100 tokens), they are merged
    -   Merge criteria: combined size ≥ 100 tokens OR ≥ 3 small methods
    -   Example: 5 helper methods (60 tokens each) → one 300-token chunk named `ClassName_small_methods_5`
    -   Small methods stay searchable and contextually grouped

-   **chunking:** 📊 **Comprehensive Statistics Tracking** ([30d1fda](https://github.com/lemon07r/pampax/commit/30d1fda))
    -   New metrics: `totalNodes`, `normalChunks`, `subdivided`, `mergedSmall`, `statementFallback`, `skippedSmall`
    -   Real-time feedback on chunking decisions
    -   Shows chunk reduction ratio vs naive approach
    -   Helps identify if chunking strategy needs tuning

### 🐛 Bug Fixes

-   **chunking:** 🔧 **Fixed Data Loss in Subdivision** ([30d1fda](https://github.com/lemon07r/pampax/commit/30d1fda))
    -   Previously, small methods in subdivided classes were skipped and lost
    -   Now merges them into searchable, meaningful chunks
    -   Affects classes with multiple small helper methods

### 📦 Performance Improvements

-   **indexing:** ⚡ **91% Chunk Reduction** ([30d1fda](https://github.com/lemon07r/pampax/commit/30d1fda))
    -   Before: ~1,046 chunks → Exceeded 50 RPM rate limits
    -   After: ~105 chunks → Well within rate limits
    -   Estimated indexing time reduced from ~21 minutes to ~2 minutes

---

# [1.15.1](https://github.com/lemon07r/pampax/releases/tag/v1.15.1) (2025-01-30)

## 🚀 Major Language Support Expansion & Dependency Upgrades

This release dramatically expands language support from **13 to 21 languages** (61% increase), adds **Kotlin support** (high priority), upgrades the **tree-sitter core** to v0.25.0, and includes comprehensive dependency updates.

---

### ✨ New Features

-   **languages:** 🎯 **Kotlin Support Added** ([8214720](https://github.com/lemon07r/pampax/commit/8214720))
    -   Full Kotlin language support via `@tree-sitter-grammars/tree-sitter-kotlin` v1.1.0
    -   File extension: `.kt`
    -   Node types: function_declaration, class_declaration, object_declaration, property_declaration
    -   Fully tested and production-ready

-   **languages:** 🌐 **8 Additional Languages Added** ([bb1fb00](https://github.com/lemon07r/pampax/commit/bb1fb00), [09a04e6](https://github.com/lemon07r/pampax/commit/09a04e6))
    -   **C#** (.cs) - Enterprise development, Unity game dev
    -   **Ruby** (.rb) - Web development, scripting
    -   **Rust** (.rs) - Systems programming, performance
    -   **C++** (.cpp, .hpp, .cc) - High-performance applications
    -   **C** (.c, .h) - Systems programming, embedded
    -   **Scala** (.scala) - JVM functional programming
    -   **Swift** (.swift) - iOS/macOS development
    -   **Bash** (.sh, .bash) - Shell scripting, automation
    -   **Lua** (.lua) - Game dev, Neovim plugins
    -   **HTML** (.html, .htm) - Web markup
    -   **CSS** (.css) - Web styling
    -   **JSON** (.json) - Configuration, data
    -   **OCaml** (.ml, .mli) - Functional programming
    -   **Haskell** (.hs) - Pure functional programming
    -   **Elixir** (.ex, .exs) - Distributed systems

-   **core:** 🔧 **Tree-sitter Core Upgrade** ([8214720](https://github.com/lemon07r/pampax/commit/8214720))
    -   Upgraded tree-sitter from 0.21.1 → **0.25.0** (major version)
    -   All 13 existing language parsers upgraded to 0.22+ compatible versions
    -   Improved parsing performance and stability
    -   Zero breaking changes in API usage

---

### 📦 Dependency Updates

-   **Phase 4a: Safe Dependency Upgrades** ([09a04e6](https://github.com/lemon07r/pampax/commit/09a04e6))
    -   **ollama**: 0.5.18 → 0.6.0 (improved Ollama integration)
    -   **commander**: 12.1.0 → 14.0.1 (CLI framework upgrade)
    -   **husky**: 8.0.3 → 9.1.7 (git hooks modernization)
    -   **@types/node**: 20.19.17 → 20.19.22 (latest TypeScript definitions)
    -   **typescript**: 5.0.0 → 5.9.3 (latest stable TypeScript)
    -   **@modelcontextprotocol/sdk**: 1.12.0 → 1.20.1 (MCP SDK update)
    -   **101 packages updated** to latest minor/patch versions via npm update

-   **Language Parser Upgrades** ([8214720](https://github.com/lemon07r/pampax/commit/8214720))
    -   tree-sitter-bash: → 0.25.0
    -   tree-sitter-c: → 0.24.1
    -   tree-sitter-c-sharp: → 0.23.1
    -   tree-sitter-cpp: → 0.23.4
    -   tree-sitter-go: → 0.25.0
    -   tree-sitter-java: → 0.23.5
    -   tree-sitter-javascript: → 0.25.0
    -   tree-sitter-php: → 0.24.2
    -   tree-sitter-python: → 0.25.0
    -   tree-sitter-ruby: → 0.23.1
    -   tree-sitter-rust: → 0.24.0
    -   tree-sitter-scala: → 0.24.0
    -   tree-sitter-swift: → 0.7.0
    -   tree-sitter-typescript: → 0.23.2

---

### 📊 Project Statistics

| Metric | Before v1.15.1 | After v1.15.1 | Change |
|--------|----------------|---------------|--------|
| **Languages** | 13 | **21** | **+61%** |
| **File Extensions** | 20 | **31** | **+55%** |
| **tree-sitter** | 0.21.1 | **0.25.0** | Major upgrade |
| **Total Packages** | 854 | **917** | +63 packages |
| **Vulnerabilities** | 0 | **0** | ✅ Secure |

---

### 📝 Complete Language List (21 Total)

**Programming Languages (17):**
- JavaScript/TypeScript (.js, .ts, .tsx, .jsx)
- Python (.py)
- Java (.java)
- **Kotlin (.kt)** ⭐ NEW
- Go (.go)
- **Rust (.rs)** ⭐ NEW
- **C++ (.cpp, .hpp, .cc)** ⭐ NEW
- **C (.c, .h)** ⭐ NEW
- **C# (.cs)** ⭐ NEW
- PHP (.php)
- **Ruby (.rb)** ⭐ NEW
- **Scala (.scala)** ⭐ NEW
- **Swift (.swift)** ⭐ NEW
- **Lua (.lua)** ⭐ NEW
- **OCaml (.ml, .mli)** ⭐ NEW
- **Haskell (.hs)** ⭐ NEW
- **Elixir (.ex, .exs)** ⭐ NEW

**Web & Data Formats (3):**
- **HTML (.html, .htm)** ⭐ NEW
- **CSS (.css)** ⭐ NEW
- **JSON (.json)** ⭐ NEW

**Shell (1):**
- **Bash (.sh, .bash)** ⭐ NEW

---

### 🧪 Testing & Validation

-   ✅ All 11/11 tests passing
-   ✅ Real-world testing with 8 sample files across new languages
-   ✅ 195 functions extracted successfully
-   ✅ Semantic search verified for all new languages
-   ✅ MCP server startup tested
-   ✅ Zero vulnerabilities (npm audit)

---

### 🔧 Configuration Files Modified

1. **package.json**
   - Version bumped to 1.15.1
   - Added 8 new tree-sitter language parsers
   - Upgraded 15+ core dependencies

2. **src/service.js**
   - Added 8 language imports
   - Added 8 RESOLVED_LANGUAGES entries
   - Added 15 LANG_RULES configurations with node types

3. **README.md**
   - Updated language list from 13 to 21
   - Added categorization by type
   - Marked new additions with ⭐

---

### 💥 Breaking Changes

**None** - All changes are fully backward compatible:
- Existing `.pampa/` directories work without modification
- Database schema unchanged
- All existing language support maintained
- Zero API changes

---

### 🎯 Performance & Stability

-   **Performance**: Improved with tree-sitter 0.25.0 optimizations
-   **Stability**: All packages at latest stable versions
-   **Developer Experience**: Better CLI with commander 14
-   **Type Safety**: Latest TypeScript 5.9.3 and type definitions
-   **Security**: Zero vulnerabilities maintained

---

### 📚 Migration Notes

**No migration required!**

Simply update to the latest version:
```bash
npm install -g pampax@latest
# or
npm update pampax
```

Existing indexed projects will work immediately with all new language support.

---

### 🔮 Future Roadmap (Phase 4B - Deferred)

Comprehensive research completed for future upgrades:
- **OpenAI SDK**: 4 → 6 (breaking changes documented)
- **Chokidar**: 3 → 4 (glob removal strategy planned)
- **Zod**: 3 → 4 (migration patterns identified)

These upgrades are deferred 2-4 weeks to ensure current changes stabilize in production.

---

### 🙏 Credits

Continued development and improvements built upon [PAMPA by tecnomanu](https://github.com/tecnomanu/pampa).

**Maintained By:** [@lemon07r](https://github.com/lemon07r)  
**Original Project:** [tecnomanu/pampa](https://github.com/tecnomanu/pampa)

---

# [1.13.0](https://github.com/lemon07r/pampax/releases/tag/v1.13.0) (2024-10-17)

## 🎉 PAMPAX Fork - Major Release with Critical Fixes & Enhancements

This release marks the fork from the original PAMPA project (tecnomanu/pampa v1.12.2) to **PAMPAX** (lemon07r/pampax) with significant improvements, critical bug fixes, and new features developed since forked.

---

### ✨ New Features

-   **providers:** 🌐 **OpenAI-Compatible API Support** ([6a136d0](https://github.com/lemon07r/pampax/commit/6a136d0))
    -   Support for any OpenAI-compatible embedding API via `OPENAI_BASE_URL`
    -   Enables use of alternative providers (Novita.ai, Together.ai, etc.)
    -   Custom model selection via `PAMPAX_OPENAI_EMBEDDING_MODEL`
    -   Full compatibility with local LLM servers (LM Studio, Ollama with OpenAI adapter)

-   **reranking:** 🎯 **Multiple Reranker Model Support** ([9204e45](https://github.com/lemon07r/pampax/commit/9204e45))
    -   API-based reranking via `PAMPAX_RERANK_API_URL`
    -   Support for Novita.ai Qwen3-Reranker-8B (achieves 100% benchmark scores)
    -   Support for Cohere Rerank, Jina Reranker, and other API endpoints
    -   Configurable via environment variables: `PAMPAX_RERANK_API_KEY`, `PAMPAX_RERANK_MODEL`
    -   Comprehensive tests for API reranker functionality

-   **embedding:** 🧠 **Custom Embedding Model Selection** ([3b52944](https://github.com/lemon07r/pampax/commit/3b52944))
    -   Environment variable `PAMPAX_OPENAI_EMBEDDING_MODEL` for model override
    -   Tested with Novita.ai Qwen3-Embedding-8B
    -   Support for any embedding model dimension size
    -   Documentation for model configuration

-   **benchmark:** 📊 **Synthetic Benchmark Results** ([4b29a9c](https://github.com/lemon07r/pampax/commit/4b29a9c), [1fee4d4](https://github.com/lemon07r/pampax/commit/1fee4d4))
    -   Added performance benchmarks with Qwen3 models
    -   Documented P@1, MRR@5, nDCG@10 metrics
    -   Qwen3-Reranker-8B achieves perfect 100% scores across all metrics
    -   Comprehensive benchmarking documentation

-   **rebrand:** 🎨 **Complete Rebrand from PAMPA to PAMPAX** ([dd0a134](https://github.com/lemon07r/pampax/commit/dd0a134), [1981dcd](https://github.com/lemon07r/pampax/commit/1981dcd), [2b3aed2](https://github.com/lemon07r/pampax/commit/2b3aed2))
    -   Updated all user-facing references from PAMPA to PAMPAX
    -   Changed MCP server name to `pampax-code-memory`
    -   Updated log file names: `pampax_debug.log` and `pampax_error.log`
    -   Renamed `RULE_FOR_PAMPA_MCP.md` → `RULE_FOR_PAMPAX_MCP.md`
    -   Updated documentation: README.md, README_FOR_AGENTS.md, README_es.md
    -   **Maintained backward compatibility**: All file system paths (`.pampa/`, `pampa.db`, etc.) unchanged

---

### 🐛 Critical Bug Fixes

-   **mcp:** 🐛 **Fix MCP stdio protocol corruption** ([9ccaa0c](https://github.com/lemon07r/pampax/commit/9ccaa0c), [4612c19](https://github.com/lemon07r/pampax/commit/4612c19))
    -   Moved startup logs to stderr to prevent JSON-RPC protocol corruption
    -   Fixed Factory Droid CLI and other MCP clients hanging on startup
    -   Ensures stdout is reserved exclusively for MCP protocol messages
    -   Released as v1.12.3 hotfix (now incorporated into v1.13.0)

-   **mcp:** 🐛 **Fix `use_context_pack` MCP tool schema registration** ([bb92ac0](https://github.com/lemon07r/pampax/commit/bb92ac0))
    -   Changed from Zod object schema to plain object with Zod types
    -   Tool now properly exposes `name` and `path` parameters to MCP clients
    -   Fixes "Context pack name must be a non-empty string" error
    -   Context packs now fully functional in MCP environments

-   **mcp:** 🐛 **Fix `get_code_chunk` crash with large code chunks**
    -   Added 100KB size limit to prevent MCP protocol crashes
    -   Large chunks now gracefully truncated with helpful instructions
    -   Prevents Factory Droid CLI and other MCP clients from crashing
    -   Provides file location and decompression instructions for full content
    -   Critical fix for production stability

-   **indexer:** 🐛 **Fix "Invalid argument" error in tree-sitter parsing**
    -   Added null checks for all `node.child()` calls in AST traversal
    -   Prevents crashes when tree-sitter returns null children
    -   Improves stability during `update_project` operations
    -   More robust error handling for malformed/incomplete syntax trees
    -   Eliminates random parsing errors

---

### 📚 Documentation

-   **docs:** 📝 **Comprehensive Documentation Updates** ([c2c11a2](https://github.com/lemon07r/pampax/commit/c2c11a2), [72a959b](https://github.com/lemon07r/pampax/commit/72a959b))
    -   Added OpenAI-compatible API provider documentation
    -   Documented custom embedding model configuration
    -   Added API reranker setup instructions
    -   Updated benchmarking documentation with Qwen3 results
    -   Created `CHANGES_PAMPA_TO_PAMPAX.md` with detailed migration info
    -   Updated `MCP_TOOL_TEST_RESULTS.md` with comprehensive tool testing
    -   Updated `BENCHMARK_v1.12.md` → `BENCHMARK_v1.13.md`
    -   All version references updated from v1.12 to v1.13

---

### 🔧 Package & Build Updates

-   **package:** 📦 **Package Updates for PAMPAX**
    -   Updated files array with new documentation names
    -   Version bumped from 1.12.3 to 1.13.0
    -   Repository updated to lemon07r/pampax
    -   NPM package name: `pampax`
    -   Prepared for npm publication

---

### 🎯 Performance Improvements

-   **Qwen3 Integration:** Achieved **100% perfect scores** on all benchmark metrics (P@1, MRR@5, nDCG@10) using Novita.ai's Qwen3-Embedding-8B + Qwen3-Reranker-8B
-   **Crash Resilience:** Eliminated MCP client crashes from large chunks and protocol corruption
-   **Parsing Stability:** Robust tree-sitter parsing handles edge cases without failures

---

### 💥 Breaking Changes

**None** - All changes are fully backward compatible with existing indexed projects:
- Existing `.pampa/` directories work without modification
- Database schema unchanged
- File paths unchanged
- MCP tool signatures unchanged (only internal improvements)

---

### 🔄 Migration from PAMPA to PAMPAX

**No migration required!** 

1. Update your MCP configuration to use `pampax` instead of `pampa`
2. Existing `.pampa/` directories and databases continue to work unchanged
3. Optional: Set environment variables for new features (OpenAI-compatible APIs, custom models, API rerankers)
4. The rebranding is cosmetic - all functionality is enhanced, not changed

**Example MCP Configuration Update:**
```json
{
  "mcpServers": {
    "pampax": {  // ← changed from "pampa"
      "command": "npx",
      "args": ["pampax-mcp"],  // ← changed from "pampa-mcp"
      "env": {
        "OPENAI_API_KEY": "your-key",
        "OPENAI_BASE_URL": "https://api.novita.ai/openai",  // ← optional: custom provider
        "PAMPAX_OPENAI_EMBEDDING_MODEL": "qwen/qwen3-embedding-8b",  // ← optional: custom model
        "PAMPAX_RERANK_API_URL": "https://api.novita.ai/openai/v1/rerank",  // ← optional: API reranker
        "PAMPAX_RERANK_API_KEY": "your-key",
        "PAMPAX_RERANK_MODEL": "qwen/qwen3-reranker-8b"
      }
    }
  }
}
```

---

### 🙏 Credits

This fork includes contributions and improvements built upon the excellent foundation of [PAMPA by tecnomanu](https://github.com/tecnomanu/pampa). Special thanks to the original author and contributors.

**Fork Maintained By:** [@lemon07r](https://github.com/lemon07r)  
**Original Project:** [tecnomanu/pampa](https://github.com/tecnomanu/pampa)

---

## [1.12.2](https://github.com/tecnomanu/pampa/compare/v1.12.1...v1.12.2) (2025-09-25)


### Bug Fixes

* **docs:** 🐛 fix markdown table formatting in performance metrics ([deb8857](https://github.com/tecnomanu/pampa/commit/deb88571ceaa91ef0c73e0114692169b3407e377))

## [1.12.1](https://github.com/tecnomanu/pampa/compare/v1.12.0...v1.12.1) (2025-09-25)


### Bug Fixes

* **docs:** 🐛 remove inflated benchmark claims and sensitive project data ([bc5a374](https://github.com/tecnomanu/pampa/commit/bc5a37432a75321a9a56b5234c57c90666cb50af))
* **docs:** 🐛 remove inflated IDE comparisons and project-specific references ([a9f6807](https://github.com/tecnomanu/pampa/commit/a9f68072a83d2b57553dcc1c2c71057b19def789))

# [1.12.0](https://github.com/tecnomanu/pampa/compare/v1.11.2...v1.12.0) (2025-09-24)


### Features

* **v1.12:** ✨ implement 10 major features for advanced search & multi-project support ([4c68b6b](https://github.com/tecnomanu/pampa/commit/4c68b6be3f3cd7e96521f4884c76c2dc3fffbf3a))

## [1.12.0] - 2025-01-29 - 🚀 Major Feature Release

### 🎯 NEW: Advanced Search & Multi-Project Support

#### ✨ Features Added

-   **🎯 Scoped Search Filters**: Filter by `path_glob`, `tags`, `lang` for precise results
-   **🔄 Hybrid Search**: BM25 + Vector fusion with reciprocal rank blending (enabled by default)
-   **🧠 Cross-Encoder Re-Ranker**: Transformers.js reranker for precision boosts
-   **👀 File Watcher**: Real-time incremental indexing with Merkle-like hashing
-   **📦 Context Packs**: Reusable search scopes with CLI + MCP integration
-   **📊 Extended Codemap**: Enhanced metadata with telemetry and symbol tracking
-   **⚡ Benchmark Harness**: P@1, MRR@5, nDCG@10 performance testing
-   **🌲 Symbol-Aware Ranking**: Boost functions based on symbol relationships
-   **🔐 Chunk Encryption**: Optional at-rest encryption for sensitive codebases
-   **🛠️ Multi-Project CLI**: `--project` and `--directory` aliases for clarity

#### 🔧 Improvements

-   **40% faster indexing** with incremental updates
-   **60% better precision** with hybrid search + reranker
-   **3x faster multi-project** operations with explicit paths
-   **90% reduction in duplicate** function creation with symbol boost

#### 🚨 Breaking Changes

-   Tree-sitter dependencies updated (requires `npm install`)
-   Hybrid search enabled by default (use `--hybrid off` for old behavior)
-   Search result format includes new metadata fields (backward compatible)

#### 🛠️ Migration

-   Run `npm install -g pampa@latest`
-   Re-index projects: `pampa update`
-   See [MIGRATION_GUIDE_v1.12.md](MIGRATION_GUIDE_v1.12.md) for details

---

## [1.11.2](https://github.com/tecnomanu/pampa/compare/v1.11.1...v1.11.2) (2025-09-14)

### Features

-   **context:** add reusable context packs with CLI + MCP integration
-   **ranking:** score symbol mentions higher by extracting tree-sitter signatures and call-graph neighbors with an optional `--symbol_boost` flag
-   **search:** add scoped semantic search filters for CLI and MCP workflows
-   **codemap:** extend chunk metadata with synonyms, weights, and telemetry helpers for adaptive ranking

### Features

-   **search:** 🤖 add cross-encoder Transformers reranker for post-fusion precision boosts with optional mocking controls
-   **search:** 🚀 add hybrid BM25 + vector fusion with reciprocal rank blending for better recall on keyword-heavy queries
-   **indexer:** 👀 add chokidar-powered watch mode with merkle hashing for incremental updates
-   **bench:** 📊 introduce synthetic search benchmark harness reporting Precision@1, MRR@5, and nDCG@10

### Bug Fixes

-   **mcp:** 🐛 correct package.json path in MCP server ([f95cc7f](https://github.com/tecnomanu/pampa/commit/f95cc7fe41619d08c2fd8665ad42fac3ba0b36e9))

## [1.11.1](https://github.com/tecnomanu/pampa/compare/v1.11.0...v1.11.1) (2025-09-11)

### Bug Fixes

-   **examples:** 🐛 add multi-language chat examples ([5581b99](https://github.com/tecnomanu/pampa/commit/5581b99d08773492c0f3970fbb3877a2c673e540))

# [1.11.0](https://github.com/tecnomanu/pampa/compare/v1.10.0...v1.11.0) (2025-09-11)

### Features

-   **structure:** ✨ reorganize project structure and add Python support ([544e5fb](https://github.com/tecnomanu/pampa/commit/544e5fbe7ccad59a4c68d4efae7e1fc811d2f4e0))

# [1.10.0](https://github.com/tecnomanu/pampa/compare/v1.9.0...v1.10.0) (2025-07-01)

### Features

-   **config:** add Node.js version support files and update config ([d1efc19](https://github.com/tecnomanu/pampa/commit/d1efc190bfd0ff101ff38124e26bc3a510c1fde4))

# [1.9.0](https://github.com/tecnomanu/pampa/compare/v1.8.3...v1.9.0) (2025-05-29)

### Features

-   **search:** ✨ implementar búsqueda híbrida con ranking progresivo y información completa de archivos ([0fa4e6f](https://github.com/tecnomanu/pampa/commit/0fa4e6fea3105ac93adb794664067c0b8b464205))

## [1.8.3](https://github.com/tecnomanu/pampa/compare/v1.8.2...v1.8.3) (2025-05-29)

### Bug Fixes

-   **mcp:** 🐛 corregir get_code_chunk que intentaba acceder a result.content en lugar de result.code ([00a5166](https://github.com/tecnomanu/pampa/commit/00a51668f208665ae1a9f78a0244d7b2aad115ef))

## [1.8.2](https://github.com/tecnomanu/pampa/compare/v1.8.1...v1.8.2) (2025-05-29)

### Bug Fixes

-   :bug: repair ci/cd wirfkiw ([f246a5d](https://github.com/tecnomanu/pampa/commit/f246a5d806681943c259e983f62e5d1207278434))

## [1.8.1](https://github.com/tecnomanu/pampa/compare/v1.8.0...v1.8.1) (2025-05-29)

### Bug Fixes

-   **cli:** 🔧 agregar soporte de [path] al comando search y usar searchCode desde service.js ([6d00ff1](https://github.com/tecnomanu/pampa/commit/6d00ff1ac758eb2699940b8b3249f421ddd0a257))

# [1.8.0](https://github.com/tecnomanu/pampa/compare/v1.7.0...v1.8.0) (2025-05-29)

### Features

-   **indexer:** ✨ mejorar extracción de símbolos para mostrar nombres reales de funciones PHP ([c8a3124](https://github.com/tecnomanu/pampa/commit/c8a3124d8d03fd7386ad2cc53f6019a639df5ff5))

# [1.7.0](https://github.com/tecnomanu/pampa/compare/v1.6.1...v1.7.0) (2025-05-29)

### Bug Fixes

-   **service:** 🐛 agregar verificación de base de datos en funciones de learning ([c459bef](https://github.com/tecnomanu/pampa/commit/c459befafb707d6281dec96ae4a1f67a1fe159cf))

### Features

-   **semantic:** ✨ implement intelligent semantic search system with auto-extraction, intention cache, and optional [@pampa-comments](https://github.com/pampa-comments) for +32% to +85% precision boost ([4e03c06](https://github.com/tecnomanu/pampa/commit/4e03c069bc9a0450820b07310731bbf462a7628c))

## [1.6.1](https://github.com/tecnomanu/pampa/compare/v1.6.0...v1.6.1) (2025-05-29)

### Bug Fixes

-   **core:** 🐛 resolve critical SQLITE_CANTOPEN error - Add database existence check before SQLite operations - Improve error messages with clear user guidance - Add comprehensive tests for database error handling - Prevent server crashes when database not found ([ff391e7](https://github.com/tecnomanu/pampa/commit/ff391e7f3fd60c1e8fb8d2e794c7356fdfd5dba7))
-   **tests:** 🧪 improve database error test for CI/CD compatibility - Add graceful handling of sqlite3 bindings errors - Skip tests when native dependencies unavailable - Maintain full functionality in development environments - Prevent CI/CD failures due to missing native modules ([7bb64f6](https://github.com/tecnomanu/pampa/commit/7bb64f6e81cc9c70605eaed1814f54057360cce8))

# [1.6.1](https://github.com/tecnomanu/pampa/compare/v1.6.0...v1.6.1) (2025-01-29)

### Bug Fixes

-   **critical:** 🐛 resolve SQLITE_CANTOPEN error when database not found ([ff391e7](https://github.com/tecnomanu/pampa/commit/ff391e7))
    -   Add database existence check before SQLite operations in `getOverview()` and `searchCode()`
    -   Improve error messages with clear user guidance and specific instructions
    -   Add comprehensive test suite for database error handling scenarios
    -   Prevent MCP server crashes when project is not indexed
    -   Return helpful error messages directing users to run `index_project` first
    -   Enhanced UX with emoji-based error formatting and precise database paths

# [1.6.0](https://github.com/tecnomanu/pampa/compare/v1.5.1...v1.6.0) (2025-05-29)

### Features

-   agregar debug mode y troubleshooting para agentes IA - Agrega información opcional sobre --debug en configuración MCP - Incluye sección de troubleshooting en README_FOR_AGENTS.md - Mejora emoji de índice/table of contents (📚) - Facilita resolución de problemas para agentes IA - Guías específicas para problemas de MCP y indexado ([8c00b6e](https://github.com/tecnomanu/pampa/commit/8c00b6ece1b2fd741bc70d155a621e7926b14013))

## [1.5.1](https://github.com/tecnomanu/pampa/compare/v1.5.0...v1.5.1) (2025-05-29)

### Bug Fixes

-   simplify update_project response messages - Show concise message when no changes detected - Remove unnecessary next steps text for updates - Clean and direct feedback for AI agents ([e4bb18b](https://github.com/tecnomanu/pampa/commit/e4bb18bdcb240beec2d9fbc0ebbee62b5d4abc5c))

# [1.5.0](https://github.com/tecnomanu/pampa/compare/v1.4.0...v1.5.0) (2025-05-29)

### Features

-   add update_project tool and AI agent workflow documentation - Add update_project MCP tool for keeping code memory current - Add update command to CLI for manual updates - Create comprehensive AI agent workflow guide - Document when and how to use update_project - Add suggested prompts and strategies for AI agents - Emphasize continuous use of PAMPA for code memory ([5ce04bf](https://github.com/tecnomanu/pampa/commit/5ce04bf78a56985d28cee15005b6904abe063102))

# [1.4.0](https://github.com/tecnomanu/pampa/compare/v1.3.4...v1.4.0) (2025-05-29)

### Bug Fixes

-   implement global base path context for MCP tools - Add setBasePath() function to manage working directory context - Update all service functions to use dynamic paths instead of hardcoded constants - Fix MCP tools to work correctly with path parameter - Resolve issue where database and chunks were created in wrong directory - All MCP operations now respect the specified working path ([0981eb0](https://github.com/tecnomanu/pampa/commit/0981eb0b183e69cca0652c735fdb7b129f812241))

### Features

-   improve MCP logging and tool documentation - Add debug mode support with --debug flag - Create logs in working directory instead of server directory - Update tool descriptions to clarify path parameter usage - Improve error messages with database location info - Add debug logging for all MCP tool operations - Enhanced user feedback with emojis and clearer formatting ([18ec399](https://github.com/tecnomanu/pampa/commit/18ec39938562e7727508b965a183a6856d3e3390))

## [1.3.4](https://github.com/tecnomanu/pampa/compare/v1.3.3...v1.3.4) (2025-05-29)

### Bug Fixes

-   add path parameter to MCP tools for working directory support ([9226cb7](https://github.com/tecnomanu/pampa/commit/9226cb73947d1b9a79ed62cca30e5a46f1e2f976))

# [Unreleased]

### Features

-   add optional AES-256-GCM chunk encryption with `.gz.enc` storage, `PAMPA_ENCRYPTION_KEY`, and the `--encrypt` CLI flag

### Bug Fixes

-   declare `zod@^3.25.6` as a runtime dependency so schema validation works out of the box

### Documentation

-   refresh README and CLI help with scoped search flags, context packs, watcher usage, and the synthetic bench workflow
-   document chunk encryption workflow and key management in the README

## [1.3.3](https://github.com/tecnomanu/pampa/compare/v1.3.2...v1.3.3) (2025-05-29)

### Bug Fixes

-   :fire: debugin and fix directory ([9fd80bb](https://github.com/tecnomanu/pampa/commit/9fd80bb975f1433b3a79898315d8943755523bc8))

## [1.3.2](https://github.com/tecnomanu/pampa/compare/v1.3.1...v1.3.2) (2025-05-29)

### Bug Fixes

-   :bug: using version from package-json ([97c4726](https://github.com/tecnomanu/pampa/commit/97c4726b4c9abdbf6876760e16b1cc032480e9c3))

## [1.3.1](https://github.com/tecnomanu/pampa/compare/v1.3.0...v1.3.1) (2025-05-29)

### Bug Fixes

-   :bug: search only relevants or similary by 0.3 threshold query ([7b344e5](https://github.com/tecnomanu/pampa/commit/7b344e597e45703837e88ea105b48989cf079f8b))

# [1.3.0](https://github.com/tecnomanu/pampa/compare/v1.2.1...v1.3.0) (2025-05-29)

### Bug Fixes

-   include service.js and providers.js in npm package files ([98a8c10](https://github.com/tecnomanu/pampa/commit/98a8c105e00803ed0a640d5b4be6fb679d7146f4))

### Features

-   fix npm package distribution by including missing service and provider files ([a058389](https://github.com/tecnomanu/pampa/commit/a058389544518235eb126539513d4ed9ba598a9a))

## [1.2.1](https://github.com/tecnomanu/pampa/compare/v1.2.0...v1.2.1) (2025-05-29)

### Bug Fixes

-   🔧 make CLI version read from package.json dynamically ([9fd4d1d](https://github.com/tecnomanu/pampa/commit/9fd4d1d188e5c7dd191426678b30e8a893a917a4))

# [1.2.0](https://github.com/tecnomanu/pampa/compare/v1.1.0...v1.2.0) (2025-05-29)

### Features

-   🌍 convert project to english with bilingual README ([5c92d7d](https://github.com/tecnomanu/pampa/commit/5c92d7d13e91c29af800f765e90ebfd548c3f137))
-   🎉 complete project reorganization and internationalization - Reorganize project structure with docs/, examples/, scripts/ folders - Extract providers to dedicated providers.js module - Separate business logic (service.js) from presentation (indexer.js) - Update MCP server to use structured responses - All tests passing with clean modular architecture ([da2ea35](https://github.com/tecnomanu/pampa/commit/da2ea352e024a8c09550e304bdc38b3f9e0c80f9))
>>>>>>> 7d6e9190
<|MERGE_RESOLUTION|>--- conflicted
+++ resolved
@@ -1,1285 +1,680 @@
-<<<<<<< HEAD
-# [1.15.1](https://github.com/lemon07r/pampax/releases/tag/v1.15.1) (2025-01-30)
-
-## 🚀 Major Language Support Expansion & Dependency Upgrades
-
-This release dramatically expands language support from **13 to 21 languages** (61% increase), adds **Kotlin support** (high priority), upgrades the **tree-sitter core** to v0.25.0, and includes comprehensive dependency updates.
-
----
-
-### ✨ New Features
-
--   **languages:** 🎯 **Kotlin Support Added** ([8214720](https://github.com/lemon07r/pampax/commit/8214720))
-    -   Full Kotlin language support via `@tree-sitter-grammars/tree-sitter-kotlin` v1.1.0
-    -   File extension: `.kt`
-    -   Node types: function_declaration, class_declaration, object_declaration, property_declaration
-    -   Fully tested and production-ready
-
--   **languages:** 🌐 **8 Additional Languages Added** ([bb1fb00](https://github.com/lemon07r/pampax/commit/bb1fb00), [09a04e6](https://github.com/lemon07r/pampax/commit/09a04e6))
-    -   **C#** (.cs) - Enterprise development, Unity game dev
-    -   **Ruby** (.rb) - Web development, scripting
-    -   **Rust** (.rs) - Systems programming, performance
-    -   **C++** (.cpp, .hpp, .cc) - High-performance applications
-    -   **C** (.c, .h) - Systems programming, embedded
-    -   **Scala** (.scala) - JVM functional programming
-    -   **Swift** (.swift) - iOS/macOS development
-    -   **Bash** (.sh, .bash) - Shell scripting, automation
-    -   **Lua** (.lua) - Game dev, Neovim plugins
-    -   **HTML** (.html, .htm) - Web markup
-    -   **CSS** (.css) - Web styling
-    -   **JSON** (.json) - Configuration, data
-    -   **OCaml** (.ml, .mli) - Functional programming
-    -   **Haskell** (.hs) - Pure functional programming
-    -   **Elixir** (.ex, .exs) - Distributed systems
-
--   **core:** 🔧 **Tree-sitter Core Upgrade** ([8214720](https://github.com/lemon07r/pampax/commit/8214720))
-    -   Upgraded tree-sitter from 0.21.1 → **0.25.0** (major version)
-    -   All 13 existing language parsers upgraded to 0.22+ compatible versions
-    -   Improved parsing performance and stability
-    -   Zero breaking changes in API usage
-
----
-
-### 📦 Dependency Updates
-
--   **Phase 4a: Safe Dependency Upgrades** ([09a04e6](https://github.com/lemon07r/pampax/commit/09a04e6))
-    -   **ollama**: 0.5.18 → 0.6.0 (improved Ollama integration)
-    -   **commander**: 12.1.0 → 14.0.1 (CLI framework upgrade)
-    -   **husky**: 8.0.3 → 9.1.7 (git hooks modernization)
-    -   **@types/node**: 20.19.17 → 20.19.22 (latest TypeScript definitions)
-    -   **typescript**: 5.0.0 → 5.9.3 (latest stable TypeScript)
-    -   **@modelcontextprotocol/sdk**: 1.12.0 → 1.20.1 (MCP SDK update)
-    -   **101 packages updated** to latest minor/patch versions via npm update
-
--   **Language Parser Upgrades** ([8214720](https://github.com/lemon07r/pampax/commit/8214720))
-    -   tree-sitter-bash: → 0.25.0
-    -   tree-sitter-c: → 0.24.1
-    -   tree-sitter-c-sharp: → 0.23.1
-    -   tree-sitter-cpp: → 0.23.4
-    -   tree-sitter-go: → 0.25.0
-    -   tree-sitter-java: → 0.23.5
-    -   tree-sitter-javascript: → 0.25.0
-    -   tree-sitter-php: → 0.24.2
-    -   tree-sitter-python: → 0.25.0
-    -   tree-sitter-ruby: → 0.23.1
-    -   tree-sitter-rust: → 0.24.0
-    -   tree-sitter-scala: → 0.24.0
-    -   tree-sitter-swift: → 0.7.0
-    -   tree-sitter-typescript: → 0.23.2
-
----
-
-### 📊 Project Statistics
-
-| Metric | Before v1.15.1 | After v1.15.1 | Change |
-|--------|----------------|---------------|--------|
-| **Languages** | 13 | **21** | **+61%** |
-| **File Extensions** | 20 | **31** | **+55%** |
-| **tree-sitter** | 0.21.1 | **0.25.0** | Major upgrade |
-| **Total Packages** | 854 | **917** | +63 packages |
-| **Vulnerabilities** | 0 | **0** | ✅ Secure |
-
----
-
-### 📝 Complete Language List (21 Total)
-
-**Programming Languages (17):**
-- JavaScript/TypeScript (.js, .ts, .tsx, .jsx)
-- Python (.py)
-- Java (.java)
-- **Kotlin (.kt)** ⭐ NEW
-- Go (.go)
-- **Rust (.rs)** ⭐ NEW
-- **C++ (.cpp, .hpp, .cc)** ⭐ NEW
-- **C (.c, .h)** ⭐ NEW
-- **C# (.cs)** ⭐ NEW
-- PHP (.php)
-- **Ruby (.rb)** ⭐ NEW
-- **Scala (.scala)** ⭐ NEW
-- **Swift (.swift)** ⭐ NEW
-- **Lua (.lua)** ⭐ NEW
-- **OCaml (.ml, .mli)** ⭐ NEW
-- **Haskell (.hs)** ⭐ NEW
-- **Elixir (.ex, .exs)** ⭐ NEW
-
-**Web & Data Formats (3):**
-- **HTML (.html, .htm)** ⭐ NEW
-- **CSS (.css)** ⭐ NEW
-- **JSON (.json)** ⭐ NEW
-
-**Shell (1):**
-- **Bash (.sh, .bash)** ⭐ NEW
-
----
-
-### 🧪 Testing & Validation
-
--   ✅ All 11/11 tests passing
--   ✅ Real-world testing with 8 sample files across new languages
--   ✅ 195 functions extracted successfully
--   ✅ Semantic search verified for all new languages
--   ✅ MCP server startup tested
--   ✅ Zero vulnerabilities (npm audit)
-
----
-
-### 🔧 Configuration Files Modified
-
-1. **package.json**
-   - Version bumped to 1.15.1
-   - Added 8 new tree-sitter language parsers
-   - Upgraded 15+ core dependencies
-
-2. **src/service.js**
-   - Added 8 language imports
-   - Added 8 RESOLVED_LANGUAGES entries
-   - Added 15 LANG_RULES configurations with node types
-
-3. **README.md**
-   - Updated language list from 13 to 21
-   - Added categorization by type
-   - Marked new additions with ⭐
-
----
-
-### 💥 Breaking Changes
-
-**None** - All changes are fully backward compatible:
-- Existing `.pampa/` directories work without modification
-- Database schema unchanged
-- All existing language support maintained
-- Zero API changes
-
----
-
-### 🎯 Performance & Stability
-
--   **Performance**: Improved with tree-sitter 0.25.0 optimizations
--   **Stability**: All packages at latest stable versions
--   **Developer Experience**: Better CLI with commander 14
--   **Type Safety**: Latest TypeScript 5.9.3 and type definitions
--   **Security**: Zero vulnerabilities maintained
-
----
-
-### 📚 Migration Notes
-
-**No migration required!**
-
-Simply update to the latest version:
-```bash
-npm install -g pampax@latest
-# or
-npm update pampax
-```
-
-Existing indexed projects will work immediately with all new language support.
-
----
-
-### 🔮 Future Roadmap (Phase 4B - Deferred)
-
-Comprehensive research completed for future upgrades:
-- **OpenAI SDK**: 4 → 6 (breaking changes documented)
-- **Chokidar**: 3 → 4 (glob removal strategy planned)
-- **Zod**: 3 → 4 (migration patterns identified)
-
-These upgrades are deferred 2-4 weeks to ensure current changes stabilize in production.
-
----
-
-### 🙏 Credits
-
-Continued development and improvements built upon [PAMPA by tecnomanu](https://github.com/tecnomanu/pampa).
-
-**Maintained By:** [@lemon07r](https://github.com/lemon07r)  
-**Original Project:** [tecnomanu/pampa](https://github.com/tecnomanu/pampa)
-
----
-
-# [1.13.0](https://github.com/lemon07r/pampax/releases/tag/v1.13.0) (2024-10-17)
-
-## 🎉 PAMPAX Fork - Major Release with Critical Fixes & Enhancements
-
-This release marks the fork from the original PAMPA project (tecnomanu/pampa v1.12.2) to **PAMPAX** (lemon07r/pampax) with significant improvements, critical bug fixes, and new features developed since forked.
-
----
-
-### ✨ New Features
-
--   **providers:** 🌐 **OpenAI-Compatible API Support** ([6a136d0](https://github.com/lemon07r/pampax/commit/6a136d0))
-    -   Support for any OpenAI-compatible embedding API via `OPENAI_BASE_URL`
-    -   Enables use of alternative providers (Novita.ai, Together.ai, etc.)
-    -   Custom model selection via `PAMPAX_OPENAI_EMBEDDING_MODEL`
-    -   Full compatibility with local LLM servers (LM Studio, Ollama with OpenAI adapter)
-
--   **reranking:** 🎯 **Multiple Reranker Model Support** ([9204e45](https://github.com/lemon07r/pampax/commit/9204e45))
-    -   API-based reranking via `PAMPAX_RERANK_API_URL`
-    -   Support for Novita.ai Qwen3-Reranker-8B (achieves 100% benchmark scores)
-    -   Support for Cohere Rerank, Jina Reranker, and other API endpoints
-    -   Configurable via environment variables: `PAMPAX_RERANK_API_KEY`, `PAMPAX_RERANK_MODEL`
-    -   Comprehensive tests for API reranker functionality
-
--   **embedding:** 🧠 **Custom Embedding Model Selection** ([3b52944](https://github.com/lemon07r/pampax/commit/3b52944))
-    -   Environment variable `PAMPAX_OPENAI_EMBEDDING_MODEL` for model override
-    -   Tested with Novita.ai Qwen3-Embedding-8B
-    -   Support for any embedding model dimension size
-    -   Documentation for model configuration
-
--   **benchmark:** 📊 **Synthetic Benchmark Results** ([4b29a9c](https://github.com/lemon07r/pampax/commit/4b29a9c), [1fee4d4](https://github.com/lemon07r/pampax/commit/1fee4d4))
-    -   Added performance benchmarks with Qwen3 models
-    -   Documented P@1, MRR@5, nDCG@10 metrics
-    -   Qwen3-Reranker-8B achieves perfect 100% scores across all metrics
-    -   Comprehensive benchmarking documentation
-
--   **rebrand:** 🎨 **Complete Rebrand from PAMPA to PAMPAX** ([dd0a134](https://github.com/lemon07r/pampax/commit/dd0a134), [1981dcd](https://github.com/lemon07r/pampax/commit/1981dcd), [2b3aed2](https://github.com/lemon07r/pampax/commit/2b3aed2))
-    -   Updated all user-facing references from PAMPA to PAMPAX
-    -   Changed MCP server name to `pampax-code-memory`
-    -   Updated log file names: `pampax_debug.log` and `pampax_error.log`
-    -   Renamed `RULE_FOR_PAMPA_MCP.md` → `RULE_FOR_PAMPAX_MCP.md`
-    -   Updated documentation: README.md, README_FOR_AGENTS.md, README_es.md
-    -   **Maintained backward compatibility**: All file system paths (`.pampa/`, `pampa.db`, etc.) unchanged
-
----
-
-### 🐛 Critical Bug Fixes
-
--   **mcp:** 🐛 **Fix MCP stdio protocol corruption** ([9ccaa0c](https://github.com/lemon07r/pampax/commit/9ccaa0c), [4612c19](https://github.com/lemon07r/pampax/commit/4612c19))
-    -   Moved startup logs to stderr to prevent JSON-RPC protocol corruption
-    -   Fixed Factory Droid CLI and other MCP clients hanging on startup
-    -   Ensures stdout is reserved exclusively for MCP protocol messages
-    -   Released as v1.12.3 hotfix (now incorporated into v1.13.0)
-
--   **mcp:** 🐛 **Fix `use_context_pack` MCP tool schema registration** ([bb92ac0](https://github.com/lemon07r/pampax/commit/bb92ac0))
-    -   Changed from Zod object schema to plain object with Zod types
-    -   Tool now properly exposes `name` and `path` parameters to MCP clients
-    -   Fixes "Context pack name must be a non-empty string" error
-    -   Context packs now fully functional in MCP environments
-
--   **mcp:** 🐛 **Fix `get_code_chunk` crash with large code chunks**
-    -   Added 100KB size limit to prevent MCP protocol crashes
-    -   Large chunks now gracefully truncated with helpful instructions
-    -   Prevents Factory Droid CLI and other MCP clients from crashing
-    -   Provides file location and decompression instructions for full content
-    -   Critical fix for production stability
-
--   **indexer:** 🐛 **Fix "Invalid argument" error in tree-sitter parsing**
-    -   Added null checks for all `node.child()` calls in AST traversal
-    -   Prevents crashes when tree-sitter returns null children
-    -   Improves stability during `update_project` operations
-    -   More robust error handling for malformed/incomplete syntax trees
-    -   Eliminates random parsing errors
-
----
-
-### 📚 Documentation
-
--   **docs:** 📝 **Comprehensive Documentation Updates** ([c2c11a2](https://github.com/lemon07r/pampax/commit/c2c11a2), [72a959b](https://github.com/lemon07r/pampax/commit/72a959b))
-    -   Added OpenAI-compatible API provider documentation
-    -   Documented custom embedding model configuration
-    -   Added API reranker setup instructions
-    -   Updated benchmarking documentation with Qwen3 results
-    -   Created `CHANGES_PAMPA_TO_PAMPAX.md` with detailed migration info
-    -   Updated `MCP_TOOL_TEST_RESULTS.md` with comprehensive tool testing
-    -   Updated `BENCHMARK_v1.12.md` → `BENCHMARK_v1.13.md`
-    -   All version references updated from v1.12 to v1.13
-
----
-
-### 🔧 Package & Build Updates
-
--   **package:** 📦 **Package Updates for PAMPAX**
-    -   Updated files array with new documentation names
-    -   Version bumped from 1.12.3 to 1.13.0
-    -   Repository updated to lemon07r/pampax
-    -   NPM package name: `pampax`
-    -   Prepared for npm publication
-
----
-
-### 🎯 Performance Improvements
-
--   **Qwen3 Integration:** Achieved **100% perfect scores** on all benchmark metrics (P@1, MRR@5, nDCG@10) using Novita.ai's Qwen3-Embedding-8B + Qwen3-Reranker-8B
--   **Crash Resilience:** Eliminated MCP client crashes from large chunks and protocol corruption
--   **Parsing Stability:** Robust tree-sitter parsing handles edge cases without failures
-
----
-
-### 💥 Breaking Changes
-
-**None** - All changes are fully backward compatible with existing indexed projects:
-- Existing `.pampa/` directories work without modification
-- Database schema unchanged
-- File paths unchanged
-- MCP tool signatures unchanged (only internal improvements)
-
----
-
-### 🔄 Migration from PAMPA to PAMPAX
-
-**No migration required!** 
-
-1. Update your MCP configuration to use `pampax` instead of `pampa`
-2. Existing `.pampa/` directories and databases continue to work unchanged
-3. Optional: Set environment variables for new features (OpenAI-compatible APIs, custom models, API rerankers)
-4. The rebranding is cosmetic - all functionality is enhanced, not changed
-
-**Example MCP Configuration Update:**
-```json
-{
-  "mcpServers": {
-    "pampax": {  // ← changed from "pampa"
-      "command": "npx",
-      "args": ["pampax-mcp"],  // ← changed from "pampa-mcp"
-      "env": {
-        "OPENAI_API_KEY": "your-key",
-        "OPENAI_BASE_URL": "https://api.novita.ai/openai",  // ← optional: custom provider
-        "PAMPAX_OPENAI_EMBEDDING_MODEL": "qwen/qwen3-embedding-8b",  // ← optional: custom model
-        "PAMPAX_RERANK_API_URL": "https://api.novita.ai/openai/v1/rerank",  // ← optional: API reranker
-        "PAMPAX_RERANK_API_KEY": "your-key",
-        "PAMPAX_RERANK_MODEL": "qwen/qwen3-reranker-8b"
-      }
-    }
-  }
-}
-```
-
----
-
-### 🙏 Credits
-
-This fork includes contributions and improvements built upon the excellent foundation of [PAMPA by tecnomanu](https://github.com/tecnomanu/pampa). Special thanks to the original author and contributors.
-
-**Fork Maintained By:** [@lemon07r](https://github.com/lemon07r)  
-**Original Project:** [tecnomanu/pampa](https://github.com/tecnomanu/pampa)
-
----
-
-## [1.12.2](https://github.com/tecnomanu/pampa/compare/v1.12.1...v1.12.2) (2025-09-25)
-
-
-### Bug Fixes
-
-* **docs:** 🐛 fix markdown table formatting in performance metrics ([deb8857](https://github.com/tecnomanu/pampa/commit/deb88571ceaa91ef0c73e0114692169b3407e377))
-
-## [1.12.1](https://github.com/tecnomanu/pampa/compare/v1.12.0...v1.12.1) (2025-09-25)
-
-
-### Bug Fixes
-
-* **docs:** 🐛 remove inflated benchmark claims and sensitive project data ([bc5a374](https://github.com/tecnomanu/pampa/commit/bc5a37432a75321a9a56b5234c57c90666cb50af))
-* **docs:** 🐛 remove inflated IDE comparisons and project-specific references ([a9f6807](https://github.com/tecnomanu/pampa/commit/a9f68072a83d2b57553dcc1c2c71057b19def789))
-
-# [1.12.0](https://github.com/tecnomanu/pampa/compare/v1.11.2...v1.12.0) (2025-09-24)
-
-
-### Features
-
-* **v1.12:** ✨ implement 10 major features for advanced search & multi-project support ([4c68b6b](https://github.com/tecnomanu/pampa/commit/4c68b6be3f3cd7e96521f4884c76c2dc3fffbf3a))
-
-## [1.12.0] - 2025-01-29 - 🚀 Major Feature Release
-
-### 🎯 NEW: Advanced Search & Multi-Project Support
-
-#### ✨ Features Added
-
--   **🎯 Scoped Search Filters**: Filter by `path_glob`, `tags`, `lang` for precise results
--   **🔄 Hybrid Search**: BM25 + Vector fusion with reciprocal rank blending (enabled by default)
--   **🧠 Cross-Encoder Re-Ranker**: Transformers.js reranker for precision boosts
--   **👀 File Watcher**: Real-time incremental indexing with Merkle-like hashing
--   **📦 Context Packs**: Reusable search scopes with CLI + MCP integration
--   **📊 Extended Codemap**: Enhanced metadata with telemetry and symbol tracking
--   **⚡ Benchmark Harness**: P@1, MRR@5, nDCG@10 performance testing
--   **🌲 Symbol-Aware Ranking**: Boost functions based on symbol relationships
--   **🔐 Chunk Encryption**: Optional at-rest encryption for sensitive codebases
--   **🛠️ Multi-Project CLI**: `--project` and `--directory` aliases for clarity
-
-#### 🔧 Improvements
-
--   **40% faster indexing** with incremental updates
--   **60% better precision** with hybrid search + reranker
--   **3x faster multi-project** operations with explicit paths
--   **90% reduction in duplicate** function creation with symbol boost
-
-#### 🚨 Breaking Changes
-
--   Tree-sitter dependencies updated (requires `npm install`)
--   Hybrid search enabled by default (use `--hybrid off` for old behavior)
--   Search result format includes new metadata fields (backward compatible)
-
-#### 🛠️ Migration
-
--   Run `npm install -g pampa@latest`
--   Re-index projects: `pampa update`
--   See [MIGRATION_GUIDE_v1.12.md](MIGRATION_GUIDE_v1.12.md) for details
-
----
-
-## [1.11.2](https://github.com/tecnomanu/pampa/compare/v1.11.1...v1.11.2) (2025-09-14)
-
-### Features
-
--   **context:** add reusable context packs with CLI + MCP integration
--   **ranking:** score symbol mentions higher by extracting tree-sitter signatures and call-graph neighbors with an optional `--symbol_boost` flag
--   **search:** add scoped semantic search filters for CLI and MCP workflows
--   **codemap:** extend chunk metadata with synonyms, weights, and telemetry helpers for adaptive ranking
-
-### Features
-
--   **search:** 🤖 add cross-encoder Transformers reranker for post-fusion precision boosts with optional mocking controls
--   **search:** 🚀 add hybrid BM25 + vector fusion with reciprocal rank blending for better recall on keyword-heavy queries
--   **indexer:** 👀 add chokidar-powered watch mode with merkle hashing for incremental updates
--   **bench:** 📊 introduce synthetic search benchmark harness reporting Precision@1, MRR@5, and nDCG@10
-
-### Bug Fixes
-
--   **mcp:** 🐛 correct package.json path in MCP server ([f95cc7f](https://github.com/tecnomanu/pampa/commit/f95cc7fe41619d08c2fd8665ad42fac3ba0b36e9))
-
-## [1.11.1](https://github.com/tecnomanu/pampa/compare/v1.11.0...v1.11.1) (2025-09-11)
-
-### Bug Fixes
-
--   **examples:** 🐛 add multi-language chat examples ([5581b99](https://github.com/tecnomanu/pampa/commit/5581b99d08773492c0f3970fbb3877a2c673e540))
-
-# [1.11.0](https://github.com/tecnomanu/pampa/compare/v1.10.0...v1.11.0) (2025-09-11)
-
-### Features
-
--   **structure:** ✨ reorganize project structure and add Python support ([544e5fb](https://github.com/tecnomanu/pampa/commit/544e5fbe7ccad59a4c68d4efae7e1fc811d2f4e0))
-
-# [1.10.0](https://github.com/tecnomanu/pampa/compare/v1.9.0...v1.10.0) (2025-07-01)
-
-### Features
-
--   **config:** add Node.js version support files and update config ([d1efc19](https://github.com/tecnomanu/pampa/commit/d1efc190bfd0ff101ff38124e26bc3a510c1fde4))
-
-# [1.9.0](https://github.com/tecnomanu/pampa/compare/v1.8.3...v1.9.0) (2025-05-29)
-
-### Features
-
--   **search:** ✨ implementar búsqueda híbrida con ranking progresivo y información completa de archivos ([0fa4e6f](https://github.com/tecnomanu/pampa/commit/0fa4e6fea3105ac93adb794664067c0b8b464205))
-
-## [1.8.3](https://github.com/tecnomanu/pampa/compare/v1.8.2...v1.8.3) (2025-05-29)
-
-### Bug Fixes
-
--   **mcp:** 🐛 corregir get_code_chunk que intentaba acceder a result.content en lugar de result.code ([00a5166](https://github.com/tecnomanu/pampa/commit/00a51668f208665ae1a9f78a0244d7b2aad115ef))
-
-## [1.8.2](https://github.com/tecnomanu/pampa/compare/v1.8.1...v1.8.2) (2025-05-29)
-
-### Bug Fixes
-
--   :bug: repair ci/cd wirfkiw ([f246a5d](https://github.com/tecnomanu/pampa/commit/f246a5d806681943c259e983f62e5d1207278434))
-
-## [1.8.1](https://github.com/tecnomanu/pampa/compare/v1.8.0...v1.8.1) (2025-05-29)
-
-### Bug Fixes
-
--   **cli:** 🔧 agregar soporte de [path] al comando search y usar searchCode desde service.js ([6d00ff1](https://github.com/tecnomanu/pampa/commit/6d00ff1ac758eb2699940b8b3249f421ddd0a257))
-
-# [1.8.0](https://github.com/tecnomanu/pampa/compare/v1.7.0...v1.8.0) (2025-05-29)
-
-### Features
-
--   **indexer:** ✨ mejorar extracción de símbolos para mostrar nombres reales de funciones PHP ([c8a3124](https://github.com/tecnomanu/pampa/commit/c8a3124d8d03fd7386ad2cc53f6019a639df5ff5))
-
-# [1.7.0](https://github.com/tecnomanu/pampa/compare/v1.6.1...v1.7.0) (2025-05-29)
-
-### Bug Fixes
-
--   **service:** 🐛 agregar verificación de base de datos en funciones de learning ([c459bef](https://github.com/tecnomanu/pampa/commit/c459befafb707d6281dec96ae4a1f67a1fe159cf))
-
-### Features
-
--   **semantic:** ✨ implement intelligent semantic search system with auto-extraction, intention cache, and optional [@pampa-comments](https://github.com/pampa-comments) for +32% to +85% precision boost ([4e03c06](https://github.com/tecnomanu/pampa/commit/4e03c069bc9a0450820b07310731bbf462a7628c))
-
-## [1.6.1](https://github.com/tecnomanu/pampa/compare/v1.6.0...v1.6.1) (2025-05-29)
-
-### Bug Fixes
-
--   **core:** 🐛 resolve critical SQLITE_CANTOPEN error - Add database existence check before SQLite operations - Improve error messages with clear user guidance - Add comprehensive tests for database error handling - Prevent server crashes when database not found ([ff391e7](https://github.com/tecnomanu/pampa/commit/ff391e7f3fd60c1e8fb8d2e794c7356fdfd5dba7))
--   **tests:** 🧪 improve database error test for CI/CD compatibility - Add graceful handling of sqlite3 bindings errors - Skip tests when native dependencies unavailable - Maintain full functionality in development environments - Prevent CI/CD failures due to missing native modules ([7bb64f6](https://github.com/tecnomanu/pampa/commit/7bb64f6e81cc9c70605eaed1814f54057360cce8))
-
-# [1.6.1](https://github.com/tecnomanu/pampa/compare/v1.6.0...v1.6.1) (2025-01-29)
-
-### Bug Fixes
-
--   **critical:** 🐛 resolve SQLITE_CANTOPEN error when database not found ([ff391e7](https://github.com/tecnomanu/pampa/commit/ff391e7))
-    -   Add database existence check before SQLite operations in `getOverview()` and `searchCode()`
-    -   Improve error messages with clear user guidance and specific instructions
-    -   Add comprehensive test suite for database error handling scenarios
-    -   Prevent MCP server crashes when project is not indexed
-    -   Return helpful error messages directing users to run `index_project` first
-    -   Enhanced UX with emoji-based error formatting and precise database paths
-
-# [1.6.0](https://github.com/tecnomanu/pampa/compare/v1.5.1...v1.6.0) (2025-05-29)
-
-### Features
-
--   agregar debug mode y troubleshooting para agentes IA - Agrega información opcional sobre --debug en configuración MCP - Incluye sección de troubleshooting en README_FOR_AGENTS.md - Mejora emoji de índice/table of contents (📚) - Facilita resolución de problemas para agentes IA - Guías específicas para problemas de MCP y indexado ([8c00b6e](https://github.com/tecnomanu/pampa/commit/8c00b6ece1b2fd741bc70d155a621e7926b14013))
-
-## [1.5.1](https://github.com/tecnomanu/pampa/compare/v1.5.0...v1.5.1) (2025-05-29)
-
-### Bug Fixes
-
--   simplify update_project response messages - Show concise message when no changes detected - Remove unnecessary next steps text for updates - Clean and direct feedback for AI agents ([e4bb18b](https://github.com/tecnomanu/pampa/commit/e4bb18bdcb240beec2d9fbc0ebbee62b5d4abc5c))
-
-# [1.5.0](https://github.com/tecnomanu/pampa/compare/v1.4.0...v1.5.0) (2025-05-29)
-
-### Features
-
--   add update_project tool and AI agent workflow documentation - Add update_project MCP tool for keeping code memory current - Add update command to CLI for manual updates - Create comprehensive AI agent workflow guide - Document when and how to use update_project - Add suggested prompts and strategies for AI agents - Emphasize continuous use of PAMPA for code memory ([5ce04bf](https://github.com/tecnomanu/pampa/commit/5ce04bf78a56985d28cee15005b6904abe063102))
-
-# [1.4.0](https://github.com/tecnomanu/pampa/compare/v1.3.4...v1.4.0) (2025-05-29)
-
-### Bug Fixes
-
--   implement global base path context for MCP tools - Add setBasePath() function to manage working directory context - Update all service functions to use dynamic paths instead of hardcoded constants - Fix MCP tools to work correctly with path parameter - Resolve issue where database and chunks were created in wrong directory - All MCP operations now respect the specified working path ([0981eb0](https://github.com/tecnomanu/pampa/commit/0981eb0b183e69cca0652c735fdb7b129f812241))
-
-### Features
-
--   improve MCP logging and tool documentation - Add debug mode support with --debug flag - Create logs in working directory instead of server directory - Update tool descriptions to clarify path parameter usage - Improve error messages with database location info - Add debug logging for all MCP tool operations - Enhanced user feedback with emojis and clearer formatting ([18ec399](https://github.com/tecnomanu/pampa/commit/18ec39938562e7727508b965a183a6856d3e3390))
-
-## [1.3.4](https://github.com/tecnomanu/pampa/compare/v1.3.3...v1.3.4) (2025-05-29)
-
-### Bug Fixes
-
--   add path parameter to MCP tools for working directory support ([9226cb7](https://github.com/tecnomanu/pampa/commit/9226cb73947d1b9a79ed62cca30e5a46f1e2f976))
-
-# [Unreleased]
-
-### Features
-
--   add optional AES-256-GCM chunk encryption with `.gz.enc` storage, `PAMPA_ENCRYPTION_KEY`, and the `--encrypt` CLI flag
-
-### Bug Fixes
-
--   declare `zod@^3.25.6` as a runtime dependency so schema validation works out of the box
-
-### Documentation
-
--   refresh README and CLI help with scoped search flags, context packs, watcher usage, and the synthetic bench workflow
--   document chunk encryption workflow and key management in the README
-
-## [1.3.3](https://github.com/tecnomanu/pampa/compare/v1.3.2...v1.3.3) (2025-05-29)
-
-### Bug Fixes
-
--   :fire: debugin and fix directory ([9fd80bb](https://github.com/tecnomanu/pampa/commit/9fd80bb975f1433b3a79898315d8943755523bc8))
-
-## [1.3.2](https://github.com/tecnomanu/pampa/compare/v1.3.1...v1.3.2) (2025-05-29)
-
-### Bug Fixes
-
--   :bug: using version from package-json ([97c4726](https://github.com/tecnomanu/pampa/commit/97c4726b4c9abdbf6876760e16b1cc032480e9c3))
-
-## [1.3.1](https://github.com/tecnomanu/pampa/compare/v1.3.0...v1.3.1) (2025-05-29)
-
-### Bug Fixes
-
--   :bug: search only relevants or similary by 0.3 threshold query ([7b344e5](https://github.com/tecnomanu/pampa/commit/7b344e597e45703837e88ea105b48989cf079f8b))
-
-# [1.3.0](https://github.com/tecnomanu/pampa/compare/v1.2.1...v1.3.0) (2025-05-29)
-
-### Bug Fixes
-
--   include service.js and providers.js in npm package files ([98a8c10](https://github.com/tecnomanu/pampa/commit/98a8c105e00803ed0a640d5b4be6fb679d7146f4))
-
-### Features
-
--   fix npm package distribution by including missing service and provider files ([a058389](https://github.com/tecnomanu/pampa/commit/a058389544518235eb126539513d4ed9ba598a9a))
-
-## [1.2.1](https://github.com/tecnomanu/pampa/compare/v1.2.0...v1.2.1) (2025-05-29)
-
-### Bug Fixes
-
--   🔧 make CLI version read from package.json dynamically ([9fd4d1d](https://github.com/tecnomanu/pampa/commit/9fd4d1d188e5c7dd191426678b30e8a893a917a4))
-
-# [1.2.0](https://github.com/tecnomanu/pampa/compare/v1.1.0...v1.2.0) (2025-05-29)
-
-### Features
-
--   🌍 convert project to english with bilingual README ([5c92d7d](https://github.com/tecnomanu/pampa/commit/5c92d7d13e91c29af800f765e90ebfd548c3f137))
--   🎉 complete project reorganization and internationalization - Reorganize project structure with docs/, examples/, scripts/ folders - Extract providers to dedicated providers.js module - Separate business logic (service.js) from presentation (indexer.js) - Update MCP server to use structured responses - All tests passing with clean modular architecture ([da2ea35](https://github.com/tecnomanu/pampa/commit/da2ea352e024a8c09550e304bdc38b3f9e0c80f9))
-=======
-# [1.15.3](https://github.com/lemon07r/pampax/releases/tag/v1.15.3) (2025-01-19)
-
-## ⚡ Performance Optimization: Hybrid Token Counting with Data Integrity Guarantee
-
-### Critical Fix: Data Integrity
-- **🛡️ Zero Data Loss Guarantee**: Fixed potential data loss from character-based estimation
-- Never skip indexing based on estimates - always use accurate tokenization for critical decisions
-- Only use estimates for safe subdivision optimizations (when we'll subdivide anyway)
-
-### Performance Improvements
-- **81% overall efficiency** - avoid expensive tokenization where safe
-- **Character pre-filtering**: 60% of chunks filtered instantly (safe - large chunks only)
-- **LRU caching**: 20% cache hit rate on repeated code patterns
-- **Batch tokenization**: Process subdivision candidates together (10-50x faster)
-- **Real-world performance**: Reduced from timeout to <2 minutes on medium codebases
-
-### Technical Details
-- Two-tier decision making: `allowEstimateForSkip` parameter (default: false)
-- Main indexing path: Always tokenizes to ensure completeness
-- Subdivision path: Can use estimates for "too_large" decisions only
-- 100% guarantee: All code that should be indexed IS indexed
-
-### Files Added
-- `src/chunking/token-counter.js` - Hybrid token counting optimization
-- `test/token-counter-performance.test.js` - Performance verification tests
-- `OPTIMIZATION_SUMMARY.md` - Detailed implementation documentation
-
-### Files Modified  
-- `src/chunking/semantic-chunker.js` - Batch analysis for subdivisions
-- `src/service.js` - Batch processing + performance stats
-- All tests passing ✅
-
----
-
-# [1.15.2](https://github.com/lemon07r/pampax/releases/tag/v1.15.2) (2025-01-19)
-
-## 🚀 Intelligent Token-Aware Chunking with Zero Data Loss
-
-This release dramatically improves the chunking strategy to solve rate limiting issues while ensuring no code is lost during indexing.
-
----
-
-### ✨ New Features
-
--   **chunking:** 🎯 **Intelligent Size-Based Filtering** ([30d1fda](https://github.com/lemon07r/pampax/commit/30d1fda))
-    -   Chunks smaller than `minChunkTokens` (100 tokens for OpenAI) are now smartly handled
-    -   Small chunks from subdivisions are merged together instead of being discarded
-    -   Reduces chunk count by ~91% compared to naive approach
-    -   **NO DATA LOSS** - all meaningful code is preserved
-
--   **chunking:** 🔄 **Smart Chunk Merging** ([30d1fda](https://github.com/lemon07r/pampax/commit/30d1fda))
-    -   When subdividing large classes produces small methods (< 100 tokens), they are merged
-    -   Merge criteria: combined size ≥ 100 tokens OR ≥ 3 small methods
-    -   Example: 5 helper methods (60 tokens each) → one 300-token chunk named `ClassName_small_methods_5`
-    -   Small methods stay searchable and contextually grouped
-
--   **chunking:** 📊 **Comprehensive Statistics Tracking** ([30d1fda](https://github.com/lemon07r/pampax/commit/30d1fda))
-    -   New metrics: `totalNodes`, `normalChunks`, `subdivided`, `mergedSmall`, `statementFallback`, `skippedSmall`
-    -   Real-time feedback on chunking decisions
-    -   Shows chunk reduction ratio vs naive approach
-    -   Helps identify if chunking strategy needs tuning
-
-### 🐛 Bug Fixes
-
--   **chunking:** 🔧 **Fixed Data Loss in Subdivision** ([30d1fda](https://github.com/lemon07r/pampax/commit/30d1fda))
-    -   Previously, small methods in subdivided classes were skipped and lost
-    -   Now merges them into searchable, meaningful chunks
-    -   Affects classes with multiple small helper methods
-
-### 📦 Performance Improvements
-
--   **indexing:** ⚡ **91% Chunk Reduction** ([30d1fda](https://github.com/lemon07r/pampax/commit/30d1fda))
-    -   Before: ~1,046 chunks → Exceeded 50 RPM rate limits
-    -   After: ~105 chunks → Well within rate limits
-    -   Estimated indexing time reduced from ~21 minutes to ~2 minutes
-
----
-
-# [1.15.1](https://github.com/lemon07r/pampax/releases/tag/v1.15.1) (2025-01-30)
-
-## 🚀 Major Language Support Expansion & Dependency Upgrades
-
-This release dramatically expands language support from **13 to 21 languages** (61% increase), adds **Kotlin support** (high priority), upgrades the **tree-sitter core** to v0.25.0, and includes comprehensive dependency updates.
-
----
-
-### ✨ New Features
-
--   **languages:** 🎯 **Kotlin Support Added** ([8214720](https://github.com/lemon07r/pampax/commit/8214720))
-    -   Full Kotlin language support via `@tree-sitter-grammars/tree-sitter-kotlin` v1.1.0
-    -   File extension: `.kt`
-    -   Node types: function_declaration, class_declaration, object_declaration, property_declaration
-    -   Fully tested and production-ready
-
--   **languages:** 🌐 **8 Additional Languages Added** ([bb1fb00](https://github.com/lemon07r/pampax/commit/bb1fb00), [09a04e6](https://github.com/lemon07r/pampax/commit/09a04e6))
-    -   **C#** (.cs) - Enterprise development, Unity game dev
-    -   **Ruby** (.rb) - Web development, scripting
-    -   **Rust** (.rs) - Systems programming, performance
-    -   **C++** (.cpp, .hpp, .cc) - High-performance applications
-    -   **C** (.c, .h) - Systems programming, embedded
-    -   **Scala** (.scala) - JVM functional programming
-    -   **Swift** (.swift) - iOS/macOS development
-    -   **Bash** (.sh, .bash) - Shell scripting, automation
-    -   **Lua** (.lua) - Game dev, Neovim plugins
-    -   **HTML** (.html, .htm) - Web markup
-    -   **CSS** (.css) - Web styling
-    -   **JSON** (.json) - Configuration, data
-    -   **OCaml** (.ml, .mli) - Functional programming
-    -   **Haskell** (.hs) - Pure functional programming
-    -   **Elixir** (.ex, .exs) - Distributed systems
-
--   **core:** 🔧 **Tree-sitter Core Upgrade** ([8214720](https://github.com/lemon07r/pampax/commit/8214720))
-    -   Upgraded tree-sitter from 0.21.1 → **0.25.0** (major version)
-    -   All 13 existing language parsers upgraded to 0.22+ compatible versions
-    -   Improved parsing performance and stability
-    -   Zero breaking changes in API usage
-
----
-
-### 📦 Dependency Updates
-
--   **Phase 4a: Safe Dependency Upgrades** ([09a04e6](https://github.com/lemon07r/pampax/commit/09a04e6))
-    -   **ollama**: 0.5.18 → 0.6.0 (improved Ollama integration)
-    -   **commander**: 12.1.0 → 14.0.1 (CLI framework upgrade)
-    -   **husky**: 8.0.3 → 9.1.7 (git hooks modernization)
-    -   **@types/node**: 20.19.17 → 20.19.22 (latest TypeScript definitions)
-    -   **typescript**: 5.0.0 → 5.9.3 (latest stable TypeScript)
-    -   **@modelcontextprotocol/sdk**: 1.12.0 → 1.20.1 (MCP SDK update)
-    -   **101 packages updated** to latest minor/patch versions via npm update
-
--   **Language Parser Upgrades** ([8214720](https://github.com/lemon07r/pampax/commit/8214720))
-    -   tree-sitter-bash: → 0.25.0
-    -   tree-sitter-c: → 0.24.1
-    -   tree-sitter-c-sharp: → 0.23.1
-    -   tree-sitter-cpp: → 0.23.4
-    -   tree-sitter-go: → 0.25.0
-    -   tree-sitter-java: → 0.23.5
-    -   tree-sitter-javascript: → 0.25.0
-    -   tree-sitter-php: → 0.24.2
-    -   tree-sitter-python: → 0.25.0
-    -   tree-sitter-ruby: → 0.23.1
-    -   tree-sitter-rust: → 0.24.0
-    -   tree-sitter-scala: → 0.24.0
-    -   tree-sitter-swift: → 0.7.0
-    -   tree-sitter-typescript: → 0.23.2
-
----
-
-### 📊 Project Statistics
-
-| Metric | Before v1.15.1 | After v1.15.1 | Change |
-|--------|----------------|---------------|--------|
-| **Languages** | 13 | **21** | **+61%** |
-| **File Extensions** | 20 | **31** | **+55%** |
-| **tree-sitter** | 0.21.1 | **0.25.0** | Major upgrade |
-| **Total Packages** | 854 | **917** | +63 packages |
-| **Vulnerabilities** | 0 | **0** | ✅ Secure |
-
----
-
-### 📝 Complete Language List (21 Total)
-
-**Programming Languages (17):**
-- JavaScript/TypeScript (.js, .ts, .tsx, .jsx)
-- Python (.py)
-- Java (.java)
-- **Kotlin (.kt)** ⭐ NEW
-- Go (.go)
-- **Rust (.rs)** ⭐ NEW
-- **C++ (.cpp, .hpp, .cc)** ⭐ NEW
-- **C (.c, .h)** ⭐ NEW
-- **C# (.cs)** ⭐ NEW
-- PHP (.php)
-- **Ruby (.rb)** ⭐ NEW
-- **Scala (.scala)** ⭐ NEW
-- **Swift (.swift)** ⭐ NEW
-- **Lua (.lua)** ⭐ NEW
-- **OCaml (.ml, .mli)** ⭐ NEW
-- **Haskell (.hs)** ⭐ NEW
-- **Elixir (.ex, .exs)** ⭐ NEW
-
-**Web & Data Formats (3):**
-- **HTML (.html, .htm)** ⭐ NEW
-- **CSS (.css)** ⭐ NEW
-- **JSON (.json)** ⭐ NEW
-
-**Shell (1):**
-- **Bash (.sh, .bash)** ⭐ NEW
-
----
-
-### 🧪 Testing & Validation
-
--   ✅ All 11/11 tests passing
--   ✅ Real-world testing with 8 sample files across new languages
--   ✅ 195 functions extracted successfully
--   ✅ Semantic search verified for all new languages
--   ✅ MCP server startup tested
--   ✅ Zero vulnerabilities (npm audit)
-
----
-
-### 🔧 Configuration Files Modified
-
-1. **package.json**
-   - Version bumped to 1.15.1
-   - Added 8 new tree-sitter language parsers
-   - Upgraded 15+ core dependencies
-
-2. **src/service.js**
-   - Added 8 language imports
-   - Added 8 RESOLVED_LANGUAGES entries
-   - Added 15 LANG_RULES configurations with node types
-
-3. **README.md**
-   - Updated language list from 13 to 21
-   - Added categorization by type
-   - Marked new additions with ⭐
-
----
-
-### 💥 Breaking Changes
-
-**None** - All changes are fully backward compatible:
-- Existing `.pampa/` directories work without modification
-- Database schema unchanged
-- All existing language support maintained
-- Zero API changes
-
----
-
-### 🎯 Performance & Stability
-
--   **Performance**: Improved with tree-sitter 0.25.0 optimizations
--   **Stability**: All packages at latest stable versions
--   **Developer Experience**: Better CLI with commander 14
--   **Type Safety**: Latest TypeScript 5.9.3 and type definitions
--   **Security**: Zero vulnerabilities maintained
-
----
-
-### 📚 Migration Notes
-
-**No migration required!**
-
-Simply update to the latest version:
-```bash
-npm install -g pampax@latest
-# or
-npm update pampax
-```
-
-Existing indexed projects will work immediately with all new language support.
-
----
-
-### 🔮 Future Roadmap (Phase 4B - Deferred)
-
-Comprehensive research completed for future upgrades:
-- **OpenAI SDK**: 4 → 6 (breaking changes documented)
-- **Chokidar**: 3 → 4 (glob removal strategy planned)
-- **Zod**: 3 → 4 (migration patterns identified)
-
-These upgrades are deferred 2-4 weeks to ensure current changes stabilize in production.
-
----
-
-### 🙏 Credits
-
-Continued development and improvements built upon [PAMPA by tecnomanu](https://github.com/tecnomanu/pampa).
-
-**Maintained By:** [@lemon07r](https://github.com/lemon07r)  
-**Original Project:** [tecnomanu/pampa](https://github.com/tecnomanu/pampa)
-
----
-
-# [1.13.0](https://github.com/lemon07r/pampax/releases/tag/v1.13.0) (2024-10-17)
-
-## 🎉 PAMPAX Fork - Major Release with Critical Fixes & Enhancements
-
-This release marks the fork from the original PAMPA project (tecnomanu/pampa v1.12.2) to **PAMPAX** (lemon07r/pampax) with significant improvements, critical bug fixes, and new features developed since forked.
-
----
-
-### ✨ New Features
-
--   **providers:** 🌐 **OpenAI-Compatible API Support** ([6a136d0](https://github.com/lemon07r/pampax/commit/6a136d0))
-    -   Support for any OpenAI-compatible embedding API via `OPENAI_BASE_URL`
-    -   Enables use of alternative providers (Novita.ai, Together.ai, etc.)
-    -   Custom model selection via `PAMPAX_OPENAI_EMBEDDING_MODEL`
-    -   Full compatibility with local LLM servers (LM Studio, Ollama with OpenAI adapter)
-
--   **reranking:** 🎯 **Multiple Reranker Model Support** ([9204e45](https://github.com/lemon07r/pampax/commit/9204e45))
-    -   API-based reranking via `PAMPAX_RERANK_API_URL`
-    -   Support for Novita.ai Qwen3-Reranker-8B (achieves 100% benchmark scores)
-    -   Support for Cohere Rerank, Jina Reranker, and other API endpoints
-    -   Configurable via environment variables: `PAMPAX_RERANK_API_KEY`, `PAMPAX_RERANK_MODEL`
-    -   Comprehensive tests for API reranker functionality
-
--   **embedding:** 🧠 **Custom Embedding Model Selection** ([3b52944](https://github.com/lemon07r/pampax/commit/3b52944))
-    -   Environment variable `PAMPAX_OPENAI_EMBEDDING_MODEL` for model override
-    -   Tested with Novita.ai Qwen3-Embedding-8B
-    -   Support for any embedding model dimension size
-    -   Documentation for model configuration
-
--   **benchmark:** 📊 **Synthetic Benchmark Results** ([4b29a9c](https://github.com/lemon07r/pampax/commit/4b29a9c), [1fee4d4](https://github.com/lemon07r/pampax/commit/1fee4d4))
-    -   Added performance benchmarks with Qwen3 models
-    -   Documented P@1, MRR@5, nDCG@10 metrics
-    -   Qwen3-Reranker-8B achieves perfect 100% scores across all metrics
-    -   Comprehensive benchmarking documentation
-
--   **rebrand:** 🎨 **Complete Rebrand from PAMPA to PAMPAX** ([dd0a134](https://github.com/lemon07r/pampax/commit/dd0a134), [1981dcd](https://github.com/lemon07r/pampax/commit/1981dcd), [2b3aed2](https://github.com/lemon07r/pampax/commit/2b3aed2))
-    -   Updated all user-facing references from PAMPA to PAMPAX
-    -   Changed MCP server name to `pampax-code-memory`
-    -   Updated log file names: `pampax_debug.log` and `pampax_error.log`
-    -   Renamed `RULE_FOR_PAMPA_MCP.md` → `RULE_FOR_PAMPAX_MCP.md`
-    -   Updated documentation: README.md, README_FOR_AGENTS.md, README_es.md
-    -   **Maintained backward compatibility**: All file system paths (`.pampa/`, `pampa.db`, etc.) unchanged
-
----
-
-### 🐛 Critical Bug Fixes
-
--   **mcp:** 🐛 **Fix MCP stdio protocol corruption** ([9ccaa0c](https://github.com/lemon07r/pampax/commit/9ccaa0c), [4612c19](https://github.com/lemon07r/pampax/commit/4612c19))
-    -   Moved startup logs to stderr to prevent JSON-RPC protocol corruption
-    -   Fixed Factory Droid CLI and other MCP clients hanging on startup
-    -   Ensures stdout is reserved exclusively for MCP protocol messages
-    -   Released as v1.12.3 hotfix (now incorporated into v1.13.0)
-
--   **mcp:** 🐛 **Fix `use_context_pack` MCP tool schema registration** ([bb92ac0](https://github.com/lemon07r/pampax/commit/bb92ac0))
-    -   Changed from Zod object schema to plain object with Zod types
-    -   Tool now properly exposes `name` and `path` parameters to MCP clients
-    -   Fixes "Context pack name must be a non-empty string" error
-    -   Context packs now fully functional in MCP environments
-
--   **mcp:** 🐛 **Fix `get_code_chunk` crash with large code chunks**
-    -   Added 100KB size limit to prevent MCP protocol crashes
-    -   Large chunks now gracefully truncated with helpful instructions
-    -   Prevents Factory Droid CLI and other MCP clients from crashing
-    -   Provides file location and decompression instructions for full content
-    -   Critical fix for production stability
-
--   **indexer:** 🐛 **Fix "Invalid argument" error in tree-sitter parsing**
-    -   Added null checks for all `node.child()` calls in AST traversal
-    -   Prevents crashes when tree-sitter returns null children
-    -   Improves stability during `update_project` operations
-    -   More robust error handling for malformed/incomplete syntax trees
-    -   Eliminates random parsing errors
-
----
-
-### 📚 Documentation
-
--   **docs:** 📝 **Comprehensive Documentation Updates** ([c2c11a2](https://github.com/lemon07r/pampax/commit/c2c11a2), [72a959b](https://github.com/lemon07r/pampax/commit/72a959b))
-    -   Added OpenAI-compatible API provider documentation
-    -   Documented custom embedding model configuration
-    -   Added API reranker setup instructions
-    -   Updated benchmarking documentation with Qwen3 results
-    -   Created `CHANGES_PAMPA_TO_PAMPAX.md` with detailed migration info
-    -   Updated `MCP_TOOL_TEST_RESULTS.md` with comprehensive tool testing
-    -   Updated `BENCHMARK_v1.12.md` → `BENCHMARK_v1.13.md`
-    -   All version references updated from v1.12 to v1.13
-
----
-
-### 🔧 Package & Build Updates
-
--   **package:** 📦 **Package Updates for PAMPAX**
-    -   Updated files array with new documentation names
-    -   Version bumped from 1.12.3 to 1.13.0
-    -   Repository updated to lemon07r/pampax
-    -   NPM package name: `pampax`
-    -   Prepared for npm publication
-
----
-
-### 🎯 Performance Improvements
-
--   **Qwen3 Integration:** Achieved **100% perfect scores** on all benchmark metrics (P@1, MRR@5, nDCG@10) using Novita.ai's Qwen3-Embedding-8B + Qwen3-Reranker-8B
--   **Crash Resilience:** Eliminated MCP client crashes from large chunks and protocol corruption
--   **Parsing Stability:** Robust tree-sitter parsing handles edge cases without failures
-
----
-
-### 💥 Breaking Changes
-
-**None** - All changes are fully backward compatible with existing indexed projects:
-- Existing `.pampa/` directories work without modification
-- Database schema unchanged
-- File paths unchanged
-- MCP tool signatures unchanged (only internal improvements)
-
----
-
-### 🔄 Migration from PAMPA to PAMPAX
-
-**No migration required!** 
-
-1. Update your MCP configuration to use `pampax` instead of `pampa`
-2. Existing `.pampa/` directories and databases continue to work unchanged
-3. Optional: Set environment variables for new features (OpenAI-compatible APIs, custom models, API rerankers)
-4. The rebranding is cosmetic - all functionality is enhanced, not changed
-
-**Example MCP Configuration Update:**
-```json
-{
-  "mcpServers": {
-    "pampax": {  // ← changed from "pampa"
-      "command": "npx",
-      "args": ["pampax-mcp"],  // ← changed from "pampa-mcp"
-      "env": {
-        "OPENAI_API_KEY": "your-key",
-        "OPENAI_BASE_URL": "https://api.novita.ai/openai",  // ← optional: custom provider
-        "PAMPAX_OPENAI_EMBEDDING_MODEL": "qwen/qwen3-embedding-8b",  // ← optional: custom model
-        "PAMPAX_RERANK_API_URL": "https://api.novita.ai/openai/v1/rerank",  // ← optional: API reranker
-        "PAMPAX_RERANK_API_KEY": "your-key",
-        "PAMPAX_RERANK_MODEL": "qwen/qwen3-reranker-8b"
-      }
-    }
-  }
-}
-```
-
----
-
-### 🙏 Credits
-
-This fork includes contributions and improvements built upon the excellent foundation of [PAMPA by tecnomanu](https://github.com/tecnomanu/pampa). Special thanks to the original author and contributors.
-
-**Fork Maintained By:** [@lemon07r](https://github.com/lemon07r)  
-**Original Project:** [tecnomanu/pampa](https://github.com/tecnomanu/pampa)
-
----
-
-## [1.12.2](https://github.com/tecnomanu/pampa/compare/v1.12.1...v1.12.2) (2025-09-25)
-
-
-### Bug Fixes
-
-* **docs:** 🐛 fix markdown table formatting in performance metrics ([deb8857](https://github.com/tecnomanu/pampa/commit/deb88571ceaa91ef0c73e0114692169b3407e377))
-
-## [1.12.1](https://github.com/tecnomanu/pampa/compare/v1.12.0...v1.12.1) (2025-09-25)
-
-
-### Bug Fixes
-
-* **docs:** 🐛 remove inflated benchmark claims and sensitive project data ([bc5a374](https://github.com/tecnomanu/pampa/commit/bc5a37432a75321a9a56b5234c57c90666cb50af))
-* **docs:** 🐛 remove inflated IDE comparisons and project-specific references ([a9f6807](https://github.com/tecnomanu/pampa/commit/a9f68072a83d2b57553dcc1c2c71057b19def789))
-
-# [1.12.0](https://github.com/tecnomanu/pampa/compare/v1.11.2...v1.12.0) (2025-09-24)
-
-
-### Features
-
-* **v1.12:** ✨ implement 10 major features for advanced search & multi-project support ([4c68b6b](https://github.com/tecnomanu/pampa/commit/4c68b6be3f3cd7e96521f4884c76c2dc3fffbf3a))
-
-## [1.12.0] - 2025-01-29 - 🚀 Major Feature Release
-
-### 🎯 NEW: Advanced Search & Multi-Project Support
-
-#### ✨ Features Added
-
--   **🎯 Scoped Search Filters**: Filter by `path_glob`, `tags`, `lang` for precise results
--   **🔄 Hybrid Search**: BM25 + Vector fusion with reciprocal rank blending (enabled by default)
--   **🧠 Cross-Encoder Re-Ranker**: Transformers.js reranker for precision boosts
--   **👀 File Watcher**: Real-time incremental indexing with Merkle-like hashing
--   **📦 Context Packs**: Reusable search scopes with CLI + MCP integration
--   **📊 Extended Codemap**: Enhanced metadata with telemetry and symbol tracking
--   **⚡ Benchmark Harness**: P@1, MRR@5, nDCG@10 performance testing
--   **🌲 Symbol-Aware Ranking**: Boost functions based on symbol relationships
--   **🔐 Chunk Encryption**: Optional at-rest encryption for sensitive codebases
--   **🛠️ Multi-Project CLI**: `--project` and `--directory` aliases for clarity
-
-#### 🔧 Improvements
-
--   **40% faster indexing** with incremental updates
--   **60% better precision** with hybrid search + reranker
--   **3x faster multi-project** operations with explicit paths
--   **90% reduction in duplicate** function creation with symbol boost
-
-#### 🚨 Breaking Changes
-
--   Tree-sitter dependencies updated (requires `npm install`)
--   Hybrid search enabled by default (use `--hybrid off` for old behavior)
--   Search result format includes new metadata fields (backward compatible)
-
-#### 🛠️ Migration
-
--   Run `npm install -g pampa@latest`
--   Re-index projects: `pampa update`
--   See [MIGRATION_GUIDE_v1.12.md](MIGRATION_GUIDE_v1.12.md) for details
-
----
-
-## [1.11.2](https://github.com/tecnomanu/pampa/compare/v1.11.1...v1.11.2) (2025-09-14)
-
-### Features
-
--   **context:** add reusable context packs with CLI + MCP integration
--   **ranking:** score symbol mentions higher by extracting tree-sitter signatures and call-graph neighbors with an optional `--symbol_boost` flag
--   **search:** add scoped semantic search filters for CLI and MCP workflows
--   **codemap:** extend chunk metadata with synonyms, weights, and telemetry helpers for adaptive ranking
-
-### Features
-
--   **search:** 🤖 add cross-encoder Transformers reranker for post-fusion precision boosts with optional mocking controls
--   **search:** 🚀 add hybrid BM25 + vector fusion with reciprocal rank blending for better recall on keyword-heavy queries
--   **indexer:** 👀 add chokidar-powered watch mode with merkle hashing for incremental updates
--   **bench:** 📊 introduce synthetic search benchmark harness reporting Precision@1, MRR@5, and nDCG@10
-
-### Bug Fixes
-
--   **mcp:** 🐛 correct package.json path in MCP server ([f95cc7f](https://github.com/tecnomanu/pampa/commit/f95cc7fe41619d08c2fd8665ad42fac3ba0b36e9))
-
-## [1.11.1](https://github.com/tecnomanu/pampa/compare/v1.11.0...v1.11.1) (2025-09-11)
-
-### Bug Fixes
-
--   **examples:** 🐛 add multi-language chat examples ([5581b99](https://github.com/tecnomanu/pampa/commit/5581b99d08773492c0f3970fbb3877a2c673e540))
-
-# [1.11.0](https://github.com/tecnomanu/pampa/compare/v1.10.0...v1.11.0) (2025-09-11)
-
-### Features
-
--   **structure:** ✨ reorganize project structure and add Python support ([544e5fb](https://github.com/tecnomanu/pampa/commit/544e5fbe7ccad59a4c68d4efae7e1fc811d2f4e0))
-
-# [1.10.0](https://github.com/tecnomanu/pampa/compare/v1.9.0...v1.10.0) (2025-07-01)
-
-### Features
-
--   **config:** add Node.js version support files and update config ([d1efc19](https://github.com/tecnomanu/pampa/commit/d1efc190bfd0ff101ff38124e26bc3a510c1fde4))
-
-# [1.9.0](https://github.com/tecnomanu/pampa/compare/v1.8.3...v1.9.0) (2025-05-29)
-
-### Features
-
--   **search:** ✨ implementar búsqueda híbrida con ranking progresivo y información completa de archivos ([0fa4e6f](https://github.com/tecnomanu/pampa/commit/0fa4e6fea3105ac93adb794664067c0b8b464205))
-
-## [1.8.3](https://github.com/tecnomanu/pampa/compare/v1.8.2...v1.8.3) (2025-05-29)
-
-### Bug Fixes
-
--   **mcp:** 🐛 corregir get_code_chunk que intentaba acceder a result.content en lugar de result.code ([00a5166](https://github.com/tecnomanu/pampa/commit/00a51668f208665ae1a9f78a0244d7b2aad115ef))
-
-## [1.8.2](https://github.com/tecnomanu/pampa/compare/v1.8.1...v1.8.2) (2025-05-29)
-
-### Bug Fixes
-
--   :bug: repair ci/cd wirfkiw ([f246a5d](https://github.com/tecnomanu/pampa/commit/f246a5d806681943c259e983f62e5d1207278434))
-
-## [1.8.1](https://github.com/tecnomanu/pampa/compare/v1.8.0...v1.8.1) (2025-05-29)
-
-### Bug Fixes
-
--   **cli:** 🔧 agregar soporte de [path] al comando search y usar searchCode desde service.js ([6d00ff1](https://github.com/tecnomanu/pampa/commit/6d00ff1ac758eb2699940b8b3249f421ddd0a257))
-
-# [1.8.0](https://github.com/tecnomanu/pampa/compare/v1.7.0...v1.8.0) (2025-05-29)
-
-### Features
-
--   **indexer:** ✨ mejorar extracción de símbolos para mostrar nombres reales de funciones PHP ([c8a3124](https://github.com/tecnomanu/pampa/commit/c8a3124d8d03fd7386ad2cc53f6019a639df5ff5))
-
-# [1.7.0](https://github.com/tecnomanu/pampa/compare/v1.6.1...v1.7.0) (2025-05-29)
-
-### Bug Fixes
-
--   **service:** 🐛 agregar verificación de base de datos en funciones de learning ([c459bef](https://github.com/tecnomanu/pampa/commit/c459befafb707d6281dec96ae4a1f67a1fe159cf))
-
-### Features
-
--   **semantic:** ✨ implement intelligent semantic search system with auto-extraction, intention cache, and optional [@pampa-comments](https://github.com/pampa-comments) for +32% to +85% precision boost ([4e03c06](https://github.com/tecnomanu/pampa/commit/4e03c069bc9a0450820b07310731bbf462a7628c))
-
-## [1.6.1](https://github.com/tecnomanu/pampa/compare/v1.6.0...v1.6.1) (2025-05-29)
-
-### Bug Fixes
-
--   **core:** 🐛 resolve critical SQLITE_CANTOPEN error - Add database existence check before SQLite operations - Improve error messages with clear user guidance - Add comprehensive tests for database error handling - Prevent server crashes when database not found ([ff391e7](https://github.com/tecnomanu/pampa/commit/ff391e7f3fd60c1e8fb8d2e794c7356fdfd5dba7))
--   **tests:** 🧪 improve database error test for CI/CD compatibility - Add graceful handling of sqlite3 bindings errors - Skip tests when native dependencies unavailable - Maintain full functionality in development environments - Prevent CI/CD failures due to missing native modules ([7bb64f6](https://github.com/tecnomanu/pampa/commit/7bb64f6e81cc9c70605eaed1814f54057360cce8))
-
-# [1.6.1](https://github.com/tecnomanu/pampa/compare/v1.6.0...v1.6.1) (2025-01-29)
-
-### Bug Fixes
-
--   **critical:** 🐛 resolve SQLITE_CANTOPEN error when database not found ([ff391e7](https://github.com/tecnomanu/pampa/commit/ff391e7))
-    -   Add database existence check before SQLite operations in `getOverview()` and `searchCode()`
-    -   Improve error messages with clear user guidance and specific instructions
-    -   Add comprehensive test suite for database error handling scenarios
-    -   Prevent MCP server crashes when project is not indexed
-    -   Return helpful error messages directing users to run `index_project` first
-    -   Enhanced UX with emoji-based error formatting and precise database paths
-
-# [1.6.0](https://github.com/tecnomanu/pampa/compare/v1.5.1...v1.6.0) (2025-05-29)
-
-### Features
-
--   agregar debug mode y troubleshooting para agentes IA - Agrega información opcional sobre --debug en configuración MCP - Incluye sección de troubleshooting en README_FOR_AGENTS.md - Mejora emoji de índice/table of contents (📚) - Facilita resolución de problemas para agentes IA - Guías específicas para problemas de MCP y indexado ([8c00b6e](https://github.com/tecnomanu/pampa/commit/8c00b6ece1b2fd741bc70d155a621e7926b14013))
-
-## [1.5.1](https://github.com/tecnomanu/pampa/compare/v1.5.0...v1.5.1) (2025-05-29)
-
-### Bug Fixes
-
--   simplify update_project response messages - Show concise message when no changes detected - Remove unnecessary next steps text for updates - Clean and direct feedback for AI agents ([e4bb18b](https://github.com/tecnomanu/pampa/commit/e4bb18bdcb240beec2d9fbc0ebbee62b5d4abc5c))
-
-# [1.5.0](https://github.com/tecnomanu/pampa/compare/v1.4.0...v1.5.0) (2025-05-29)
-
-### Features
-
--   add update_project tool and AI agent workflow documentation - Add update_project MCP tool for keeping code memory current - Add update command to CLI for manual updates - Create comprehensive AI agent workflow guide - Document when and how to use update_project - Add suggested prompts and strategies for AI agents - Emphasize continuous use of PAMPA for code memory ([5ce04bf](https://github.com/tecnomanu/pampa/commit/5ce04bf78a56985d28cee15005b6904abe063102))
-
-# [1.4.0](https://github.com/tecnomanu/pampa/compare/v1.3.4...v1.4.0) (2025-05-29)
-
-### Bug Fixes
-
--   implement global base path context for MCP tools - Add setBasePath() function to manage working directory context - Update all service functions to use dynamic paths instead of hardcoded constants - Fix MCP tools to work correctly with path parameter - Resolve issue where database and chunks were created in wrong directory - All MCP operations now respect the specified working path ([0981eb0](https://github.com/tecnomanu/pampa/commit/0981eb0b183e69cca0652c735fdb7b129f812241))
-
-### Features
-
--   improve MCP logging and tool documentation - Add debug mode support with --debug flag - Create logs in working directory instead of server directory - Update tool descriptions to clarify path parameter usage - Improve error messages with database location info - Add debug logging for all MCP tool operations - Enhanced user feedback with emojis and clearer formatting ([18ec399](https://github.com/tecnomanu/pampa/commit/18ec39938562e7727508b965a183a6856d3e3390))
-
-## [1.3.4](https://github.com/tecnomanu/pampa/compare/v1.3.3...v1.3.4) (2025-05-29)
-
-### Bug Fixes
-
--   add path parameter to MCP tools for working directory support ([9226cb7](https://github.com/tecnomanu/pampa/commit/9226cb73947d1b9a79ed62cca30e5a46f1e2f976))
-
-# [Unreleased]
-
-### Features
-
--   add optional AES-256-GCM chunk encryption with `.gz.enc` storage, `PAMPA_ENCRYPTION_KEY`, and the `--encrypt` CLI flag
-
-### Bug Fixes
-
--   declare `zod@^3.25.6` as a runtime dependency so schema validation works out of the box
-
-### Documentation
-
--   refresh README and CLI help with scoped search flags, context packs, watcher usage, and the synthetic bench workflow
--   document chunk encryption workflow and key management in the README
-
-## [1.3.3](https://github.com/tecnomanu/pampa/compare/v1.3.2...v1.3.3) (2025-05-29)
-
-### Bug Fixes
-
--   :fire: debugin and fix directory ([9fd80bb](https://github.com/tecnomanu/pampa/commit/9fd80bb975f1433b3a79898315d8943755523bc8))
-
-## [1.3.2](https://github.com/tecnomanu/pampa/compare/v1.3.1...v1.3.2) (2025-05-29)
-
-### Bug Fixes
-
--   :bug: using version from package-json ([97c4726](https://github.com/tecnomanu/pampa/commit/97c4726b4c9abdbf6876760e16b1cc032480e9c3))
-
-## [1.3.1](https://github.com/tecnomanu/pampa/compare/v1.3.0...v1.3.1) (2025-05-29)
-
-### Bug Fixes
-
--   :bug: search only relevants or similary by 0.3 threshold query ([7b344e5](https://github.com/tecnomanu/pampa/commit/7b344e597e45703837e88ea105b48989cf079f8b))
-
-# [1.3.0](https://github.com/tecnomanu/pampa/compare/v1.2.1...v1.3.0) (2025-05-29)
-
-### Bug Fixes
-
--   include service.js and providers.js in npm package files ([98a8c10](https://github.com/tecnomanu/pampa/commit/98a8c105e00803ed0a640d5b4be6fb679d7146f4))
-
-### Features
-
--   fix npm package distribution by including missing service and provider files ([a058389](https://github.com/tecnomanu/pampa/commit/a058389544518235eb126539513d4ed9ba598a9a))
-
-## [1.2.1](https://github.com/tecnomanu/pampa/compare/v1.2.0...v1.2.1) (2025-05-29)
-
-### Bug Fixes
-
--   🔧 make CLI version read from package.json dynamically ([9fd4d1d](https://github.com/tecnomanu/pampa/commit/9fd4d1d188e5c7dd191426678b30e8a893a917a4))
-
-# [1.2.0](https://github.com/tecnomanu/pampa/compare/v1.1.0...v1.2.0) (2025-05-29)
-
-### Features
-
--   🌍 convert project to english with bilingual README ([5c92d7d](https://github.com/tecnomanu/pampa/commit/5c92d7d13e91c29af800f765e90ebfd548c3f137))
--   🎉 complete project reorganization and internationalization - Reorganize project structure with docs/, examples/, scripts/ folders - Extract providers to dedicated providers.js module - Separate business logic (service.js) from presentation (indexer.js) - Update MCP server to use structured responses - All tests passing with clean modular architecture ([da2ea35](https://github.com/tecnomanu/pampa/commit/da2ea352e024a8c09550e304bdc38b3f9e0c80f9))
->>>>>>> 7d6e9190
+# [1.15.3](https://github.com/lemon07r/pampax/releases/tag/v1.15.3) (2025-01-19)
+
+## ⚡ Performance Optimization: Hybrid Token Counting with Data Integrity Guarantee
+
+### Critical Fix: Data Integrity
+- **🛡️ Zero Data Loss Guarantee**: Fixed potential data loss from character-based estimation
+- Never skip indexing based on estimates - always use accurate tokenization for critical decisions
+- Only use estimates for safe subdivision optimizations (when we'll subdivide anyway)
+
+### Performance Improvements
+- **81% overall efficiency** - avoid expensive tokenization where safe
+- **Character pre-filtering**: 60% of chunks filtered instantly (safe - large chunks only)
+- **LRU caching**: 20% cache hit rate on repeated code patterns
+- **Batch tokenization**: Process subdivision candidates together (10-50x faster)
+- **Real-world performance**: Reduced from timeout to <2 minutes on medium codebases
+
+### Technical Details
+- Two-tier decision making: `allowEstimateForSkip` parameter (default: false)
+- Main indexing path: Always tokenizes to ensure completeness
+- Subdivision path: Can use estimates for "too_large" decisions only
+- 100% guarantee: All code that should be indexed IS indexed
+
+### Files Added
+- `src/chunking/token-counter.js` - Hybrid token counting optimization
+- `test/token-counter-performance.test.js` - Performance verification tests
+- `OPTIMIZATION_SUMMARY.md` - Detailed implementation documentation
+
+### Files Modified  
+- `src/chunking/semantic-chunker.js` - Batch analysis for subdivisions
+- `src/service.js` - Batch processing + performance stats
+- All tests passing ✅
+
+---
+
+# [1.15.2](https://github.com/lemon07r/pampax/releases/tag/v1.15.2) (2025-01-19)
+
+## 🚀 Intelligent Token-Aware Chunking with Zero Data Loss
+
+This release dramatically improves the chunking strategy to solve rate limiting issues while ensuring no code is lost during indexing.
+
+---
+
+### ✨ New Features
+
+-   **chunking:** 🎯 **Intelligent Size-Based Filtering** ([30d1fda](https://github.com/lemon07r/pampax/commit/30d1fda))
+    -   Chunks smaller than `minChunkTokens` (100 tokens for OpenAI) are now smartly handled
+    -   Small chunks from subdivisions are merged together instead of being discarded
+    -   Reduces chunk count by ~91% compared to naive approach
+    -   **NO DATA LOSS** - all meaningful code is preserved
+
+-   **chunking:** 🔄 **Smart Chunk Merging** ([30d1fda](https://github.com/lemon07r/pampax/commit/30d1fda))
+    -   When subdividing large classes produces small methods (< 100 tokens), they are merged
+    -   Merge criteria: combined size ≥ 100 tokens OR ≥ 3 small methods
+    -   Example: 5 helper methods (60 tokens each) → one 300-token chunk named `ClassName_small_methods_5`
+    -   Small methods stay searchable and contextually grouped
+
+-   **chunking:** 📊 **Comprehensive Statistics Tracking** ([30d1fda](https://github.com/lemon07r/pampax/commit/30d1fda))
+    -   New metrics: `totalNodes`, `normalChunks`, `subdivided`, `mergedSmall`, `statementFallback`, `skippedSmall`
+    -   Real-time feedback on chunking decisions
+    -   Shows chunk reduction ratio vs naive approach
+    -   Helps identify if chunking strategy needs tuning
+
+### 🐛 Bug Fixes
+
+-   **chunking:** 🔧 **Fixed Data Loss in Subdivision** ([30d1fda](https://github.com/lemon07r/pampax/commit/30d1fda))
+    -   Previously, small methods in subdivided classes were skipped and lost
+    -   Now merges them into searchable, meaningful chunks
+    -   Affects classes with multiple small helper methods
+
+### 📦 Performance Improvements
+
+-   **indexing:** ⚡ **91% Chunk Reduction** ([30d1fda](https://github.com/lemon07r/pampax/commit/30d1fda))
+    -   Before: ~1,046 chunks → Exceeded 50 RPM rate limits
+    -   After: ~105 chunks → Well within rate limits
+    -   Estimated indexing time reduced from ~21 minutes to ~2 minutes
+
+---
+
+# [1.15.1](https://github.com/lemon07r/pampax/releases/tag/v1.15.1) (2025-01-30)
+
+## 🚀 Major Language Support Expansion & Dependency Upgrades
+
+This release dramatically expands language support from **13 to 21 languages** (61% increase), adds **Kotlin support** (high priority), upgrades the **tree-sitter core** to v0.25.0, and includes comprehensive dependency updates.
+
+---
+
+### ✨ New Features
+
+-   **languages:** 🎯 **Kotlin Support Added** ([8214720](https://github.com/lemon07r/pampax/commit/8214720))
+    -   Full Kotlin language support via `@tree-sitter-grammars/tree-sitter-kotlin` v1.1.0
+    -   File extension: `.kt`
+    -   Node types: function_declaration, class_declaration, object_declaration, property_declaration
+    -   Fully tested and production-ready
+
+-   **languages:** 🌐 **8 Additional Languages Added** ([bb1fb00](https://github.com/lemon07r/pampax/commit/bb1fb00), [09a04e6](https://github.com/lemon07r/pampax/commit/09a04e6))
+    -   **C#** (.cs) - Enterprise development, Unity game dev
+    -   **Ruby** (.rb) - Web development, scripting
+    -   **Rust** (.rs) - Systems programming, performance
+    -   **C++** (.cpp, .hpp, .cc) - High-performance applications
+    -   **C** (.c, .h) - Systems programming, embedded
+    -   **Scala** (.scala) - JVM functional programming
+    -   **Swift** (.swift) - iOS/macOS development
+    -   **Bash** (.sh, .bash) - Shell scripting, automation
+    -   **Lua** (.lua) - Game dev, Neovim plugins
+    -   **HTML** (.html, .htm) - Web markup
+    -   **CSS** (.css) - Web styling
+    -   **JSON** (.json) - Configuration, data
+    -   **OCaml** (.ml, .mli) - Functional programming
+    -   **Haskell** (.hs) - Pure functional programming
+    -   **Elixir** (.ex, .exs) - Distributed systems
+
+-   **core:** 🔧 **Tree-sitter Core Upgrade** ([8214720](https://github.com/lemon07r/pampax/commit/8214720))
+    -   Upgraded tree-sitter from 0.21.1 → **0.25.0** (major version)
+    -   All 13 existing language parsers upgraded to 0.22+ compatible versions
+    -   Improved parsing performance and stability
+    -   Zero breaking changes in API usage
+
+---
+
+### 📦 Dependency Updates
+
+-   **Phase 4a: Safe Dependency Upgrades** ([09a04e6](https://github.com/lemon07r/pampax/commit/09a04e6))
+    -   **ollama**: 0.5.18 → 0.6.0 (improved Ollama integration)
+    -   **commander**: 12.1.0 → 14.0.1 (CLI framework upgrade)
+    -   **husky**: 8.0.3 → 9.1.7 (git hooks modernization)
+    -   **@types/node**: 20.19.17 → 20.19.22 (latest TypeScript definitions)
+    -   **typescript**: 5.0.0 → 5.9.3 (latest stable TypeScript)
+    -   **@modelcontextprotocol/sdk**: 1.12.0 → 1.20.1 (MCP SDK update)
+    -   **101 packages updated** to latest minor/patch versions via npm update
+
+-   **Language Parser Upgrades** ([8214720](https://github.com/lemon07r/pampax/commit/8214720))
+    -   tree-sitter-bash: → 0.25.0
+    -   tree-sitter-c: → 0.24.1
+    -   tree-sitter-c-sharp: → 0.23.1
+    -   tree-sitter-cpp: → 0.23.4
+    -   tree-sitter-go: → 0.25.0
+    -   tree-sitter-java: → 0.23.5
+    -   tree-sitter-javascript: → 0.25.0
+    -   tree-sitter-php: → 0.24.2
+    -   tree-sitter-python: → 0.25.0
+    -   tree-sitter-ruby: → 0.23.1
+    -   tree-sitter-rust: → 0.24.0
+    -   tree-sitter-scala: → 0.24.0
+    -   tree-sitter-swift: → 0.7.0
+    -   tree-sitter-typescript: → 0.23.2
+
+---
+
+### 📊 Project Statistics
+
+| Metric | Before v1.15.1 | After v1.15.1 | Change |
+|--------|----------------|---------------|--------|
+| **Languages** | 13 | **21** | **+61%** |
+| **File Extensions** | 20 | **31** | **+55%** |
+| **tree-sitter** | 0.21.1 | **0.25.0** | Major upgrade |
+| **Total Packages** | 854 | **917** | +63 packages |
+| **Vulnerabilities** | 0 | **0** | ✅ Secure |
+
+---
+
+### 📝 Complete Language List (21 Total)
+
+**Programming Languages (17):**
+- JavaScript/TypeScript (.js, .ts, .tsx, .jsx)
+- Python (.py)
+- Java (.java)
+- **Kotlin (.kt)** ⭐ NEW
+- Go (.go)
+- **Rust (.rs)** ⭐ NEW
+- **C++ (.cpp, .hpp, .cc)** ⭐ NEW
+- **C (.c, .h)** ⭐ NEW
+- **C# (.cs)** ⭐ NEW
+- PHP (.php)
+- **Ruby (.rb)** ⭐ NEW
+- **Scala (.scala)** ⭐ NEW
+- **Swift (.swift)** ⭐ NEW
+- **Lua (.lua)** ⭐ NEW
+- **OCaml (.ml, .mli)** ⭐ NEW
+- **Haskell (.hs)** ⭐ NEW
+- **Elixir (.ex, .exs)** ⭐ NEW
+
+**Web & Data Formats (3):**
+- **HTML (.html, .htm)** ⭐ NEW
+- **CSS (.css)** ⭐ NEW
+- **JSON (.json)** ⭐ NEW
+
+**Shell (1):**
+- **Bash (.sh, .bash)** ⭐ NEW
+
+---
+
+### 🧪 Testing & Validation
+
+-   ✅ All 11/11 tests passing
+-   ✅ Real-world testing with 8 sample files across new languages
+-   ✅ 195 functions extracted successfully
+-   ✅ Semantic search verified for all new languages
+-   ✅ MCP server startup tested
+-   ✅ Zero vulnerabilities (npm audit)
+
+---
+
+### 🔧 Configuration Files Modified
+
+1. **package.json**
+   - Version bumped to 1.15.1
+   - Added 8 new tree-sitter language parsers
+   - Upgraded 15+ core dependencies
+
+2. **src/service.js**
+   - Added 8 language imports
+   - Added 8 RESOLVED_LANGUAGES entries
+   - Added 15 LANG_RULES configurations with node types
+
+3. **README.md**
+   - Updated language list from 13 to 21
+   - Added categorization by type
+   - Marked new additions with ⭐
+
+---
+
+### 💥 Breaking Changes
+
+**None** - All changes are fully backward compatible:
+- Existing `.pampa/` directories work without modification
+- Database schema unchanged
+- All existing language support maintained
+- Zero API changes
+
+---
+
+### 🎯 Performance & Stability
+
+-   **Performance**: Improved with tree-sitter 0.25.0 optimizations
+-   **Stability**: All packages at latest stable versions
+-   **Developer Experience**: Better CLI with commander 14
+-   **Type Safety**: Latest TypeScript 5.9.3 and type definitions
+-   **Security**: Zero vulnerabilities maintained
+
+---
+
+### 📚 Migration Notes
+
+**No migration required!**
+
+Simply update to the latest version:
+```bash
+npm install -g pampax@latest
+# or
+npm update pampax
+```
+
+Existing indexed projects will work immediately with all new language support.
+
+---
+
+### 🔮 Future Roadmap (Phase 4B - Deferred)
+
+Comprehensive research completed for future upgrades:
+- **OpenAI SDK**: 4 → 6 (breaking changes documented)
+- **Chokidar**: 3 → 4 (glob removal strategy planned)
+- **Zod**: 3 → 4 (migration patterns identified)
+
+These upgrades are deferred 2-4 weeks to ensure current changes stabilize in production.
+
+---
+
+### 🙏 Credits
+
+Continued development and improvements built upon [PAMPA by tecnomanu](https://github.com/tecnomanu/pampa).
+
+**Maintained By:** [@lemon07r](https://github.com/lemon07r)  
+**Original Project:** [tecnomanu/pampa](https://github.com/tecnomanu/pampa)
+
+---
+
+# [1.13.0](https://github.com/lemon07r/pampax/releases/tag/v1.13.0) (2024-10-17)
+
+## 🎉 PAMPAX Fork - Major Release with Critical Fixes & Enhancements
+
+This release marks the fork from the original PAMPA project (tecnomanu/pampa v1.12.2) to **PAMPAX** (lemon07r/pampax) with significant improvements, critical bug fixes, and new features developed since forked.
+
+---
+
+### ✨ New Features
+
+-   **providers:** 🌐 **OpenAI-Compatible API Support** ([6a136d0](https://github.com/lemon07r/pampax/commit/6a136d0))
+    -   Support for any OpenAI-compatible embedding API via `OPENAI_BASE_URL`
+    -   Enables use of alternative providers (Novita.ai, Together.ai, etc.)
+    -   Custom model selection via `PAMPAX_OPENAI_EMBEDDING_MODEL`
+    -   Full compatibility with local LLM servers (LM Studio, Ollama with OpenAI adapter)
+
+-   **reranking:** 🎯 **Multiple Reranker Model Support** ([9204e45](https://github.com/lemon07r/pampax/commit/9204e45))
+    -   API-based reranking via `PAMPAX_RERANK_API_URL`
+    -   Support for Novita.ai Qwen3-Reranker-8B (achieves 100% benchmark scores)
+    -   Support for Cohere Rerank, Jina Reranker, and other API endpoints
+    -   Configurable via environment variables: `PAMPAX_RERANK_API_KEY`, `PAMPAX_RERANK_MODEL`
+    -   Comprehensive tests for API reranker functionality
+
+-   **embedding:** 🧠 **Custom Embedding Model Selection** ([3b52944](https://github.com/lemon07r/pampax/commit/3b52944))
+    -   Environment variable `PAMPAX_OPENAI_EMBEDDING_MODEL` for model override
+    -   Tested with Novita.ai Qwen3-Embedding-8B
+    -   Support for any embedding model dimension size
+    -   Documentation for model configuration
+
+-   **benchmark:** 📊 **Synthetic Benchmark Results** ([4b29a9c](https://github.com/lemon07r/pampax/commit/4b29a9c), [1fee4d4](https://github.com/lemon07r/pampax/commit/1fee4d4))
+    -   Added performance benchmarks with Qwen3 models
+    -   Documented P@1, MRR@5, nDCG@10 metrics
+    -   Qwen3-Reranker-8B achieves perfect 100% scores across all metrics
+    -   Comprehensive benchmarking documentation
+
+-   **rebrand:** 🎨 **Complete Rebrand from PAMPA to PAMPAX** ([dd0a134](https://github.com/lemon07r/pampax/commit/dd0a134), [1981dcd](https://github.com/lemon07r/pampax/commit/1981dcd), [2b3aed2](https://github.com/lemon07r/pampax/commit/2b3aed2))
+    -   Updated all user-facing references from PAMPA to PAMPAX
+    -   Changed MCP server name to `pampax-code-memory`
+    -   Updated log file names: `pampax_debug.log` and `pampax_error.log`
+    -   Renamed `RULE_FOR_PAMPA_MCP.md` → `RULE_FOR_PAMPAX_MCP.md`
+    -   Updated documentation: README.md, README_FOR_AGENTS.md, README_es.md
+    -   **Maintained backward compatibility**: All file system paths (`.pampa/`, `pampa.db`, etc.) unchanged
+
+---
+
+### 🐛 Critical Bug Fixes
+
+-   **mcp:** 🐛 **Fix MCP stdio protocol corruption** ([9ccaa0c](https://github.com/lemon07r/pampax/commit/9ccaa0c), [4612c19](https://github.com/lemon07r/pampax/commit/4612c19))
+    -   Moved startup logs to stderr to prevent JSON-RPC protocol corruption
+    -   Fixed Factory Droid CLI and other MCP clients hanging on startup
+    -   Ensures stdout is reserved exclusively for MCP protocol messages
+    -   Released as v1.12.3 hotfix (now incorporated into v1.13.0)
+
+-   **mcp:** 🐛 **Fix `use_context_pack` MCP tool schema registration** ([bb92ac0](https://github.com/lemon07r/pampax/commit/bb92ac0))
+    -   Changed from Zod object schema to plain object with Zod types
+    -   Tool now properly exposes `name` and `path` parameters to MCP clients
+    -   Fixes "Context pack name must be a non-empty string" error
+    -   Context packs now fully functional in MCP environments
+
+-   **mcp:** 🐛 **Fix `get_code_chunk` crash with large code chunks**
+    -   Added 100KB size limit to prevent MCP protocol crashes
+    -   Large chunks now gracefully truncated with helpful instructions
+    -   Prevents Factory Droid CLI and other MCP clients from crashing
+    -   Provides file location and decompression instructions for full content
+    -   Critical fix for production stability
+
+-   **indexer:** 🐛 **Fix "Invalid argument" error in tree-sitter parsing**
+    -   Added null checks for all `node.child()` calls in AST traversal
+    -   Prevents crashes when tree-sitter returns null children
+    -   Improves stability during `update_project` operations
+    -   More robust error handling for malformed/incomplete syntax trees
+    -   Eliminates random parsing errors
+
+---
+
+### 📚 Documentation
+
+-   **docs:** 📝 **Comprehensive Documentation Updates** ([c2c11a2](https://github.com/lemon07r/pampax/commit/c2c11a2), [72a959b](https://github.com/lemon07r/pampax/commit/72a959b))
+    -   Added OpenAI-compatible API provider documentation
+    -   Documented custom embedding model configuration
+    -   Added API reranker setup instructions
+    -   Updated benchmarking documentation with Qwen3 results
+    -   Created `CHANGES_PAMPA_TO_PAMPAX.md` with detailed migration info
+    -   Updated `MCP_TOOL_TEST_RESULTS.md` with comprehensive tool testing
+    -   Updated `BENCHMARK_v1.12.md` → `BENCHMARK_v1.13.md`
+    -   All version references updated from v1.12 to v1.13
+
+---
+
+### 🔧 Package & Build Updates
+
+-   **package:** 📦 **Package Updates for PAMPAX**
+    -   Updated files array with new documentation names
+    -   Version bumped from 1.12.3 to 1.13.0
+    -   Repository updated to lemon07r/pampax
+    -   NPM package name: `pampax`
+    -   Prepared for npm publication
+
+---
+
+### 🎯 Performance Improvements
+
+-   **Qwen3 Integration:** Achieved **100% perfect scores** on all benchmark metrics (P@1, MRR@5, nDCG@10) using Novita.ai's Qwen3-Embedding-8B + Qwen3-Reranker-8B
+-   **Crash Resilience:** Eliminated MCP client crashes from large chunks and protocol corruption
+-   **Parsing Stability:** Robust tree-sitter parsing handles edge cases without failures
+
+---
+
+### 💥 Breaking Changes
+
+**None** - All changes are fully backward compatible with existing indexed projects:
+- Existing `.pampa/` directories work without modification
+- Database schema unchanged
+- File paths unchanged
+- MCP tool signatures unchanged (only internal improvements)
+
+---
+
+### 🔄 Migration from PAMPA to PAMPAX
+
+**No migration required!** 
+
+1. Update your MCP configuration to use `pampax` instead of `pampa`
+2. Existing `.pampa/` directories and databases continue to work unchanged
+3. Optional: Set environment variables for new features (OpenAI-compatible APIs, custom models, API rerankers)
+4. The rebranding is cosmetic - all functionality is enhanced, not changed
+
+**Example MCP Configuration Update:**
+```json
+{
+  "mcpServers": {
+    "pampax": {  // ← changed from "pampa"
+      "command": "npx",
+      "args": ["pampax-mcp"],  // ← changed from "pampa-mcp"
+      "env": {
+        "OPENAI_API_KEY": "your-key",
+        "OPENAI_BASE_URL": "https://api.novita.ai/openai",  // ← optional: custom provider
+        "PAMPAX_OPENAI_EMBEDDING_MODEL": "qwen/qwen3-embedding-8b",  // ← optional: custom model
+        "PAMPAX_RERANK_API_URL": "https://api.novita.ai/openai/v1/rerank",  // ← optional: API reranker
+        "PAMPAX_RERANK_API_KEY": "your-key",
+        "PAMPAX_RERANK_MODEL": "qwen/qwen3-reranker-8b"
+      }
+    }
+  }
+}
+```
+
+---
+
+### 🙏 Credits
+
+This fork includes contributions and improvements built upon the excellent foundation of [PAMPA by tecnomanu](https://github.com/tecnomanu/pampa). Special thanks to the original author and contributors.
+
+**Fork Maintained By:** [@lemon07r](https://github.com/lemon07r)  
+**Original Project:** [tecnomanu/pampa](https://github.com/tecnomanu/pampa)
+
+---
+
+## [1.12.2](https://github.com/tecnomanu/pampa/compare/v1.12.1...v1.12.2) (2025-09-25)
+
+
+### Bug Fixes
+
+* **docs:** 🐛 fix markdown table formatting in performance metrics ([deb8857](https://github.com/tecnomanu/pampa/commit/deb88571ceaa91ef0c73e0114692169b3407e377))
+
+## [1.12.1](https://github.com/tecnomanu/pampa/compare/v1.12.0...v1.12.1) (2025-09-25)
+
+
+### Bug Fixes
+
+* **docs:** 🐛 remove inflated benchmark claims and sensitive project data ([bc5a374](https://github.com/tecnomanu/pampa/commit/bc5a37432a75321a9a56b5234c57c90666cb50af))
+* **docs:** 🐛 remove inflated IDE comparisons and project-specific references ([a9f6807](https://github.com/tecnomanu/pampa/commit/a9f68072a83d2b57553dcc1c2c71057b19def789))
+
+# [1.12.0](https://github.com/tecnomanu/pampa/compare/v1.11.2...v1.12.0) (2025-09-24)
+
+
+### Features
+
+* **v1.12:** ✨ implement 10 major features for advanced search & multi-project support ([4c68b6b](https://github.com/tecnomanu/pampa/commit/4c68b6be3f3cd7e96521f4884c76c2dc3fffbf3a))
+
+## [1.12.0] - 2025-01-29 - 🚀 Major Feature Release
+
+### 🎯 NEW: Advanced Search & Multi-Project Support
+
+#### ✨ Features Added
+
+-   **🎯 Scoped Search Filters**: Filter by `path_glob`, `tags`, `lang` for precise results
+-   **🔄 Hybrid Search**: BM25 + Vector fusion with reciprocal rank blending (enabled by default)
+-   **🧠 Cross-Encoder Re-Ranker**: Transformers.js reranker for precision boosts
+-   **👀 File Watcher**: Real-time incremental indexing with Merkle-like hashing
+-   **📦 Context Packs**: Reusable search scopes with CLI + MCP integration
+-   **📊 Extended Codemap**: Enhanced metadata with telemetry and symbol tracking
+-   **⚡ Benchmark Harness**: P@1, MRR@5, nDCG@10 performance testing
+-   **🌲 Symbol-Aware Ranking**: Boost functions based on symbol relationships
+-   **🔐 Chunk Encryption**: Optional at-rest encryption for sensitive codebases
+-   **🛠️ Multi-Project CLI**: `--project` and `--directory` aliases for clarity
+
+#### 🔧 Improvements
+
+-   **40% faster indexing** with incremental updates
+-   **60% better precision** with hybrid search + reranker
+-   **3x faster multi-project** operations with explicit paths
+-   **90% reduction in duplicate** function creation with symbol boost
+
+#### 🚨 Breaking Changes
+
+-   Tree-sitter dependencies updated (requires `npm install`)
+-   Hybrid search enabled by default (use `--hybrid off` for old behavior)
+-   Search result format includes new metadata fields (backward compatible)
+
+#### 🛠️ Migration
+
+-   Run `npm install -g pampa@latest`
+-   Re-index projects: `pampa update`
+-   See [MIGRATION_GUIDE_v1.12.md](MIGRATION_GUIDE_v1.12.md) for details
+
+---
+
+## [1.11.2](https://github.com/tecnomanu/pampa/compare/v1.11.1...v1.11.2) (2025-09-14)
+
+### Features
+
+-   **context:** add reusable context packs with CLI + MCP integration
+-   **ranking:** score symbol mentions higher by extracting tree-sitter signatures and call-graph neighbors with an optional `--symbol_boost` flag
+-   **search:** add scoped semantic search filters for CLI and MCP workflows
+-   **codemap:** extend chunk metadata with synonyms, weights, and telemetry helpers for adaptive ranking
+
+### Features
+
+-   **search:** 🤖 add cross-encoder Transformers reranker for post-fusion precision boosts with optional mocking controls
+-   **search:** 🚀 add hybrid BM25 + vector fusion with reciprocal rank blending for better recall on keyword-heavy queries
+-   **indexer:** 👀 add chokidar-powered watch mode with merkle hashing for incremental updates
+-   **bench:** 📊 introduce synthetic search benchmark harness reporting Precision@1, MRR@5, and nDCG@10
+
+### Bug Fixes
+
+-   **mcp:** 🐛 correct package.json path in MCP server ([f95cc7f](https://github.com/tecnomanu/pampa/commit/f95cc7fe41619d08c2fd8665ad42fac3ba0b36e9))
+
+## [1.11.1](https://github.com/tecnomanu/pampa/compare/v1.11.0...v1.11.1) (2025-09-11)
+
+### Bug Fixes
+
+-   **examples:** 🐛 add multi-language chat examples ([5581b99](https://github.com/tecnomanu/pampa/commit/5581b99d08773492c0f3970fbb3877a2c673e540))
+
+# [1.11.0](https://github.com/tecnomanu/pampa/compare/v1.10.0...v1.11.0) (2025-09-11)
+
+### Features
+
+-   **structure:** ✨ reorganize project structure and add Python support ([544e5fb](https://github.com/tecnomanu/pampa/commit/544e5fbe7ccad59a4c68d4efae7e1fc811d2f4e0))
+
+# [1.10.0](https://github.com/tecnomanu/pampa/compare/v1.9.0...v1.10.0) (2025-07-01)
+
+### Features
+
+-   **config:** add Node.js version support files and update config ([d1efc19](https://github.com/tecnomanu/pampa/commit/d1efc190bfd0ff101ff38124e26bc3a510c1fde4))
+
+# [1.9.0](https://github.com/tecnomanu/pampa/compare/v1.8.3...v1.9.0) (2025-05-29)
+
+### Features
+
+-   **search:** ✨ implementar búsqueda híbrida con ranking progresivo y información completa de archivos ([0fa4e6f](https://github.com/tecnomanu/pampa/commit/0fa4e6fea3105ac93adb794664067c0b8b464205))
+
+## [1.8.3](https://github.com/tecnomanu/pampa/compare/v1.8.2...v1.8.3) (2025-05-29)
+
+### Bug Fixes
+
+-   **mcp:** 🐛 corregir get_code_chunk que intentaba acceder a result.content en lugar de result.code ([00a5166](https://github.com/tecnomanu/pampa/commit/00a51668f208665ae1a9f78a0244d7b2aad115ef))
+
+## [1.8.2](https://github.com/tecnomanu/pampa/compare/v1.8.1...v1.8.2) (2025-05-29)
+
+### Bug Fixes
+
+-   :bug: repair ci/cd wirfkiw ([f246a5d](https://github.com/tecnomanu/pampa/commit/f246a5d806681943c259e983f62e5d1207278434))
+
+## [1.8.1](https://github.com/tecnomanu/pampa/compare/v1.8.0...v1.8.1) (2025-05-29)
+
+### Bug Fixes
+
+-   **cli:** 🔧 agregar soporte de [path] al comando search y usar searchCode desde service.js ([6d00ff1](https://github.com/tecnomanu/pampa/commit/6d00ff1ac758eb2699940b8b3249f421ddd0a257))
+
+# [1.8.0](https://github.com/tecnomanu/pampa/compare/v1.7.0...v1.8.0) (2025-05-29)
+
+### Features
+
+-   **indexer:** ✨ mejorar extracción de símbolos para mostrar nombres reales de funciones PHP ([c8a3124](https://github.com/tecnomanu/pampa/commit/c8a3124d8d03fd7386ad2cc53f6019a639df5ff5))
+
+# [1.7.0](https://github.com/tecnomanu/pampa/compare/v1.6.1...v1.7.0) (2025-05-29)
+
+### Bug Fixes
+
+-   **service:** 🐛 agregar verificación de base de datos en funciones de learning ([c459bef](https://github.com/tecnomanu/pampa/commit/c459befafb707d6281dec96ae4a1f67a1fe159cf))
+
+### Features
+
+-   **semantic:** ✨ implement intelligent semantic search system with auto-extraction, intention cache, and optional [@pampa-comments](https://github.com/pampa-comments) for +32% to +85% precision boost ([4e03c06](https://github.com/tecnomanu/pampa/commit/4e03c069bc9a0450820b07310731bbf462a7628c))
+
+## [1.6.1](https://github.com/tecnomanu/pampa/compare/v1.6.0...v1.6.1) (2025-05-29)
+
+### Bug Fixes
+
+-   **core:** 🐛 resolve critical SQLITE_CANTOPEN error - Add database existence check before SQLite operations - Improve error messages with clear user guidance - Add comprehensive tests for database error handling - Prevent server crashes when database not found ([ff391e7](https://github.com/tecnomanu/pampa/commit/ff391e7f3fd60c1e8fb8d2e794c7356fdfd5dba7))
+-   **tests:** 🧪 improve database error test for CI/CD compatibility - Add graceful handling of sqlite3 bindings errors - Skip tests when native dependencies unavailable - Maintain full functionality in development environments - Prevent CI/CD failures due to missing native modules ([7bb64f6](https://github.com/tecnomanu/pampa/commit/7bb64f6e81cc9c70605eaed1814f54057360cce8))
+
+# [1.6.1](https://github.com/tecnomanu/pampa/compare/v1.6.0...v1.6.1) (2025-01-29)
+
+### Bug Fixes
+
+-   **critical:** 🐛 resolve SQLITE_CANTOPEN error when database not found ([ff391e7](https://github.com/tecnomanu/pampa/commit/ff391e7))
+    -   Add database existence check before SQLite operations in `getOverview()` and `searchCode()`
+    -   Improve error messages with clear user guidance and specific instructions
+    -   Add comprehensive test suite for database error handling scenarios
+    -   Prevent MCP server crashes when project is not indexed
+    -   Return helpful error messages directing users to run `index_project` first
+    -   Enhanced UX with emoji-based error formatting and precise database paths
+
+# [1.6.0](https://github.com/tecnomanu/pampa/compare/v1.5.1...v1.6.0) (2025-05-29)
+
+### Features
+
+-   agregar debug mode y troubleshooting para agentes IA - Agrega información opcional sobre --debug en configuración MCP - Incluye sección de troubleshooting en README_FOR_AGENTS.md - Mejora emoji de índice/table of contents (📚) - Facilita resolución de problemas para agentes IA - Guías específicas para problemas de MCP y indexado ([8c00b6e](https://github.com/tecnomanu/pampa/commit/8c00b6ece1b2fd741bc70d155a621e7926b14013))
+
+## [1.5.1](https://github.com/tecnomanu/pampa/compare/v1.5.0...v1.5.1) (2025-05-29)
+
+### Bug Fixes
+
+-   simplify update_project response messages - Show concise message when no changes detected - Remove unnecessary next steps text for updates - Clean and direct feedback for AI agents ([e4bb18b](https://github.com/tecnomanu/pampa/commit/e4bb18bdcb240beec2d9fbc0ebbee62b5d4abc5c))
+
+# [1.5.0](https://github.com/tecnomanu/pampa/compare/v1.4.0...v1.5.0) (2025-05-29)
+
+### Features
+
+-   add update_project tool and AI agent workflow documentation - Add update_project MCP tool for keeping code memory current - Add update command to CLI for manual updates - Create comprehensive AI agent workflow guide - Document when and how to use update_project - Add suggested prompts and strategies for AI agents - Emphasize continuous use of PAMPA for code memory ([5ce04bf](https://github.com/tecnomanu/pampa/commit/5ce04bf78a56985d28cee15005b6904abe063102))
+
+# [1.4.0](https://github.com/tecnomanu/pampa/compare/v1.3.4...v1.4.0) (2025-05-29)
+
+### Bug Fixes
+
+-   implement global base path context for MCP tools - Add setBasePath() function to manage working directory context - Update all service functions to use dynamic paths instead of hardcoded constants - Fix MCP tools to work correctly with path parameter - Resolve issue where database and chunks were created in wrong directory - All MCP operations now respect the specified working path ([0981eb0](https://github.com/tecnomanu/pampa/commit/0981eb0b183e69cca0652c735fdb7b129f812241))
+
+### Features
+
+-   improve MCP logging and tool documentation - Add debug mode support with --debug flag - Create logs in working directory instead of server directory - Update tool descriptions to clarify path parameter usage - Improve error messages with database location info - Add debug logging for all MCP tool operations - Enhanced user feedback with emojis and clearer formatting ([18ec399](https://github.com/tecnomanu/pampa/commit/18ec39938562e7727508b965a183a6856d3e3390))
+
+## [1.3.4](https://github.com/tecnomanu/pampa/compare/v1.3.3...v1.3.4) (2025-05-29)
+
+### Bug Fixes
+
+-   add path parameter to MCP tools for working directory support ([9226cb7](https://github.com/tecnomanu/pampa/commit/9226cb73947d1b9a79ed62cca30e5a46f1e2f976))
+
+# [Unreleased]
+
+### Features
+
+-   add optional AES-256-GCM chunk encryption with `.gz.enc` storage, `PAMPA_ENCRYPTION_KEY`, and the `--encrypt` CLI flag
+
+### Bug Fixes
+
+-   declare `zod@^3.25.6` as a runtime dependency so schema validation works out of the box
+
+### Documentation
+
+-   refresh README and CLI help with scoped search flags, context packs, watcher usage, and the synthetic bench workflow
+-   document chunk encryption workflow and key management in the README
+
+## [1.3.3](https://github.com/tecnomanu/pampa/compare/v1.3.2...v1.3.3) (2025-05-29)
+
+### Bug Fixes
+
+-   :fire: debugin and fix directory ([9fd80bb](https://github.com/tecnomanu/pampa/commit/9fd80bb975f1433b3a79898315d8943755523bc8))
+
+## [1.3.2](https://github.com/tecnomanu/pampa/compare/v1.3.1...v1.3.2) (2025-05-29)
+
+### Bug Fixes
+
+-   :bug: using version from package-json ([97c4726](https://github.com/tecnomanu/pampa/commit/97c4726b4c9abdbf6876760e16b1cc032480e9c3))
+
+## [1.3.1](https://github.com/tecnomanu/pampa/compare/v1.3.0...v1.3.1) (2025-05-29)
+
+### Bug Fixes
+
+-   :bug: search only relevants or similary by 0.3 threshold query ([7b344e5](https://github.com/tecnomanu/pampa/commit/7b344e597e45703837e88ea105b48989cf079f8b))
+
+# [1.3.0](https://github.com/tecnomanu/pampa/compare/v1.2.1...v1.3.0) (2025-05-29)
+
+### Bug Fixes
+
+-   include service.js and providers.js in npm package files ([98a8c10](https://github.com/tecnomanu/pampa/commit/98a8c105e00803ed0a640d5b4be6fb679d7146f4))
+
+### Features
+
+-   fix npm package distribution by including missing service and provider files ([a058389](https://github.com/tecnomanu/pampa/commit/a058389544518235eb126539513d4ed9ba598a9a))
+
+## [1.2.1](https://github.com/tecnomanu/pampa/compare/v1.2.0...v1.2.1) (2025-05-29)
+
+### Bug Fixes
+
+-   🔧 make CLI version read from package.json dynamically ([9fd4d1d](https://github.com/tecnomanu/pampa/commit/9fd4d1d188e5c7dd191426678b30e8a893a917a4))
+
+# [1.2.0](https://github.com/tecnomanu/pampa/compare/v1.1.0...v1.2.0) (2025-05-29)
+
+### Features
+
+-   🌍 convert project to english with bilingual README ([5c92d7d](https://github.com/tecnomanu/pampa/commit/5c92d7d13e91c29af800f765e90ebfd548c3f137))
+-   🎉 complete project reorganization and internationalization - Reorganize project structure with docs/, examples/, scripts/ folders - Extract providers to dedicated providers.js module - Separate business logic (service.js) from presentation (indexer.js) - Update MCP server to use structured responses - All tests passing with clean modular architecture ([da2ea35](https://github.com/tecnomanu/pampa/commit/da2ea352e024a8c09550e304bdc38b3f9e0c80f9))