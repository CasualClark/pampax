/**
 * PAMPA Core Service
 * 
 * This module contains the core business logic for PAMPA
 * separated from presentation concerns (logging, console output).
 * Functions are agnostic and return structured data.
 */

import crypto from 'crypto';
import fg from 'fast-glob';
import fs from 'fs';
import path from 'path';
import sqlite3 from 'sqlite3';
import Parser from 'tree-sitter';
import LangBash from 'tree-sitter-bash';
import LangC from 'tree-sitter-c';
import LangCSharp from 'tree-sitter-c-sharp';
import LangCpp from 'tree-sitter-cpp';
import LangCSS from 'tree-sitter-css';
import LangDart from 'tree-sitter-dart';
<<<<<<< HEAD
import LangElixir from 'tree-sitter-elixir';
import LangGo from 'tree-sitter-go';
import LangHaskell from 'tree-sitter-haskell';
import LangHTML from 'tree-sitter-html';
import LangJava from 'tree-sitter-java';
import LangJS from 'tree-sitter-javascript';
import LangJSON from 'tree-sitter-json';
import LangKotlin from '@tree-sitter-grammars/tree-sitter-kotlin';
import LangLua from 'tree-sitter-lua';
import LangOCaml from 'tree-sitter-ocaml';
import LangPHP from 'tree-sitter-php';
import LangPython from 'tree-sitter-python';
import LangRuby from 'tree-sitter-ruby';
import LangRust from 'tree-sitter-rust';
import LangScala from 'tree-sitter-scala';
import LangSwift from 'tree-sitter-swift';
import LangTSX from 'tree-sitter-typescript/bindings/node/tsx.js';
import LangTS from 'tree-sitter-typescript/bindings/node/typescript.js';
import { promisify } from 'util';
import { createEmbeddingProvider, getModelProfile, countChunkSize, getSizeLimits } from './providers.js';
import {  analyzeNodeForChunking, extractParentContext, yieldStatementChunks } from './chunking/semantic-chunker.js';
import { readCodemap, writeCodemap } from './codemap/io.js';
import { normalizeChunkMetadata } from './codemap/types.js';
import { applyScope, normalizeScopeFilters } from './search/applyScope.js';
import { BM25Index } from './search/bm25Index.js';
import { reciprocalRankFusion } from './search/hybrid.js';
import { rerankCrossEncoder } from './ranking/crossEncoderReranker.js';
import { applySymbolBoost } from './ranking/boostSymbols.js';
import { hasScopeFilters } from './types/search.js';
import {
    cloneMerkle,
    computeFastHash,
    loadMerkle,
    normalizeToProjectPath,
    removeMerkleEntry,
    saveMerkle
} from './indexer/merkle.js';
import { extractSymbolMetadata } from './symbols/extract.js';
import { attachSymbolGraphToCodemap } from './symbols/graph.js';
import {
    resolveEncryptionPreference,
    writeChunkToDisk,
    readChunkFromDisk,
    removeChunkArtifacts
} from './storage/encryptedChunks.js';

function resolveTreeSitterLanguage(module, preferredKey = null) {
    if (!module) {
        return null;
    }

    if (module.default) {
        return resolveTreeSitterLanguage(module.default, preferredKey);
    }

    if (preferredKey && module[preferredKey]) {
        return resolveTreeSitterLanguage(module[preferredKey], null);
    }

    if (typeof module === 'object' && module !== null) {
        if (module.language && typeof module.language === 'object') {
            return module;
        }

        const values = Object.values(module);
        for (const value of values) {
            const resolved = resolveTreeSitterLanguage(value, null);
            if (resolved && resolved.language && typeof resolved.language === 'object') {
                return resolved;
            }
        }
    }

    return module;
}

const RESOLVED_LANGUAGES = {
    bash: resolveTreeSitterLanguage(LangBash),
    c: resolveTreeSitterLanguage(LangC),
    csharp: resolveTreeSitterLanguage(LangCSharp),
=======
import LangElixir from 'tree-sitter-elixir';
import LangGo from 'tree-sitter-go';
import LangHaskell from 'tree-sitter-haskell';
import LangHTML from 'tree-sitter-html';
import LangJava from 'tree-sitter-java';
import LangJS from 'tree-sitter-javascript';
import LangJSON from 'tree-sitter-json';
import LangKotlin from '@tree-sitter-grammars/tree-sitter-kotlin';
import LangLua from 'tree-sitter-lua';
import LangOCaml from 'tree-sitter-ocaml';
import LangPHP from 'tree-sitter-php';
import LangPython from 'tree-sitter-python';
import LangRuby from 'tree-sitter-ruby';
import LangRust from 'tree-sitter-rust';
import LangScala from 'tree-sitter-scala';
import LangSwift from 'tree-sitter-swift';
import LangTSX from 'tree-sitter-typescript/bindings/node/tsx.js';
import LangTS from 'tree-sitter-typescript/bindings/node/typescript.js';
import { promisify } from 'util';
import { createEmbeddingProvider, getModelProfile, countChunkSize, getSizeLimits } from './providers.js';
import {  analyzeNodeForChunking, batchAnalyzeNodes, extractParentContext, yieldStatementChunks } from './chunking/semantic-chunker.js';
import { getTokenCountStats } from './chunking/token-counter.js';
import { readCodemap, writeCodemap } from './codemap/io.js';
import { normalizeChunkMetadata } from './codemap/types.js';
import { applyScope, normalizeScopeFilters } from './search/applyScope.js';
import { BM25Index } from './search/bm25Index.js';
import { reciprocalRankFusion } from './search/hybrid.js';
import { rerankCrossEncoder } from './ranking/crossEncoderReranker.js';
import { applySymbolBoost } from './ranking/boostSymbols.js';
import { hasScopeFilters } from './types/search.js';
import {
    cloneMerkle,
    computeFastHash,
    loadMerkle,
    normalizeToProjectPath,
    removeMerkleEntry,
    saveMerkle
} from './indexer/merkle.js';
import { extractSymbolMetadata } from './symbols/extract.js';
import { attachSymbolGraphToCodemap } from './symbols/graph.js';
import {
    resolveEncryptionPreference,
    writeChunkToDisk,
    readChunkFromDisk,
    removeChunkArtifacts
} from './storage/encryptedChunks.js';

function resolveTreeSitterLanguage(module, preferredKey = null) {
    if (!module) {
        return null;
    }

    if (module.default) {
        return resolveTreeSitterLanguage(module.default, preferredKey);
    }

    if (preferredKey && module[preferredKey]) {
        return resolveTreeSitterLanguage(module[preferredKey], null);
    }

    if (typeof module === 'object' && module !== null) {
        if (module.language && typeof module.language === 'object') {
            return module;
        }

        const values = Object.values(module);
        for (const value of values) {
            const resolved = resolveTreeSitterLanguage(value, null);
            if (resolved && resolved.language && typeof resolved.language === 'object') {
                return resolved;
            }
        }
    }

    return module;
}

const RESOLVED_LANGUAGES = {
    bash: resolveTreeSitterLanguage(LangBash),
    c: resolveTreeSitterLanguage(LangC),
    csharp: resolveTreeSitterLanguage(LangCSharp),
>>>>>>> 7d6e9190
    cpp: resolveTreeSitterLanguage(LangCpp),
    css: resolveTreeSitterLanguage(LangCSS),
    dart: resolveTreeSitterLanguage(LangDart),
    elixir: resolveTreeSitterLanguage(LangElixir),
    go: resolveTreeSitterLanguage(LangGo),
    haskell: resolveTreeSitterLanguage(LangHaskell),
    html: resolveTreeSitterLanguage(LangHTML),
    java: resolveTreeSitterLanguage(LangJava),
    javascript: resolveTreeSitterLanguage(LangJS, 'javascript'),
    json: resolveTreeSitterLanguage(LangJSON),
    kotlin: resolveTreeSitterLanguage(LangKotlin),
    lua: resolveTreeSitterLanguage(LangLua),
    ocaml: resolveTreeSitterLanguage(LangOCaml, 'ocaml'),
    php: resolveTreeSitterLanguage(LangPHP, 'php'),
    python: resolveTreeSitterLanguage(LangPython),
    ruby: resolveTreeSitterLanguage(LangRuby),
    rust: resolveTreeSitterLanguage(LangRust),
    scala: resolveTreeSitterLanguage(LangScala),
    swift: resolveTreeSitterLanguage(LangSwift),
    tsx: resolveTreeSitterLanguage(LangTSX),
    typescript: resolveTreeSitterLanguage(LangTS)
};

const LANG_RULES = {
    '.php': {
        lang: 'php',
        ts: RESOLVED_LANGUAGES.php,
        nodeTypes: ['function_definition', 'method_declaration'],
        subdivisionTypes: {
            'class_declaration': ['method_declaration', 'function_definition'],
            'function_definition': ['function_definition', 'if_statement', 'try_statement'],
            'method_declaration': ['function_definition', 'if_statement', 'try_statement']
        },
        variableTypes: ['const_declaration', 'assignment_expression'],
        commentPattern: /\/\*\*[\s\S]*?\*\//g
    },
    '.py': {
        lang: 'python',
        ts: RESOLVED_LANGUAGES.python,
        nodeTypes: ['function_definition', 'class_definition'],
        subdivisionTypes: {
            'class_definition': ['function_definition'],
            'function_definition': ['function_definition', 'if_statement', 'try_statement', 'with_statement']
        },
        variableTypes: ['assignment', 'expression_statement'],
        commentPattern: /"""[\s\S]*?"""|'''[\s\S]*?'''/g
    },
    '.js': {
        lang: 'javascript',
        ts: RESOLVED_LANGUAGES.javascript,
        nodeTypes: ['function_declaration', 'method_definition', 'class_declaration'],
        subdivisionTypes: {
            'class_declaration': ['method_definition', 'field_definition'],
            'function_declaration': ['function_declaration', 'if_statement', 'try_statement'],
            'method_definition': ['function_declaration', 'if_statement', 'try_statement']
        },
        variableTypes: ['const_declaration', 'let_declaration', 'variable_declaration'],
        commentPattern: /\/\*\*[\s\S]*?\*\//g
    },
    '.jsx': {
        lang: 'tsx',
        ts: RESOLVED_LANGUAGES.tsx,
        nodeTypes: ['function_declaration', 'class_declaration'],
        variableTypes: ['const_declaration', 'let_declaration', 'variable_declaration'],
        commentPattern: /\/\*\*[\s\S]*?\*\//g
    },
    '.ts': {
        lang: 'typescript',
        ts: RESOLVED_LANGUAGES.typescript,
        nodeTypes: ['function_declaration', 'method_definition', 'class_declaration'],
        subdivisionTypes: {
            'class_declaration': ['method_definition', 'field_definition'],
            'function_declaration': ['function_declaration', 'if_statement', 'try_statement'],
            'method_definition': ['function_declaration', 'if_statement', 'try_statement']
        },
        variableTypes: ['const_declaration', 'let_declaration', 'variable_declaration'],
        commentPattern: /\/\*\*[\s\S]*?\*\//g
    },
    '.tsx': {
        lang: 'tsx',
        ts: RESOLVED_LANGUAGES.tsx,
        nodeTypes: ['function_declaration', 'class_declaration'],
        variableTypes: ['const_declaration', 'let_declaration', 'variable_declaration'],
        commentPattern: /\/\*\*[\s\S]*?\*\//g
    },
    '.go': {
        lang: 'go',
        ts: RESOLVED_LANGUAGES.go,
        nodeTypes: ['function_declaration', 'method_declaration'],
        variableTypes: ['const_declaration', 'var_declaration'],
        commentPattern: /\/\*[\s\S]*?\*\//g
    },
    '.java': {
        lang: 'java',
        ts: RESOLVED_LANGUAGES.java,
        nodeTypes: ['method_declaration', 'class_declaration'],
        variableTypes: ['variable_declaration', 'field_declaration'],
        commentPattern: /\/\*\*[\s\S]*?\*\//g
    },
    '.cs': {
        lang: 'csharp',
        ts: RESOLVED_LANGUAGES.csharp,
        nodeTypes: ['method_declaration', 'class_declaration', 'struct_declaration', 'interface_declaration'],
        subdivisionTypes: {
            'class_declaration': ['method_declaration', 'property_declaration', 'field_declaration'],
            'struct_declaration': ['method_declaration', 'property_declaration', 'field_declaration'],
            'interface_declaration': ['method_declaration', 'property_declaration'],
            'method_declaration': ['if_statement', 'try_statement', 'foreach_statement']
        },
        variableTypes: ['variable_declaration', 'field_declaration', 'property_declaration'],
        commentPattern: /\/\*\*[\s\S]*?\*\//g
    },
    '.rs': {
        lang: 'rust',
        ts: RESOLVED_LANGUAGES.rust,
        nodeTypes: ['function_item', 'impl_item', 'struct_item', 'enum_item', 'trait_item', 'mod_item'],
        subdivisionTypes: {
            'impl_item': ['function_item'],
            'mod_item': ['function_item', 'struct_item', 'enum_item', 'trait_item'],
            'trait_item': ['function_signature']
        },
        variableTypes: ['let_declaration', 'const_item', 'static_item'],
        commentPattern: /\/\/\/.*|\/\*\*[\s\S]*?\*\//g
    },
    '.rb': {
        lang: 'ruby',
        ts: RESOLVED_LANGUAGES.ruby,
        nodeTypes: ['method', 'class', 'module', 'singleton_method'],
        subdivisionTypes: {
            'class': ['method', 'singleton_method'],
            'module': ['method', 'singleton_method']
        },
        variableTypes: ['assignment', 'instance_variable', 'class_variable'],
        commentPattern: /#.*$/gm
    },
    '.cpp': {
        lang: 'cpp',
        ts: RESOLVED_LANGUAGES.cpp,
        nodeTypes: ['function_definition', 'class_specifier', 'struct_specifier', 'namespace_definition'],
        subdivisionTypes: {
            'class_specifier': ['function_definition', 'field_declaration'],
            'struct_specifier': ['function_definition', 'field_declaration'],
            'namespace_definition': ['function_definition', 'class_specifier', 'struct_specifier']
        },
        variableTypes: ['declaration', 'field_declaration'],
        commentPattern: /\/\*[\s\S]*?\*\//g
    },
    '.hpp': {
        lang: 'cpp',
        ts: RESOLVED_LANGUAGES.cpp,
        nodeTypes: ['function_definition', 'class_specifier', 'struct_specifier', 'namespace_definition'],
        subdivisionTypes: {
            'class_specifier': ['function_definition', 'field_declaration'],
            'struct_specifier': ['function_definition', 'field_declaration'],
            'namespace_definition': ['function_definition', 'class_specifier', 'struct_specifier']
        },
        variableTypes: ['declaration', 'field_declaration'],
        commentPattern: /\/\*[\s\S]*?\*\//g
    },
    '.cc': {
        lang: 'cpp',
        ts: RESOLVED_LANGUAGES.cpp,
        nodeTypes: ['function_definition', 'class_specifier', 'struct_specifier', 'namespace_definition'],
        subdivisionTypes: {
            'class_specifier': ['function_definition', 'field_declaration'],
            'struct_specifier': ['function_definition', 'field_declaration'],
            'namespace_definition': ['function_definition', 'class_specifier', 'struct_specifier']
        },
        variableTypes: ['declaration', 'field_declaration'],
        commentPattern: /\/\*[\s\S]*?\*\//g
    },
    '.c': {
        lang: 'c',
        ts: RESOLVED_LANGUAGES.c,
        nodeTypes: ['function_definition', 'struct_specifier', 'declaration'],
        subdivisionTypes: {
            'struct_specifier': ['field_declaration']
        },
        variableTypes: ['declaration'],
        commentPattern: /\/\*[\s\S]*?\*\//g
    },
    '.h': {
        lang: 'c',
        ts: RESOLVED_LANGUAGES.c,
        nodeTypes: ['function_definition', 'struct_specifier', 'declaration'],
        subdivisionTypes: {
            'struct_specifier': ['field_declaration']
        },
        variableTypes: ['declaration'],
        commentPattern: /\/\*[\s\S]*?\*\//g
    },
    '.scala': {
        lang: 'scala',
        ts: RESOLVED_LANGUAGES.scala,
        nodeTypes: ['function_definition', 'class_definition', 'object_definition', 'trait_definition'],
        subdivisionTypes: {
            'class_definition': ['function_definition', 'val_definition', 'var_declaration'],
            'object_definition': ['function_definition', 'val_definition'],
            'trait_definition': ['function_definition', 'function_declaration']
        },
        variableTypes: ['val_definition', 'var_declaration'],
        commentPattern: /\/\*\*[\s\S]*?\*\//g
    },
    '.swift': {
        lang: 'swift',
        ts: RESOLVED_LANGUAGES.swift,
        nodeTypes: ['function_declaration', 'class_declaration', 'struct_declaration', 'protocol_declaration'],
        subdivisionTypes: {
            'class_declaration': ['function_declaration', 'property_declaration'],
            'struct_declaration': ['function_declaration', 'property_declaration'],
            'protocol_declaration': ['function_declaration']
        },
        variableTypes: ['property_declaration', 'variable_declaration'],
        commentPattern: /\/\*\*[\s\S]*?\*\//g
    },
    '.sh': {
        lang: 'bash',
        ts: RESOLVED_LANGUAGES.bash,
        nodeTypes: ['function_definition', 'command'],
        subdivisionTypes: {
            'function_definition': ['command', 'if_statement', 'for_statement', 'while_statement']
        },
        variableTypes: ['variable_assignment'],
        commentPattern: /#.*$/gm
    },
    '.bash': {
        lang: 'bash',
        ts: RESOLVED_LANGUAGES.bash,
        nodeTypes: ['function_definition', 'command'],
        subdivisionTypes: {
            'function_definition': ['command', 'if_statement', 'for_statement', 'while_statement']
        },
        variableTypes: ['variable_assignment'],
        commentPattern: /#.*$/gm
    },
    '.kt': {
        lang: 'kotlin',
        ts: RESOLVED_LANGUAGES.kotlin,
        nodeTypes: ['function_declaration', 'property_declaration', 'class_declaration', 'object_declaration'],
        subdivisionTypes: {
            'class_declaration': ['function_declaration', 'property_declaration'],
            'object_declaration': ['function_declaration', 'property_declaration'],
            'function_declaration': ['if_expression', 'when_expression', 'try_expression']
        },
        variableTypes: ['property_declaration', 'variable_declaration'],
        commentPattern: /\/\*\*[\s\S]*?\*\//g
    },
    '.lua': {
        lang: 'lua',
        ts: RESOLVED_LANGUAGES.lua,
        nodeTypes: ['function_declaration', 'function_definition', 'function_call', 'table_constructor'],
        subdivisionTypes: {
            'function_definition': ['function_definition', 'if_statement', 'for_statement']
        },
        variableTypes: ['variable_declaration', 'assignment_statement'],
        commentPattern: /--.*$/gm
    },
    '.html': {
        lang: 'html',
        ts: RESOLVED_LANGUAGES.html,
        nodeTypes: ['element', 'start_tag', 'script_element', 'style_element'],
        subdivisionTypes: {
            'element': ['element']
        },
        variableTypes: [],
        commentPattern: /<!--[\s\S]*?-->/g
    },
    '.htm': {
        lang: 'html',
        ts: RESOLVED_LANGUAGES.html,
        nodeTypes: ['element', 'start_tag', 'script_element', 'style_element'],
        subdivisionTypes: {
            'element': ['element']
        },
        variableTypes: [],
        commentPattern: /<!--[\s\S]*?-->/g
    },
    '.css': {
        lang: 'css',
        ts: RESOLVED_LANGUAGES.css,
        nodeTypes: ['rule_set', 'declaration', 'selector'],
        subdivisionTypes: {
            'rule_set': ['declaration']
        },
        variableTypes: [],
        commentPattern: /\/\*[\s\S]*?\*\//g
    },
    '.dart': {
        lang: 'dart',
        ts: RESOLVED_LANGUAGES.dart,
        nodeTypes: ['function_signature', 'class_definition', 'method_declaration', 'constructor_signature', 'mixin_declaration', 'enum_declaration', 'extension_declaration'],
        subdivisionTypes: {
            'class_definition': ['function_signature', 'method_declaration'],
            'mixin_declaration': ['function_signature', 'method_declaration'],
            'extension_declaration': ['function_signature', 'method_declaration'],
            'function_signature': ['if_statement', 'try_statement', 'for_statement', 'while_statement', 'switch_statement']
        },
        variableTypes: ['variable_declaration', 'top_level_variable_declaration', 'initialized_variable_declaration', 'field_declaration'],
        commentPattern: /\/\/\/.*|\/\*\*[\s\S]*?\*\//g
    },
<<<<<<< HEAD
    '.json': {
        lang: 'json',
        ts: RESOLVED_LANGUAGES.json,
        nodeTypes: ['object', 'array', 'pair'],
        subdivisionTypes: {
            'object': ['pair'],
            'array': ['object', 'array']
        },
        variableTypes: [],
        commentPattern: null
    },
    '.ml': {
        lang: 'ocaml',
        ts: RESOLVED_LANGUAGES.ocaml,
        nodeTypes: ['value_definition', 'type_definition', 'module_definition', 'let_binding'],
        subdivisionTypes: {
            'module_definition': ['value_definition', 'type_definition'],
            'value_definition': ['let_binding']
        },
        variableTypes: ['let_binding', 'value_definition'],
        commentPattern: /\(\*[\s\S]*?\*\)/g
    },
    '.mli': {
        lang: 'ocaml',
        ts: RESOLVED_LANGUAGES.ocaml,
        nodeTypes: ['value_specification', 'type_definition', 'module_definition'],
        subdivisionTypes: {
            'module_definition': ['value_specification', 'type_definition']
        },
        variableTypes: ['value_specification'],
        commentPattern: /\(\*[\s\S]*?\*\)/g
    },
    '.hs': {
        lang: 'haskell',
        ts: RESOLVED_LANGUAGES.haskell,
        nodeTypes: ['function', 'type_signature', 'data_declaration', 'class_declaration'],
        subdivisionTypes: {
            'class_declaration': ['function', 'type_signature'],
            'data_declaration': ['constructor']
        },
        variableTypes: ['signature', 'bind'],
        commentPattern: /--.*$/gm
    },
    '.ex': {
        lang: 'elixir',
        ts: RESOLVED_LANGUAGES.elixir,
        nodeTypes: ['call', 'anonymous_function'],
        subdivisionTypes: {
            'call': ['call', 'anonymous_function']
        },
        variableTypes: ['identifier'],
        commentPattern: /#.*$/gm
    },
    '.exs': {
        lang: 'elixir',
        ts: RESOLVED_LANGUAGES.elixir,
        nodeTypes: ['call', 'anonymous_function'],
        subdivisionTypes: {
            'call': ['call', 'anonymous_function']
        },
        variableTypes: ['identifier'],
        commentPattern: /#.*$/gm
    }
};

export function getSupportedLanguageExtensions() {
    return Object.keys(LANG_RULES);
}

// Global context for paths - gets set by setBasePath()
let globalContext = {
    basePath: null,
    chunkDir: null,
    codemap: null,
    dbPath: null
};

const bm25IndexCache = new Map();
const chunkTextCache = new Map();

const envRerankMax = Number.parseInt(process.env.PAMPAX_RERANKER_MAX || '50', 10);
const RERANKER_MAX_CANDIDATES = Number.isFinite(envRerankMax) && envRerankMax > 0 ? envRerankMax : 50;
const RERANKER_SCORE_HINT_REGEX = /mockScore:([+-]?\d+(?:\.\d+)?)/i;

// Function to set the base path for all operations
export function setBasePath(basePath = '.') {
    const resolvedPath = path.resolve(basePath);
    if (globalContext.basePath && globalContext.basePath !== resolvedPath) {
        bm25IndexCache.clear();
        chunkTextCache.clear();
    }
    globalContext.basePath = resolvedPath;
    globalContext.chunkDir = path.join(resolvedPath, '.pampa/chunks');
    globalContext.codemap = path.join(resolvedPath, 'pampa.codemap.json');
    globalContext.dbPath = path.join(resolvedPath, '.pampa/pampa.db');
}

// Function to get current paths (with fallback to relative paths if not set)
function getPaths() {
    if (!globalContext.basePath) {
        // Fallback to relative paths if setBasePath() was not called
        return {
            chunkDir: '.pampa/chunks',
            codemap: 'pampa.codemap.json',
            dbPath: '.pampa/pampa.db'
        };
    }

    return {
        chunkDir: globalContext.chunkDir,
        codemap: globalContext.codemap,
        dbPath: globalContext.dbPath
    };
}

function getResolvedBasePath() {
    return globalContext.basePath ? globalContext.basePath : path.resolve('.');
}

function getBm25CacheKey(providerName, dimensions) {
    return `${getResolvedBasePath()}::${providerName || 'unknown'}::${dimensions || 0}`;
}

function getChunkCacheKey(sha) {
    return `${getResolvedBasePath()}::${sha}`;
}

function getOrCreateBm25Entry(providerName, dimensions) {
    const key = getBm25CacheKey(providerName, dimensions);
    let entry = bm25IndexCache.get(key);
    if (!entry) {
        entry = { index: new BM25Index(), added: new Set() };
        bm25IndexCache.set(key, entry);
    }

    return entry;
}

function readChunkTextCached(sha) {
    if (!sha) {
        return null;
    }

    const cacheKey = getChunkCacheKey(sha);
    if (chunkTextCache.has(cacheKey)) {
        return chunkTextCache.get(cacheKey);
    }

    const { chunkDir } = getPaths();

    try {
        const result = readChunkFromDisk({ chunkDir, sha });
        const code = result ? result.code : null;
        chunkTextCache.set(cacheKey, code);
        return code;
    } catch (error) {
        chunkTextCache.set(cacheKey, null);
        return null;
    }
}

function buildBm25Document(chunk, codeText) {
    if (!chunk) {
        return '';
    }

    const parts = [
        chunk.symbol,
        chunk.file_path,
        chunk.pampa_description,
        chunk.pampa_intent,
        codeText
    ].filter(value => typeof value === 'string' && value.trim().length > 0);

    return parts.join('\n');
}

function buildRerankerDocument(candidate) {
    if (!candidate) {
        return '';
    }

    const codeText = readChunkTextCached(candidate.sha) || '';
    return buildBm25Document(candidate, codeText);
}

function extractRerankerScoreHint(candidate) {
    if (!candidate) {
        return undefined;
    }

    const description = typeof candidate.pampa_description === 'string' ? candidate.pampa_description : '';
    const match = description.match(RERANKER_SCORE_HINT_REGEX);

    if (match) {
        const value = Number.parseFloat(match[1]);
        if (Number.isFinite(value)) {
            return value;
        }
    }

    return undefined;
}

function ensureBm25IndexForChunks(providerName, dimensions, chunks) {
    if (!Array.isArray(chunks) || chunks.length === 0) {
        return null;
    }

    const entry = getOrCreateBm25Entry(providerName, dimensions);
    const toAdd = [];

    for (const chunk of chunks) {
        if (!chunk || !chunk.id || entry.added.has(chunk.id)) {
            continue;
        }

        const codeText = readChunkTextCached(chunk.sha);
        const docText = buildBm25Document(chunk, codeText);

        if (docText && docText.trim().length > 0) {
            toAdd.push({ id: chunk.id, text: docText });
        }

        entry.added.add(chunk.id);
    }

    if (toAdd.length > 0) {
        entry.index.addDocuments(toAdd);
    }

    entry.index.consolidate();
    return entry.index;
}

// Function to clear the global context (useful for testing or cleanup)
export function clearBasePath() {
    globalContext = {
        basePath: null,
        chunkDir: null,
        codemap: null,
        dbPath: null
    };
    bm25IndexCache.clear();
    chunkTextCache.clear();
}

// ============================================================================
// DATABASE UTILITIES
// ============================================================================

export async function initDatabase(dimensions, basePath = '.') {
    // Set base path
    setBasePath(basePath);

    const { dbPath } = getPaths();
    const dbDir = path.dirname(dbPath);

    if (!fs.existsSync(dbDir)) {
        fs.mkdirSync(dbDir, { recursive: true });
    }

    const db = new sqlite3.Database(dbPath);
    const run = promisify(db.run.bind(db));

    // Create table for code chunks with enhanced metadata
    await run(`
        CREATE TABLE IF NOT EXISTS code_chunks (
            id TEXT PRIMARY KEY,
            file_path TEXT NOT NULL,
            symbol TEXT NOT NULL,
            sha TEXT NOT NULL,
            lang TEXT NOT NULL,
            chunk_type TEXT DEFAULT 'function',
            embedding BLOB,
            embedding_provider TEXT,
            embedding_dimensions INTEGER,
            
            -- Enhanced semantic metadata
            pampa_tags TEXT,           -- JSON array of semantic tags
            pampa_intent TEXT,         -- Natural language intent description
            pampa_description TEXT,    -- Human-readable description
            doc_comments TEXT,         -- JSDoc/PHPDoc comments
            variables_used TEXT,       -- JSON array of important variables
            context_info TEXT,         -- Additional context metadata
            
            created_at DATETIME DEFAULT CURRENT_TIMESTAMP,
            updated_at DATETIME DEFAULT CURRENT_TIMESTAMP
        )
    `);

    // Create semantic search table for intention mapping
    await run(`
        CREATE TABLE IF NOT EXISTS intention_cache (
            id INTEGER PRIMARY KEY AUTOINCREMENT,
            query_normalized TEXT NOT NULL,
            original_query TEXT NOT NULL,
            target_sha TEXT NOT NULL,
            confidence REAL DEFAULT 1.0,
            usage_count INTEGER DEFAULT 1,
            created_at DATETIME DEFAULT CURRENT_TIMESTAMP,
            last_used DATETIME DEFAULT CURRENT_TIMESTAMP
        )
    `);

    // Create table for frequent patterns
    await run(`
        CREATE TABLE IF NOT EXISTS query_patterns (
            id INTEGER PRIMARY KEY AUTOINCREMENT,
            pattern TEXT NOT NULL UNIQUE,
            frequency INTEGER DEFAULT 1,
            typical_results TEXT, -- JSON array of common results
            created_at DATETIME DEFAULT CURRENT_TIMESTAMP,
            updated_at DATETIME DEFAULT CURRENT_TIMESTAMP
        )
    `);

    // Create indexes for enhanced searches
    await run(`CREATE INDEX IF NOT EXISTS idx_file_path ON code_chunks(file_path)`);
    await run(`CREATE INDEX IF NOT EXISTS idx_symbol ON code_chunks(symbol)`);
    await run(`CREATE INDEX IF NOT EXISTS idx_lang ON code_chunks(lang)`);
    await run(`CREATE INDEX IF NOT EXISTS idx_provider ON code_chunks(embedding_provider)`);
    await run(`CREATE INDEX IF NOT EXISTS idx_chunk_type ON code_chunks(chunk_type)`);
    await run(`CREATE INDEX IF NOT EXISTS idx_pampa_tags ON code_chunks(pampa_tags)`);
    await run(`CREATE INDEX IF NOT EXISTS idx_pampa_intent ON code_chunks(pampa_intent)`);

    await run(`
        CREATE INDEX IF NOT EXISTS idx_lang_provider 
        ON code_chunks(lang, embedding_provider, embedding_dimensions)
    `);

    // Indexes for intention system
    await run(`CREATE INDEX IF NOT EXISTS idx_query_normalized ON intention_cache(query_normalized)`);
    await run(`CREATE INDEX IF NOT EXISTS idx_target_sha ON intention_cache(target_sha)`);
    await run(`CREATE INDEX IF NOT EXISTS idx_usage_count ON intention_cache(usage_count DESC)`);

    // Indexes for pattern analysis
    await run(`CREATE INDEX IF NOT EXISTS idx_pattern_frequency ON query_patterns(frequency DESC)`);

    db.close();
}

// Function to calculate cosine similarity
export function cosineSimilarity(a, b) {
    if (a.length !== b.length) return 0;

    let dotProduct = 0;
    let normA = 0;
    let normB = 0;

    for (let i = 0; i < a.length; i++) {
        dotProduct += a[i] * b[i];
        normA += a[i] * a[i];
        normB += b[i] * b[i];
    }

    return dotProduct / (Math.sqrt(normA) * Math.sqrt(normB));
}

// ============================================================================
// SEMANTIC METADATA EXTRACTION UTILITIES
// ============================================================================

/**
 * Extract pampa-specific metadata from JSDoc-style comments
 */
function extractPampaMetadata(commentText) {
    const metadata = {
        tags: [],
        intent: null,
        description: null
    };

    if (!commentText) return metadata;

    // Extract @pampa-tags
    const tagsMatch = commentText.match(/@pampa-tags:\s*([^\n]+)/);
    if (tagsMatch) {
        metadata.tags = tagsMatch[1].split(',').map(tag => tag.trim());
    }

    // Extract @pampa-intent
    const intentMatch = commentText.match(/@pampa-intent:\s*([^\n]+)/);
    if (intentMatch) {
        metadata.intent = intentMatch[1].trim();
    }

    // Extract @pampa-description
    const descMatch = commentText.match(/@pampa-description:\s*([^\n]+)/);
    if (descMatch) {
        metadata.description = descMatch[1].trim();
    }

    return metadata;
}

/**
 * Extract semantic tags automatically from code context
 */
function extractSemanticTags(filePath, symbolName, code) {
    const tags = new Set();

    // Extract from file path
    const pathParts = filePath.split('/').map(part => part.replace(/\.(php|js|ts|tsx)$/, ''));
    pathParts.forEach(part => {
        // Split camelCase and PascalCase
        const words = part.replace(/([a-z])([A-Z])/g, '$1 $2').toLowerCase().split(/[\s_-]+/);
        words.forEach(word => {
            if (word.length > 2) { // Skip short words
                tags.add(word);
            }
        });
    });

    // Extract from symbol name
    if (symbolName) {
        const symbolWords = symbolName
            .replace(/([a-z])([A-Z])/g, '$1 $2')
            .toLowerCase()
            .split(/[\s_-]+/);

        symbolWords.forEach(word => {
            if (word.length > 2) {
                tags.add(word);
            }
        });
    }

    // Extract technical keywords from code
    const technicalKeywords = [
        'stripe', 'payment', 'session', 'checkout', 'purchase',
        'auth', 'authentication', 'login', 'register', 'middleware',
        'database', 'connection', 'pool', 'config', 'service',
        'controller', 'model', 'repository', 'test', 'api',
        'customer', 'user', 'admin', 'notification', 'email',
        'validation', 'request', 'response', 'http', 'route'
    ];

    const codeText = code.toLowerCase();
    technicalKeywords.forEach(keyword => {
        if (codeText.includes(keyword)) {
            tags.add(keyword);
        }
    });

    // Look for class/function patterns
    const patterns = [
        /class\s+(\w+)/gi,
        /function\s+(\w+)/gi,
        /const\s+(\w+)/gi,
        /interface\s+(\w+)/gi,
        /trait\s+(\w+)/gi
    ];

    patterns.forEach(pattern => {
        let match;
        while ((match = pattern.exec(code)) !== null) {
            const name = match[1];
            const words = name.replace(/([a-z])([A-Z])/g, '$1 $2').toLowerCase().split(/[\s_-]+/);
            words.forEach(word => {
                if (word.length > 2) {
                    tags.add(word);
                }
            });
        }
    });

    return Array.from(tags).slice(0, 10); // Limit to 10 most relevant tags
}

/**
 * Extract important variables from a code node
 */
function extractImportantVariables(node, source, rule) {
    const variables = [];

    function walkForVariables(n) {
        // Only extract variables that seem "important" (const, config, etc.)
        if (rule.variableTypes && rule.variableTypes.includes(n.type)) {
            const varText = source.slice(n.startIndex, n.endIndex);

            // Filter for important-looking variables
            if (isImportantVariable(varText, n.type)) {
                variables.push({
                    type: n.type,
                    name: extractVariableName(n, source),
                    value: varText.length > 100 ? varText.substring(0, 100) + '...' : varText
                });
            }
        }

        for (let i = 0; i < n.childCount; i++) {
            walkForVariables(n.child(i));
        }
    }

    walkForVariables(node);
    return variables;
}

/**
 * Determine if a variable is "important" enough to index
 */
function isImportantVariable(varText, nodeType) {
    // Look for indicators of important variables
    const importantPatterns = [
        /const\s+\w*(config|setting|option|endpoint|url|key|secret|token)\w*/i,
        /const\s+\w*(api|service|client|provider)\w*/i,
        /const\s+[A-Z_]{3,}/,  // ALL_CAPS constants
        /export\s+const/,      // Exported constants
        /static\s+(final\s+)?[A-Z_]+/,  // Static final constants (Java)
    ];

    return importantPatterns.some(pattern => pattern.test(varText));
}

/**
 * Extract variable name from tree-sitter node
 */
function extractVariableName(node, source) {
    // Walk the node to find the identifier
    function findIdentifier(n) {
        if (n.type === 'identifier' || n.type === 'type_identifier') {
            return source.slice(n.startIndex, n.endIndex);
        }

        for (let i = 0; i < n.childCount; i++) {
            const result = findIdentifier(n.child(i));
            if (result) return result;
        }

        return null;
    }

    return findIdentifier(node) || 'unknown';
}

/**
 * Extract documentation comments preceding a code node
 */
function extractDocComments(source, node, rule) {
    const commentPattern = rule.commentPattern;
    if (!commentPattern) return null;

    // Look for comments in the 500 characters before the node
    const beforeNode = source.slice(Math.max(0, node.startIndex - 500), node.startIndex);
    const comments = beforeNode.match(commentPattern);

    if (comments && comments.length > 0) {
        // Return the last (closest) comment
        return comments[comments.length - 1];
    }

    return null;
}

/**
 * Generate enhanced embedding text by combining code with metadata
 */
function generateEnhancedEmbeddingText(code, metadata, variables, docComments) {
    let enhancedText = code;

    // Add documentation comments
    if (docComments) {
        enhancedText = docComments + '\n\n' + enhancedText;
    }

    // Add pampa metadata as natural language
    if (metadata.intent) {
        enhancedText += `\n\n// Intent: ${metadata.intent}`;
    }

    if (metadata.description) {
        enhancedText += `\n\n// Description: ${metadata.description}`;
    }

    if (metadata.tags.length > 0) {
        enhancedText += `\n\n// Tags: ${metadata.tags.join(', ')}`;
    }

    // Add important variables context
    if (variables.length > 0) {
        const varNames = variables.map(v => v.name).join(', ');
        enhancedText += `\n\n// Uses variables: ${varNames}`;
    }

    return enhancedText;
}

// ============================================================================
// MAIN SERVICE FUNCTIONS
// ============================================================================

export async function indexProject({
    repoPath = '.',
    provider = 'auto',
    onProgress = null,
    changedFiles = null,
    deletedFiles = [],
    embeddingProviderOverride = null,
    encryptMode = undefined
} = {}) {
    const repo = path.resolve(repoPath);

    // Ensure we're working in a valid directory and add more restrictive patterns
    if (!fs.existsSync(repo)) {
        throw new Error(`Directory ${repo} does not exist`);
    }

    const normalizedChanged = Array.isArray(changedFiles)
        ? Array.from(new Set(
            changedFiles
                .map(file => normalizeToProjectPath(repo, file))
                .filter(Boolean)
        ))
        : null;

    const normalizedDeleted = Array.from(new Set(
        (Array.isArray(deletedFiles) ? deletedFiles : [])
            .map(file => normalizeToProjectPath(repo, file))
            .filter(Boolean)
    ));

    const deletedSet = new Set(normalizedDeleted);
    const languagePatterns = getSupportedLanguageExtensions().map(ext => `**/*${ext}`);
    let files = [];

    if (normalizedChanged === null) {
        files = await fg(languagePatterns, {
            cwd: repo,
            absolute: false,
            followSymbolicLinks: false,
            ignore: [
                '**/vendor/**',
                '**/node_modules/**',
                '**/.git/**',
                '**/storage/**',
                '**/dist/**',
                '**/build/**',
                '**/tmp/**',
                '**/temp/**',
                '**/.npm/**',
                '**/.yarn/**',
                '**/Library/**',
                '**/System/**',
                '**/.Trash/**'
            ],
            onlyFiles: true,
            dot: false
        });
    } else {
        files = normalizedChanged.filter(rel => {
            const ext = path.extname(rel).toLowerCase();
            return !!LANG_RULES[ext];
        });
    }

    const uniqueFiles = [];
    const seenFiles = new Set();

    for (const rel of files) {
        if (!rel || seenFiles.has(rel)) {
            continue;
        }

        const absPath = path.join(repo, rel);
        if (!fs.existsSync(absPath)) {
            deletedSet.add(rel);
            continue;
        }

        seenFiles.add(rel);
        uniqueFiles.push(rel);
    }

    files = uniqueFiles;
    const isPartialUpdate = normalizedChanged !== null;

    // Create embedding provider ONCE ONLY
    const embeddingProvider = embeddingProviderOverride || createEmbeddingProvider(provider);

    // Initialize provider ONCE ONLY (if we created it here)
    if (!embeddingProviderOverride && embeddingProvider.init) {
        await embeddingProvider.init();
    }

    // Get model profile for token-aware chunking
    const providerName = embeddingProvider.getName();
    const modelName = embeddingProvider.getModelName ? embeddingProvider.getModelName() : null;
    const modelProfile = await getModelProfile(providerName, modelName || providerName);
    const limits = getSizeLimits(modelProfile);
    
    // Log chunking configuration
    console.log(`\n📊 Chunking Configuration:`);
    console.log(`  Provider: ${providerName}`);
    if (modelName) console.log(`  Model: ${modelName}`);
    console.log(`  Dimensions: ${embeddingProvider.getDimensions()}`);
    console.log(`  Chunking mode: ${limits.unit}`);
    console.log(`  Optimal size: ${limits.optimal} ${limits.unit}`);
    console.log(`  Min/Max: ${limits.min}-${limits.max} ${limits.unit}`);
    console.log(`  Overlap: ${limits.overlap} ${limits.unit}`);
    if (modelProfile.useTokens && modelProfile.tokenCounter) {
        console.log(`  ✓ Token counting enabled`);
    } else {
        console.log(`  ℹ Using character estimation (token counting unavailable)`);
    }
    console.log('');

    // Initialize database with the correct base path
    await initDatabase(embeddingProvider.getDimensions(), repo);

    const { codemap: codemapPath, chunkDir, dbPath } = getPaths();
    
    // Check for dimension/provider mismatches (migration detection)
    if (fs.existsSync(dbPath)) {
        const db = new sqlite3.Database(dbPath);
        const all = promisify(db.all.bind(db));
        
        try {
            const existingDimensions = await all(`
                SELECT DISTINCT embedding_provider, embedding_dimensions
                FROM code_chunks
                LIMIT 10
            `);
            
            if (existingDimensions.length > 0) {
                const currentProvider = embeddingProvider.getName();
                const currentDimensions = embeddingProvider.getDimensions();
                
                const hasMismatch = existingDimensions.some(
                    row => row.embedding_provider !== currentProvider || 
                           row.embedding_dimensions !== currentDimensions
                );
                
                if (hasMismatch) {
                    console.log('\n⚠️  WARNING: Dimension/Provider Mismatch Detected!');
                    console.log('='.repeat(60));
                    console.log('Existing index:');
                    existingDimensions.forEach(row => {
                        console.log(`  ${row.embedding_provider} (${row.embedding_dimensions}D)`);
                    });
                    console.log(`Current config: ${currentProvider} (${currentDimensions}D)`);
                    console.log('\nThis may cause issues:');
                    console.log('  • Searches will only return chunks matching current config');
                    console.log('  • Old chunks will be invisible');
                    console.log('  • Mixed results quality');
                    console.log('\nRecommendations:');
                    console.log('  1. Full re-index (clean slate):');
                    console.log('     rm -rf .pampa pampa.codemap.json && pampax index');
                    console.log('  2. Check migration status:');
                    console.log('     node scripts/check-migration.js');
                    console.log('  3. See MIGRATION_GUIDE.md for details');
                    console.log('='.repeat(60) + '\n');
                    
                    // Give user a moment to see the warning
                    await new Promise(resolve => setTimeout(resolve, 2000));
                }
            }
        } catch (error) {
            // Ignore errors in migration check (don't block indexing)
        } finally {
            db.close();
        }
    }
    const encryptionPreference = resolveEncryptionPreference({ mode: encryptMode, logger: console });
    let codemap = readCodemap(codemapPath);

    const merkle = loadMerkle(repo);
    const updatedMerkle = cloneMerkle(merkle);
    let merkleDirty = false;
    let indexMutated = false;

    const parser = new Parser();
    let processedChunks = 0;
    const errors = [];

    async function deleteChunks(chunkIds, metadataLookup = new Map()) {
        if (!Array.isArray(chunkIds) || chunkIds.length === 0) {
            return;
        }

        const db = new sqlite3.Database(dbPath);
        const run = promisify(db.run.bind(db));
        const placeholders = chunkIds.map(() => '?').join(', ');

        await run(`
            DELETE FROM code_chunks
            WHERE id IN (${placeholders})
        `, chunkIds);

        db.close();

        for (const chunkId of chunkIds) {
            const metadata = metadataLookup.get(chunkId) || codemap[chunkId];
            if (metadata && metadata.sha) {
                chunkTextCache.delete(getChunkCacheKey(metadata.sha));
                removeChunkArtifacts(chunkDir, metadata.sha);
            }
            delete codemap[chunkId];
        }
    }

    async function embedAndStore({
        code,
        enhancedEmbeddingText,
        chunkId,
        sha,
        lang,
        rel,
        symbol,
        chunkType,
        pampaMetadata,
        importantVariables,
        docComments,
        contextInfo,
        symbolData = null
    }) {
        try {
            const embedding = await embeddingProvider.generateEmbedding(enhancedEmbeddingText);

            const db = new sqlite3.Database(dbPath);
            const run = promisify(db.run.bind(db));

            await run(`
                INSERT OR REPLACE INTO code_chunks
                (id, file_path, symbol, sha, lang, chunk_type, embedding, embedding_provider, embedding_dimensions,
                 pampa_tags, pampa_intent, pampa_description, doc_comments, variables_used, context_info, updated_at)
                VALUES (?, ?, ?, ?, ?, ?, ?, ?, ?, ?, ?, ?, ?, ?, ?, CURRENT_TIMESTAMP)
            `, [
                chunkId,
                rel,
                symbol,
                sha,
                lang,
                chunkType,
                Buffer.from(JSON.stringify(embedding)),
                embeddingProvider.getName(),
                embeddingProvider.getDimensions(),
                JSON.stringify(pampaMetadata.tags),
                pampaMetadata.intent,
                pampaMetadata.description,
                docComments,
                JSON.stringify(importantVariables),
                JSON.stringify(contextInfo)
            ]);

            indexMutated = true;

            db.close();

            fs.mkdirSync(chunkDir, { recursive: true });
            const writeResult = writeChunkToDisk({
                chunkDir,
                sha,
                code,
                encryption: encryptionPreference
            });

            const previousMetadata = codemap[chunkId];
            codemap[chunkId] = normalizeChunkMetadata({
                file: rel,
                symbol,
                sha,
                lang,
                chunkType,
                provider: embeddingProvider.getName(),
                dimensions: embeddingProvider.getDimensions(),
                hasPampaTags: Array.isArray(pampaMetadata.tags) && pampaMetadata.tags.length > 0,
                hasIntent: !!pampaMetadata.intent,
                hasDocumentation: !!docComments,
                variableCount: Array.isArray(importantVariables) ? importantVariables.length : 0,
                encrypted: !!(writeResult && writeResult.encrypted),
                symbol_signature: symbolData && symbolData.signature ? symbolData.signature : undefined,
                symbol_parameters: symbolData && Array.isArray(symbolData.parameters) ? symbolData.parameters : undefined,
                symbol_return: symbolData && symbolData.returnType ? symbolData.returnType : undefined,
                symbol_calls: symbolData && Array.isArray(symbolData.calls) ? symbolData.calls : undefined
            }, previousMetadata);

        } catch (error) {
            errors.push({ type: 'indexing_error', chunkId, error: error.message });
            throw error;
        }
    }

    async function removeFileArtifacts(fileRel) {
        const entries = Object.entries(codemap)
            .filter(([, metadata]) => metadata && metadata.file === fileRel);

        if (entries.length > 0) {
            const metadataLookup = new Map(entries);
            await deleteChunks(entries.map(([chunkId]) => chunkId), metadataLookup);
            indexMutated = true;
        }

        if (removeMerkleEntry(updatedMerkle, fileRel)) {
            merkleDirty = true;
        }
    }

    for (const rel of files) {
        deletedSet.delete(rel);

        const abs = path.join(repo, rel);
        const ext = path.extname(rel).toLowerCase();
        const rule = LANG_RULES[ext];

        if (!rule) continue;

        const existingChunks = new Map(
            Object.entries(codemap)
                .filter(([, metadata]) => metadata && metadata.file === rel)
        );
        const staleChunkIds = new Set(existingChunks.keys());
        const chunkMerkleHashes = [];
        let fileHash = null;

        try {
            const source = fs.readFileSync(abs, 'utf8');
            fileHash = await computeFastHash(source);

            const previousMerkle = merkle[rel];
            if (previousMerkle && previousMerkle.shaFile === fileHash) {
                continue;
            }

            // Tree-sitter proper handling for large files using callback-based API
            // See: https://github.com/tree-sitter/tree-sitter/issues/3473
            // https://github.com/tree-sitter/node-tree-sitter/blob/master/README.md#parse-from-custom-data-structure
            const SIZE_THRESHOLD = 30000; // 30KB - use callback API for files larger than this
            const CHUNK_SIZE = 30000; // Parse in 30KB chunks
            
            let tree;
            try {
                parser.setLanguage(rule.ts);
                
                // Use callback-based parse for large files to avoid "Invalid argument" errors
                if (source.length > SIZE_THRESHOLD) {
                    tree = parser.parse((index, position) => {
                        if (index < source.length) {
                            return source.slice(index, Math.min(index + CHUNK_SIZE, source.length));
                        }
                        return null;
                    });
                } else {
                    tree = parser.parse(source);
                }
                
                // Validate tree
                if (!tree || !tree.rootNode) {
                    throw new Error('Failed to create syntax tree');
                }
            } catch (parseError) {
                // Genuine parse errors (not size-related)
                throw parseError;
            }

            async function walk(node) {
                if (rule.nodeTypes.includes(node.type)) {
                    await yieldChunk(node);
                }
                for (let i = 0; i < node.childCount; i++) {
                    const child = node.child(i);
                    if (child) {
                        await walk(child);
                    }
                }
            }

            async function yieldChunk(node) {
                // More robust function to extract symbol name
                function extractSymbolName(node, source) {
                    // Try different ways to get the name according to node type
                    if (node.type === 'function_declaration' || node.type === 'function_definition') {
                        // Look for first identifier after 'function'
                        for (let i = 0; i < node.childCount; i++) {
                            const child = node.child(i);
                            if (child && child.type === 'identifier') {
                                return source.slice(child.startIndex, child.endIndex);
                            }
                        }
                    }

                    if (node.type === 'method_declaration' || node.type === 'method_definition') {
                        // PHP method_declaration structure: [visibility] function name(params) { ... }
                        // Need to search deeper for the function name
                        function findMethodName(n) {
                            // Look for 'name' field in method_declaration
                            if (n.type === 'name' || n.type === 'identifier' || n.type === 'property_identifier') {
                                const text = source.slice(n.startIndex, n.endIndex);
                                // Skip keywords like 'public', 'private', 'function', etc.
                                if (!['public', 'private', 'protected', 'static', 'function', 'abstract', 'final'].includes(text)) {
                                    return text;
                                }
                            }

                            // Recursively search children
                            for (let i = 0; i < n.childCount; i++) {
                                const result = findMethodName(n.child(i));
                                if (result) return result;
                            }
                            return null;
                        }

                        const methodName = findMethodName(node);
                        if (methodName) return methodName;
                    }

                    if (node.type === 'class_declaration') {
                        // Look for class name
                        for (let i = 0; i < node.childCount; i++) {
                            const child = node.child(i);
                            if (child && (child.type === 'identifier' || child.type === 'type_identifier' || child.type === 'name')) {
                                const text = source.slice(child.startIndex, child.endIndex);
                                // Skip keyword 'class'
                                if (text !== 'class') {
                                    return text;
                                }
                            }
                        }
                    }

                    // Enhanced fallback: look for any meaningful identifier
                    function findAnyIdentifier(n) {
                        if (n.type === 'identifier' || n.type === 'name' || n.type === 'property_identifier') {
                            const text = source.slice(n.startIndex, n.endIndex);
                            // Skip common keywords
                            if (!['public', 'private', 'protected', 'static', 'function', 'class', 'abstract', 'final', 'const', 'var', 'let'].includes(text)) {
                                return text;
                            }
                        }

                        for (let i = 0; i < n.childCount; i++) {
                            const result = findAnyIdentifier(n.child(i));
                            if (result) return result;
                        }
                        return null;
                    }

                    const anyIdentifier = findAnyIdentifier(node);
                    if (anyIdentifier) return anyIdentifier;

                    // Last resort: try to extract from the code itself using regex
                    const code = source.slice(node.startIndex, node.endIndex);

                    // For PHP methods: public function methodName(
                    const phpMethodMatch = code.match(/(?:public|private|protected)?\s*(?:static)?\s*function\s+([a-zA-Z_][a-zA-Z0-9_]*)/);
                    if (phpMethodMatch) return phpMethodMatch[1];

                    // For JS/TS functions: function functionName(
                    const jsFunctionMatch = code.match(/function\s+([a-zA-Z_][a-zA-Z0-9_]*)/);
                    if (jsFunctionMatch) return jsFunctionMatch[1];

                    // For JS/TS methods: methodName(args) {
                    const jsMethodMatch = code.match(/([a-zA-Z_][a-zA-Z0-9_]*)\s*\([^)]*\)\s*\{/);
                    if (jsMethodMatch) return jsMethodMatch[1];

                    // For class declarations: class ClassName
                    const classMatch = code.match(/class\s+([a-zA-Z_][a-zA-Z0-9_]*)/);
                    if (classMatch) return classMatch[1];

                    // If we find nothing, use type + position
                    return `${node.type}_${node.startIndex}`;
                }

                const symbol = extractSymbolName(node, source);
                if (!symbol) return;

                const code = source.slice(node.startIndex, node.endIndex);

                // ===== ENHANCED METADATA EXTRACTION =====

                // Extract documentation comments
                const docComments = extractDocComments(source, node, rule);

                // Extract pampa-specific metadata from comments
                const pampaMetadata = extractPampaMetadata(docComments);

                // Extract semantic tags automatically from code context
                const automaticTags = extractSemanticTags(rel, symbol, code);

                // Combine manual tags with automatic tags
                const allTags = [...new Set([...pampaMetadata.tags, ...automaticTags])];
                pampaMetadata.tags = allTags;

                // Extract important variables used in this code
                const importantVariables = extractImportantVariables(node, source, rule);

                const symbolData = extractSymbolMetadata({ node, source, symbol });

                // Generate enhanced embedding text
                const enhancedEmbeddingText = generateEnhancedEmbeddingText(
                    code,
                    pampaMetadata,
                    importantVariables,
                    docComments
                );

                // Determine chunk type
                const chunkType = node.type.includes('class') ? 'class' :
                    node.type.includes('method') ? 'method' : 'function';

                // Create context information
                const contextInfo = {
                    nodeType: node.type,
                    startLine: source.slice(0, node.startIndex).split('\n').length,
                    endLine: source.slice(0, node.endIndex).split('\n').length,
                    codeLength: code.length,
                    hasDocumentation: !!docComments,
                    variableCount: importantVariables.length
                };

                const sha = crypto.createHash('sha1').update(code).digest('hex');
                const chunkId = `${rel}:${symbol}:${sha.substring(0, 8)}`;
                const chunkMerkleHash = await computeFastHash(code);

                // Check if chunk already exists and hasn't changed
                if (codemap[chunkId]?.sha === sha) {
                    staleChunkIds.delete(chunkId);
                    chunkMerkleHashes.push(chunkMerkleHash);
                    return;
                }

                await embedAndStore({
                    code,
                    enhancedEmbeddingText,
                    chunkId,
                    sha,
                    lang: rule.lang,
                    rel,
                    symbol,
                    chunkType,
                    pampaMetadata,
                    importantVariables,
                    docComments,
                    contextInfo,
                    symbolData
                });
                staleChunkIds.delete(chunkId);
                chunkMerkleHashes.push(chunkMerkleHash);
                processedChunks++;

                // Progress callback
                if (onProgress) {
                    onProgress({ type: 'chunk_processed', file: rel, symbol, chunkId });
                }
            }

            await walk(tree.rootNode);

            if (staleChunkIds.size > 0) {
                await deleteChunks(Array.from(staleChunkIds), existingChunks);
                indexMutated = true;
            }

            if (fileHash) {
                updatedMerkle[rel] = {
                    shaFile: fileHash,
                    chunkShas: chunkMerkleHashes
                };
                merkleDirty = true;
            }
        } catch (error) {
            errors.push({ type: 'processing_error', file: rel, error: error.message });

            try {
                const abs = path.join(repo, rel);
                if (!fs.existsSync(abs)) {
                    continue;
                }

                const source = fs.readFileSync(abs, 'utf8');
                const fallbackSymbol = path.basename(rel) || rel;
                const sha = crypto.createHash('sha1').update(source).digest('hex');
                const chunkId = `${rel}:fallback:${sha.substring(0, 8)}`;
                const chunkMerkleHash = await computeFastHash(source);
                const fallbackMetadata = { tags: [], intent: null, description: null };
                const contextInfo = {
                    nodeType: 'file',
                    startLine: 1,
                    endLine: source.split('\n').length,
                    codeLength: source.length,
                    hasDocumentation: false,
                    variableCount: 0
                };

                await embedAndStore({
                    code: source,
                    enhancedEmbeddingText: source,
                    chunkId,
                    sha,
                    lang: rule.lang,
                    rel,
                    symbol: fallbackSymbol,
                    chunkType: 'file',
                    pampaMetadata: fallbackMetadata,
                    importantVariables: [],
                    docComments: null,
                    contextInfo,
                    symbolData: {
                        signature: `${fallbackSymbol}()`,
                        parameters: [],
                        returnType: null,
                        calls: []
                    }
                });

                processedChunks++;
                indexMutated = true;

                if (onProgress) {
                    onProgress({ type: 'chunk_processed', file: rel, symbol: fallbackSymbol, chunkId });
                }

                staleChunkIds.delete(chunkId);
                if (staleChunkIds.size > 0) {
                    await deleteChunks(Array.from(staleChunkIds), existingChunks);
                    indexMutated = true;
                }

                chunkMerkleHashes.length = 0;
                chunkMerkleHashes.push(chunkMerkleHash);
                fileHash = chunkMerkleHash;
                updatedMerkle[rel] = {
                    shaFile: chunkMerkleHash,
                    chunkShas: [...chunkMerkleHashes]
                };
                merkleDirty = true;
            } catch (fallbackError) {
                errors.push({ type: 'fallback_error', file: rel, error: fallbackError.message });
            }
        }
    }

    for (const fileRel of deletedSet) {
        await removeFileArtifacts(fileRel);
    }

    if (!isPartialUpdate) {
        const existingFilesSet = new Set(files);
        for (const fileRel of Object.keys(merkle)) {
            if (!existingFilesSet.has(fileRel)) {
                await removeFileArtifacts(fileRel);
            }
        }
    }

    if (merkleDirty) {
        saveMerkle(repo, updatedMerkle);
    }

    if (indexMutated) {
        bm25IndexCache.clear();
    }

    // Save updated codemap
    attachSymbolGraphToCodemap(codemap);
    codemap = writeCodemap(codemapPath, codemap);

    // Return structured result
    return {
        success: true,
        processedChunks,
        totalChunks: Object.keys(codemap).length,
        provider: embeddingProvider.getName(),
        errors
    };
}

export async function searchCode(query, limit = 10, provider = 'auto', workingPath = '.', scopeOptions = {}) {
    // Set the base path for all operations
    setBasePath(workingPath);

    if (!query || !query.trim()) {
        return await getOverview(limit, workingPath);
    }

    const normalizedScope = normalizeScopeFilters(scopeOptions);
    const effectiveProvider = normalizedScope.provider || provider;
    const hybridEnabled = normalizedScope.hybrid !== false;
    const bm25Enabled = normalizedScope.bm25 !== false;
    const symbolBoostEnabled = normalizedScope.symbol_boost !== false;

    // Create provider for query - we need this early for consistent provider reporting
    const embeddingProvider = createEmbeddingProvider(effectiveProvider);

    try {
        // ===== PHASE 1: INTENTION-BASED SEARCH =====
        // First, try to find direct intention matches for instant results
        let intentionResults = [];
        let intentionResult = { success: false, directMatch: false };

        if (symbolBoostEnabled) {
            intentionResult = await searchByIntention(query, workingPath);

            if (intentionResult.success && intentionResult.directMatch) {
                // Found a direct intention match! Get the chunk and add to results
                const chunk = await getChunk(intentionResult.sha, workingPath);

                if (chunk.success) {
                    intentionResults = [{
                        type: 'code',
                        lang: intentionResult.lang,
                        path: intentionResult.filePath,
                        sha: intentionResult.sha,
                        data: chunk.code,
                        meta: {
                            symbol: intentionResult.symbol,
                            score: intentionResult.confidence,
                            searchType: 'intention'
                        }
                    }];
                }
            }
        }

        // ===== PHASE 2: RECORD QUERY PATTERN =====
        // Record this query pattern for future learning
        await recordQueryPattern(query, workingPath);

        // ===== PHASE 3: TRADITIONAL VECTOR SEARCH =====
        const { dbPath, codemap: codemapPath } = getPaths();

        // Check if database exists before trying to open it
        if (!fs.existsSync(dbPath)) {
            return {
                success: false,
                error: 'database_not_found',
                message: `Database not found at ${dbPath}. Project needs to be indexed first.`,
                suggestion: `Run index_project on directory: ${workingPath}`,
                provider: embeddingProvider.getName(),
                scope: normalizedScope,
                hybrid: { enabled: hybridEnabled, bm25Enabled },
                symbolBoost: { enabled: symbolBoostEnabled, boosted: false },
                reranker: normalizedScope.reranker,
                results: []
            };
        }

        const db = new sqlite3.Database(dbPath);
        const all = promisify(db.all.bind(db));

        // Enhanced search query to include semantic metadata
        const chunks = await all(`
            SELECT id, file_path, symbol, sha, lang, chunk_type, embedding, 
                   pampa_tags, pampa_intent, pampa_description, 
                   embedding_provider, embedding_dimensions
            FROM code_chunks 
            WHERE embedding_provider = ? AND embedding_dimensions = ?
            ORDER BY created_at DESC
        `, [embeddingProvider.getName(), embeddingProvider.getDimensions()]);

        db.close();

        const codemapData = readCodemap(codemapPath);

        if (chunks.length === 0) {
            return {
                success: false,
                error: 'no_chunks_found',
                message: `No indexed chunks found with ${embeddingProvider.getName()} in ${path.resolve(workingPath)}`,
                suggestion: `Run: npx pampa index --provider ${effectiveProvider} from ${path.resolve(workingPath)}`,
                provider: embeddingProvider.getName(),
                scope: normalizedScope,
                hybrid: { enabled: hybridEnabled, bm25Enabled },
                reranker: normalizedScope.reranker,
                results: []
            };
        }

        const scopedChunks = applyScope(chunks, normalizedScope);
        const scopedShaSet = new Set(scopedChunks.map(chunk => chunk.sha));
        const chunkIdBySha = new Map();
        const scopedIntentionResults = hasScopeFilters(normalizedScope)
            ? intentionResults.filter(result => scopedShaSet.has(result.sha))
            : intentionResults;

        // ===== PHASE 4: ENHANCED SIMILARITY CALCULATION =====
        const chunkInfoById = new Map();
        const results = [];

        let queryEmbedding = null;
        if (scopedChunks.length > 0) {
            queryEmbedding = await embeddingProvider.generateEmbedding(query);
        }

        for (const chunk of scopedChunks) {
            const embedding = JSON.parse(chunk.embedding.toString());
            const vectorSimilarity = queryEmbedding ? cosineSimilarity(queryEmbedding, embedding) : 0;

            // Boost score based on semantic metadata
            let boostScore = 0;

            // Boost if query matches pampa intent
            if (chunk.pampa_intent && query.toLowerCase().includes(chunk.pampa_intent.toLowerCase())) {
                boostScore += 0.2;
            }

            // Boost if query matches pampa tags
            if (chunk.pampa_tags) {
                try {
                    const tags = JSON.parse(chunk.pampa_tags || '[]');
                    const queryLower = query.toLowerCase();
                    tags.forEach(tag => {
                        if (typeof tag === 'string' && queryLower.includes(tag.toLowerCase())) {
                            boostScore += 0.1;
                        }
                    });
                } catch (error) {
                    // ignore tag parsing errors for BM25 pipeline
                }
            }

            // Final score combines vector similarity with semantic boosts
            const finalScore = Math.min(vectorSimilarity + boostScore, 1.0);

            const info = {
                id: chunk.id,
                file_path: chunk.file_path,
                symbol: chunk.symbol,
                sha: chunk.sha,
                lang: chunk.lang,
                chunk_type: chunk.chunk_type,
                pampa_intent: chunk.pampa_intent,
                pampa_description: chunk.pampa_description,
                score: finalScore,
                vectorScore: vectorSimilarity,
                boostScore: boostScore
            };

            chunkInfoById.set(chunk.id, info);
            chunkIdBySha.set(chunk.sha, chunk.id);
            results.push(info);
        }

        // ===== PHASE 5: PROGRESSIVE THRESHOLD SEARCH =====
        if (symbolBoostEnabled) {
            try {
                applySymbolBoost(results, { query, codemap: codemapData });
            } catch (error) {
                // Symbol boost should fail softly without interrupting search
            }
        }

        const sortedResults = results.sort((a, b) => b.score - a.score);

        // Exclude intention results to avoid duplicates
        const intentionChunkIds = new Set(
            scopedIntentionResults
                .map(result => chunkIdBySha.get(result.sha))
                .filter(Boolean)
        );
        const filteredResults = sortedResults.filter(result => !intentionChunkIds.has(result.id));

        const remainingSlots = Math.max(limit - scopedIntentionResults.length, 0);
        let vectorResults = [];
        let bm25Fused = false;
        let bm25CandidateCount = 0;

        if (remainingSlots > 0) {
            const selectionBudget = Math.max(remainingSlots, 60);
            const vectorPool = filteredResults.slice(0, selectionBudget);

            if (hybridEnabled && bm25Enabled) {
                const bm25Index = ensureBm25IndexForChunks(
                    embeddingProvider.getName(),
                    embeddingProvider.getDimensions(),
                    scopedChunks
                );

                if (bm25Index) {
                    const allowedIds = new Set(scopedChunks.map(chunk => chunk.id));
                    const bm25RawResults = bm25Index.search(query, selectionBudget);
                    const bm25Results = bm25RawResults.filter(result =>
                        allowedIds.has(result.id) && !intentionChunkIds.has(result.id)
                    );
                    bm25CandidateCount = bm25Results.length;

                    if (bm25Results.length > 0) {
                        const fused = reciprocalRankFusion({
                            vectorResults: vectorPool.map(item => ({ id: item.id, score: item.score })),
                            bm25Results: bm25Results.map(item => ({ id: item.id, score: item.score })),
                            limit: selectionBudget,
                            k: 60
                        });

                        if (fused.length > 0) {
                            bm25Fused = true;
                            vectorResults = fused
                                .map(entry => {
                                    const info = chunkInfoById.get(entry.id);
                                    if (!info) {
                                        return null;
                                    }

                                    info.hybridScore = entry.score;
                                    info.bm25Score = entry.bm25Score;
                                    info.bm25Rank = entry.bm25Rank;
                                    info.vectorRank = entry.vectorRank;
                                    return info;
                                })
                                .filter(Boolean);
                        }
                    }
                }
            }

            if (vectorResults.length === 0) {
                vectorResults = vectorPool;
            }

            const hasSymbolBoost = symbolBoostEnabled && vectorResults.some(
                candidate => typeof candidate.symbolBoost === 'number' && candidate.symbolBoost > 0
            );

            if (hasSymbolBoost && vectorResults.length > 1) {
                vectorResults.sort((a, b) => {
                    const scoreA = typeof a.score === 'number' ? a.score : 0;
                    const scoreB = typeof b.score === 'number' ? b.score : 0;
                    if (scoreB !== scoreA) {
                        return scoreB - scoreA;
                    }

                    const boostA = typeof a.symbolBoost === 'number' ? a.symbolBoost : 0;
                    const boostB = typeof b.symbolBoost === 'number' ? b.symbolBoost : 0;
                    if (boostB !== boostA) {
                        return boostB - boostA;
                    }

                    const hybridA = typeof a.hybridScore === 'number' ? a.hybridScore : Number.NEGATIVE_INFINITY;
                    const hybridB = typeof b.hybridScore === 'number' ? b.hybridScore : Number.NEGATIVE_INFINITY;
                    return hybridB - hybridA;
                });
            }

            vectorResults = vectorResults.slice(0, remainingSlots);

            if (vectorResults.length > 1 && normalizedScope.reranker === 'transformers') {
                try {
                    const reranked = await rerankCrossEncoder(query, vectorResults, {
                        max: Math.min(RERANKER_MAX_CANDIDATES, vectorResults.length),
                        getText: candidate => buildRerankerDocument(candidate),
                        getScoreHint: candidate => extractRerankerScoreHint(candidate)
                    });

                    if (Array.isArray(reranked) && reranked.length === vectorResults.length) {
                        vectorResults = reranked;
                    }
                } catch (error) {
                    // Silent fallback when reranker is unavailable or fails
                }
            }
        }

        // ===== PHASE 6: COMBINE RESULTS =====
        const vectorSearchType = bm25Fused ? 'hybrid' : 'vector';
        const combinedResults = [
            ...scopedIntentionResults,
            ...vectorResults.map(result => {
                const rawScore = typeof result.score === 'number' ? result.score : 0;
                const meta = {
                    id: result.id,
                    symbol: result.symbol,
                    score: Math.min(1, rawScore),
                    intent: result.pampa_intent,
                    description: result.pampa_description,
                    searchType: vectorSearchType,
                    vectorScore: result.vectorScore
                };

                if (typeof result.hybridScore === 'number') {
                    meta.hybridScore = result.hybridScore;
                }

                if (typeof result.bm25Score === 'number') {
                    meta.bm25Score = result.bm25Score;
                }

                if (typeof result.bm25Rank === 'number') {
                    meta.bm25Rank = result.bm25Rank;
                }

                if (typeof result.vectorRank === 'number') {
                    meta.vectorRank = result.vectorRank;
                }

                if (typeof result.rerankerScore === 'number') {
                    meta.rerankerScore = result.rerankerScore;
                }

                if (typeof result.rerankerRank === 'number') {
                    meta.rerankerRank = result.rerankerRank;
                }

                if (typeof result.symbolBoost === 'number' && result.symbolBoost > 0) {
                    meta.symbolBoost = result.symbolBoost;
                    if (Array.isArray(result.symbolBoostSources) && result.symbolBoostSources.length > 0) {
                        meta.symbolBoostSources = result.symbolBoostSources;
                    }
                }

                if (typeof rawScore === 'number' && rawScore > 1) {
                    meta.scoreRaw = rawScore;
                }

                return {
                    type: 'code',
                    lang: result.lang,
                    path: result.file_path,
                    sha: result.sha,
                    data: null, // Loaded on demand
                    meta
                };
            })
        ];

        // If we still don't have enough results, add a message about it
        if (combinedResults.length === 0) {
            return {
                success: false,
                error: 'no_relevant_matches',
                message: `No relevant matches found for "${query}"`,
                suggestion: 'Try broader search terms or check if the project is properly indexed',
                provider: embeddingProvider.getName(),
                scope: normalizedScope,
                hybrid: { enabled: hybridEnabled, bm25Enabled },
                symbolBoost: { enabled: symbolBoostEnabled, boosted: false },
                reranker: normalizedScope.reranker,
                results: []
            };
        }

        // ===== PHASE 7: LEARNING SYSTEM =====
        // If we found good results, record successful patterns for future learning
        if (symbolBoostEnabled && combinedResults.length > 0 && combinedResults[0].meta.score > 0.8) {
            // Record the top result as a successful intention mapping
            await recordIntention(query, combinedResults[0].sha, combinedResults[0].meta.score, workingPath);
        }

        return {
            success: true,
            query,
            searchType: bm25Fused || scopedIntentionResults.length > 0 ? 'hybrid' : 'vector',
            intentionResults: scopedIntentionResults.length,
            vectorResults: vectorResults.length,
            provider: embeddingProvider.getName(),
            scope: normalizedScope,
            reranker: normalizedScope.reranker,
            hybrid: {
                enabled: hybridEnabled,
                bm25Enabled,
                fused: bm25Fused,
                bm25Candidates: bm25CandidateCount
            },
            symbolBoost: {
                enabled: symbolBoostEnabled,
                boosted: symbolBoostEnabled && vectorResults.some(result => typeof result.symbolBoost === 'number' && result.symbolBoost > 0)
            },
            results: combinedResults
        };

    } catch (error) {
        console.error('Error in searchCode:', error);
        return {
            success: false,
            error: 'search_error',
            message: error.message,
            provider: embeddingProvider.getName(),
            scope: normalizedScope,
            hybrid: { enabled: hybridEnabled, bm25Enabled },
            symbolBoost: { enabled: symbolBoostEnabled, boosted: false },
            reranker: normalizedScope.reranker,
            results: []
        };
    }
}

// Function to get project overview
export async function getOverview(limit = 20, workingPath = '.') {
    // Set the base path for all operations
    setBasePath(workingPath);

    try {
        const { dbPath } = getPaths();

        // Check if database exists before trying to open it
        if (!fs.existsSync(dbPath)) {
            return {
                success: false,
                error: 'database_not_found',
                message: `Database not found at ${dbPath}. Project needs to be indexed first.`,
                suggestion: `Run index_project on directory: ${workingPath}`,
                results: []
            };
        }

        const db = new sqlite3.Database(dbPath);
        const all = promisify(db.all.bind(db));

        const chunks = await all(`
            SELECT id, file_path, symbol, sha, lang 
            FROM code_chunks 
            ORDER BY file_path, symbol 
            LIMIT ?
        `, [limit]);

        db.close();

        const results = chunks.map(chunk => ({
            type: 'code',
            lang: chunk.lang,
            path: chunk.file_path,
            sha: chunk.sha,
            data: null,
            meta: {
                id: chunk.id,
                symbol: chunk.symbol,
                score: 1.0
            }
        }));

        return {
            success: true,
            results
        };
    } catch (error) {
        return {
            success: false,
            error: 'overview_error',
            message: error.message,
            results: []
        };
    }
}

// Function to get chunk content
export async function getChunk(sha, workingPath = '.') {
    setBasePath(workingPath);
    const { chunkDir } = getPaths();

    try {
        const result = readChunkFromDisk({ chunkDir, sha });
        if (!result) {
            const plainPath = path.join(chunkDir, `${sha}.gz`);
            const encryptedPath = path.join(chunkDir, `${sha}.gz.enc`);
            throw new Error(`Chunk ${sha} not found at ${plainPath} or ${encryptedPath}`);
        }
        return { success: true, code: result.code };
    } catch (error) {
        if (error && error.code === 'ENCRYPTION_KEY_REQUIRED') {
            return {
                success: false,
                error: `Chunk ${sha} is encrypted. Configure PAMPAX_ENCRYPTION_KEY to decrypt.`
            };
        }
        return { success: false, error: error.message };
    }
}

// ============================================================================
// INTENTION CACHING AND PATTERN LEARNING SYSTEM
// ============================================================================

/**
 * Normalize a query to improve intention matching
 */
function normalizeQuery(query) {
    return query
        .toLowerCase()
        .trim()
        .replace(/[¿?]/g, '') // Remove question marks
        .replace(/\bcómo\b/g, 'como')  // Normalize Spanish
        .replace(/\bcreate\b/g, 'crear')
        .replace(/\bsession\b/g, 'sesion')
        .replace(/\bstripe\b/g, 'stripe')
        .replace(/\bcheckout\b/g, 'checkout')
        .replace(/\s+/g, ' '); // Normalize spaces
}

/**
 * Record a successful query-result mapping for future intention matching
 */
export async function recordIntention(originalQuery, targetSha, confidence = 1.0, workingPath = '.') {
    setBasePath(workingPath);
    const { dbPath } = getPaths();

    try {
        // Check if database exists before trying to open it
        if (!fs.existsSync(dbPath)) {
            return { success: false, error: 'database_not_found' };
        }

        const normalizedQuery = normalizeQuery(originalQuery);

        const db = new sqlite3.Database(dbPath);
        const run = promisify(db.run.bind(db));
        const get = promisify(db.get.bind(db));

        // Check if this intention already exists
        const existing = await get(`
            SELECT id, usage_count FROM intention_cache 
            WHERE query_normalized = ? AND target_sha = ?
        `, [normalizedQuery, targetSha]);

        if (existing) {
            // Update usage count and confidence
            await run(`
                UPDATE intention_cache 
                SET usage_count = usage_count + 1, 
                    confidence = ?, 
                    last_used = CURRENT_TIMESTAMP
                WHERE id = ?
            `, [confidence, existing.id]);
        } else {
            // Create new intention mapping
            await run(`
                INSERT INTO intention_cache 
                (query_normalized, original_query, target_sha, confidence)
                VALUES (?, ?, ?, ?)
            `, [normalizedQuery, originalQuery, targetSha, confidence]);
        }

        db.close();
        return { success: true };
    } catch (error) {
        return { success: false, error: error.message };
    }
}

/**
 * Search for direct intention matches before doing expensive vector search
 */
export async function searchByIntention(query, workingPath = '.') {
    setBasePath(workingPath);
    const { dbPath } = getPaths();

    try {
        // Check if database exists before trying to open it
        if (!fs.existsSync(dbPath)) {
            return { success: false, directMatch: false, error: 'database_not_found' };
        }

        const normalizedQuery = normalizeQuery(query);

        const db = new sqlite3.Database(dbPath);
        const get = promisify(db.get.bind(db));

        // Look for direct intention match WITH complete chunk information
        const intention = await get(`
            SELECT 
                i.target_sha, 
                i.confidence, 
                i.usage_count, 
                i.original_query,
                c.file_path,
                c.symbol,
                c.lang,
                c.chunk_type
            FROM intention_cache i
            LEFT JOIN code_chunks c ON i.target_sha = c.sha
            WHERE i.query_normalized = ?
            ORDER BY i.confidence DESC, i.usage_count DESC
            LIMIT 1
        `, [normalizedQuery]);

        db.close();

        if (intention) {
            return {
                success: true,
                directMatch: true,
                sha: intention.target_sha,
                confidence: intention.confidence,
                usageCount: intention.usage_count,
                originalQuery: intention.original_query,
                // Add complete chunk information
                filePath: intention.file_path || 'unknown',
                symbol: intention.symbol || 'direct_match',
                lang: intention.lang || 'detected',
                chunkType: intention.chunk_type || 'unknown'
            };
        }

        return { success: true, directMatch: false };

    } catch (error) {
        if (error && typeof error.message === 'string' && error.message.includes('no such table: intention_cache')) {
            return { success: false, directMatch: false, error: 'intention_cache_missing' };
        }

        console.error('Error in searchByIntention:', error);
        return { success: false, directMatch: false, error: error.message };
    }
}

/**
 * Update query pattern frequency for analytics
 */
export async function recordQueryPattern(query, workingPath = '.') {
    setBasePath(workingPath);
    const { dbPath } = getPaths();

    try {
        // Check if database exists before trying to open it
        if (!fs.existsSync(dbPath)) {
            return { success: false, error: 'database_not_found' };
        }

        // Extract pattern from query (remove specific names/values)
        const pattern = query
            .toLowerCase()
            .replace(/\b[\w-]+Session\b/gi, '[SESSION]')
            .replace(/\bstripe\b/gi, '[PAYMENT_PROVIDER]')
            .replace(/\b\w+Service\b/gi, '[SERVICE]')
            .replace(/\b\w+Controller\b/gi, '[CONTROLLER]')
            .trim();

        const db = new sqlite3.Database(dbPath);
        const run = promisify(db.run.bind(db));
        const get = promisify(db.get.bind(db));

        const existing = await get(`
            SELECT id, frequency FROM query_patterns WHERE pattern = ?
        `, [pattern]);

        if (existing) {
            await run(`
                UPDATE query_patterns 
                SET frequency = frequency + 1, updated_at = CURRENT_TIMESTAMP
                WHERE id = ?
            `, [existing.id]);
        } else {
            await run(`
                INSERT INTO query_patterns (pattern) VALUES (?)
            `, [pattern]);
        }

        db.close();
        return { success: true, pattern };
    } catch (error) {
        return { success: false, error: error.message };
    }
}

/**
 * Get analytics about frequent query patterns
 */
export async function getQueryAnalytics(workingPath = '.') {
    setBasePath(workingPath);
    const { dbPath } = getPaths();

    try {
        // Check if database exists before trying to open it
        if (!fs.existsSync(dbPath)) {
            return {
                success: false,
                error: 'database_not_found',
                message: `Database not found at ${dbPath}. Project needs to be indexed first.`
            };
        }

        const db = new sqlite3.Database(dbPath);
        const all = promisify(db.all.bind(db));

        const patterns = await all(`
            SELECT pattern, frequency, updated_at
            FROM query_patterns 
            ORDER BY frequency DESC 
            LIMIT 10
        `);

        const intentions = await all(`
            SELECT query_normalized, COUNT(*) as count, AVG(confidence) as avg_confidence
            FROM intention_cache 
            GROUP BY query_normalized
            ORDER BY count DESC 
            LIMIT 10
        `);

        db.close();

        return {
            success: true,
            frequentPatterns: patterns,
            topIntentions: intentions
        };
    } catch (error) {
        return { success: false, error: error.message };
    }
=======
    '.json': {
        lang: 'json',
        ts: RESOLVED_LANGUAGES.json,
        nodeTypes: ['object', 'array', 'pair'],
        subdivisionTypes: {
            'object': ['pair'],
            'array': ['object', 'array']
        },
        variableTypes: [],
        commentPattern: null
    },
    '.ml': {
        lang: 'ocaml',
        ts: RESOLVED_LANGUAGES.ocaml,
        nodeTypes: ['value_definition', 'type_definition', 'module_definition', 'let_binding'],
        subdivisionTypes: {
            'module_definition': ['value_definition', 'type_definition'],
            'value_definition': ['let_binding']
        },
        variableTypes: ['let_binding', 'value_definition'],
        commentPattern: /\(\*[\s\S]*?\*\)/g
    },
    '.mli': {
        lang: 'ocaml',
        ts: RESOLVED_LANGUAGES.ocaml,
        nodeTypes: ['value_specification', 'type_definition', 'module_definition'],
        subdivisionTypes: {
            'module_definition': ['value_specification', 'type_definition']
        },
        variableTypes: ['value_specification'],
        commentPattern: /\(\*[\s\S]*?\*\)/g
    },
    '.hs': {
        lang: 'haskell',
        ts: RESOLVED_LANGUAGES.haskell,
        nodeTypes: ['function', 'type_signature', 'data_declaration', 'class_declaration'],
        subdivisionTypes: {
            'class_declaration': ['function', 'type_signature'],
            'data_declaration': ['constructor']
        },
        variableTypes: ['signature', 'bind'],
        commentPattern: /--.*$/gm
    },
    '.ex': {
        lang: 'elixir',
        ts: RESOLVED_LANGUAGES.elixir,
        nodeTypes: ['call', 'anonymous_function'],
        subdivisionTypes: {
            'call': ['call', 'anonymous_function']
        },
        variableTypes: ['identifier'],
        commentPattern: /#.*$/gm
    },
    '.exs': {
        lang: 'elixir',
        ts: RESOLVED_LANGUAGES.elixir,
        nodeTypes: ['call', 'anonymous_function'],
        subdivisionTypes: {
            'call': ['call', 'anonymous_function']
        },
        variableTypes: ['identifier'],
        commentPattern: /#.*$/gm
    }
};

export function getSupportedLanguageExtensions() {
    return Object.keys(LANG_RULES);
}

// Global context for paths - gets set by setBasePath()
let globalContext = {
    basePath: null,
    chunkDir: null,
    codemap: null,
    dbPath: null
};

const bm25IndexCache = new Map();
const chunkTextCache = new Map();

const envRerankMax = Number.parseInt(process.env.PAMPAX_RERANKER_MAX || '50', 10);
const RERANKER_MAX_CANDIDATES = Number.isFinite(envRerankMax) && envRerankMax > 0 ? envRerankMax : 50;
const RERANKER_SCORE_HINT_REGEX = /mockScore:([+-]?\d+(?:\.\d+)?)/i;

// Function to set the base path for all operations
export function setBasePath(basePath = '.') {
    const resolvedPath = path.resolve(basePath);
    if (globalContext.basePath && globalContext.basePath !== resolvedPath) {
        bm25IndexCache.clear();
        chunkTextCache.clear();
    }
    globalContext.basePath = resolvedPath;
    globalContext.chunkDir = path.join(resolvedPath, '.pampa/chunks');
    globalContext.codemap = path.join(resolvedPath, 'pampa.codemap.json');
    globalContext.dbPath = path.join(resolvedPath, '.pampa/pampa.db');
}

// Function to get current paths (with fallback to relative paths if not set)
function getPaths() {
    if (!globalContext.basePath) {
        // Fallback to relative paths if setBasePath() was not called
        return {
            chunkDir: '.pampa/chunks',
            codemap: 'pampa.codemap.json',
            dbPath: '.pampa/pampa.db'
        };
    }

    return {
        chunkDir: globalContext.chunkDir,
        codemap: globalContext.codemap,
        dbPath: globalContext.dbPath
    };
}

function getResolvedBasePath() {
    return globalContext.basePath ? globalContext.basePath : path.resolve('.');
}

function getBm25CacheKey(providerName, dimensions) {
    return `${getResolvedBasePath()}::${providerName || 'unknown'}::${dimensions || 0}`;
}

function getChunkCacheKey(sha) {
    return `${getResolvedBasePath()}::${sha}`;
}

function getOrCreateBm25Entry(providerName, dimensions) {
    const key = getBm25CacheKey(providerName, dimensions);
    let entry = bm25IndexCache.get(key);
    if (!entry) {
        entry = { index: new BM25Index(), added: new Set() };
        bm25IndexCache.set(key, entry);
    }

    return entry;
}

function readChunkTextCached(sha) {
    if (!sha) {
        return null;
    }

    const cacheKey = getChunkCacheKey(sha);
    if (chunkTextCache.has(cacheKey)) {
        return chunkTextCache.get(cacheKey);
    }

    const { chunkDir } = getPaths();

    try {
        const result = readChunkFromDisk({ chunkDir, sha });
        const code = result ? result.code : null;
        chunkTextCache.set(cacheKey, code);
        return code;
    } catch (error) {
        chunkTextCache.set(cacheKey, null);
        return null;
    }
}

function buildBm25Document(chunk, codeText) {
    if (!chunk) {
        return '';
    }

    const parts = [
        chunk.symbol,
        chunk.file_path,
        chunk.pampa_description,
        chunk.pampa_intent,
        codeText
    ].filter(value => typeof value === 'string' && value.trim().length > 0);

    return parts.join('\n');
}

function buildRerankerDocument(candidate) {
    if (!candidate) {
        return '';
    }

    const codeText = readChunkTextCached(candidate.sha) || '';
    return buildBm25Document(candidate, codeText);
}

function extractRerankerScoreHint(candidate) {
    if (!candidate) {
        return undefined;
    }

    const description = typeof candidate.pampa_description === 'string' ? candidate.pampa_description : '';
    const match = description.match(RERANKER_SCORE_HINT_REGEX);

    if (match) {
        const value = Number.parseFloat(match[1]);
        if (Number.isFinite(value)) {
            return value;
        }
    }

    return undefined;
}

function ensureBm25IndexForChunks(providerName, dimensions, chunks) {
    if (!Array.isArray(chunks) || chunks.length === 0) {
        return null;
    }

    const entry = getOrCreateBm25Entry(providerName, dimensions);
    const toAdd = [];

    for (const chunk of chunks) {
        if (!chunk || !chunk.id || entry.added.has(chunk.id)) {
            continue;
        }

        const codeText = readChunkTextCached(chunk.sha);
        const docText = buildBm25Document(chunk, codeText);

        if (docText && docText.trim().length > 0) {
            toAdd.push({ id: chunk.id, text: docText });
        }

        entry.added.add(chunk.id);
    }

    if (toAdd.length > 0) {
        entry.index.addDocuments(toAdd);
    }

    entry.index.consolidate();
    return entry.index;
}

// Function to clear the global context (useful for testing or cleanup)
export function clearBasePath() {
    globalContext = {
        basePath: null,
        chunkDir: null,
        codemap: null,
        dbPath: null
    };
    bm25IndexCache.clear();
    chunkTextCache.clear();
}

// ============================================================================
// DATABASE UTILITIES
// ============================================================================

export async function initDatabase(dimensions, basePath = '.') {
    // Set base path
    setBasePath(basePath);

    const { dbPath } = getPaths();
    const dbDir = path.dirname(dbPath);

    if (!fs.existsSync(dbDir)) {
        fs.mkdirSync(dbDir, { recursive: true });
    }

    const db = new sqlite3.Database(dbPath);
    const run = promisify(db.run.bind(db));

    // Create table for code chunks with enhanced metadata
    await run(`
        CREATE TABLE IF NOT EXISTS code_chunks (
            id TEXT PRIMARY KEY,
            file_path TEXT NOT NULL,
            symbol TEXT NOT NULL,
            sha TEXT NOT NULL,
            lang TEXT NOT NULL,
            chunk_type TEXT DEFAULT 'function',
            embedding BLOB,
            embedding_provider TEXT,
            embedding_dimensions INTEGER,
            
            -- Enhanced semantic metadata
            pampa_tags TEXT,           -- JSON array of semantic tags
            pampa_intent TEXT,         -- Natural language intent description
            pampa_description TEXT,    -- Human-readable description
            doc_comments TEXT,         -- JSDoc/PHPDoc comments
            variables_used TEXT,       -- JSON array of important variables
            context_info TEXT,         -- Additional context metadata
            
            created_at DATETIME DEFAULT CURRENT_TIMESTAMP,
            updated_at DATETIME DEFAULT CURRENT_TIMESTAMP
        )
    `);

    // Create semantic search table for intention mapping
    await run(`
        CREATE TABLE IF NOT EXISTS intention_cache (
            id INTEGER PRIMARY KEY AUTOINCREMENT,
            query_normalized TEXT NOT NULL,
            original_query TEXT NOT NULL,
            target_sha TEXT NOT NULL,
            confidence REAL DEFAULT 1.0,
            usage_count INTEGER DEFAULT 1,
            created_at DATETIME DEFAULT CURRENT_TIMESTAMP,
            last_used DATETIME DEFAULT CURRENT_TIMESTAMP
        )
    `);

    // Create table for frequent patterns
    await run(`
        CREATE TABLE IF NOT EXISTS query_patterns (
            id INTEGER PRIMARY KEY AUTOINCREMENT,
            pattern TEXT NOT NULL UNIQUE,
            frequency INTEGER DEFAULT 1,
            typical_results TEXT, -- JSON array of common results
            created_at DATETIME DEFAULT CURRENT_TIMESTAMP,
            updated_at DATETIME DEFAULT CURRENT_TIMESTAMP
        )
    `);

    // Create indexes for enhanced searches
    await run(`CREATE INDEX IF NOT EXISTS idx_file_path ON code_chunks(file_path)`);
    await run(`CREATE INDEX IF NOT EXISTS idx_symbol ON code_chunks(symbol)`);
    await run(`CREATE INDEX IF NOT EXISTS idx_lang ON code_chunks(lang)`);
    await run(`CREATE INDEX IF NOT EXISTS idx_provider ON code_chunks(embedding_provider)`);
    await run(`CREATE INDEX IF NOT EXISTS idx_chunk_type ON code_chunks(chunk_type)`);
    await run(`CREATE INDEX IF NOT EXISTS idx_pampa_tags ON code_chunks(pampa_tags)`);
    await run(`CREATE INDEX IF NOT EXISTS idx_pampa_intent ON code_chunks(pampa_intent)`);

    await run(`
        CREATE INDEX IF NOT EXISTS idx_lang_provider 
        ON code_chunks(lang, embedding_provider, embedding_dimensions)
    `);

    // Indexes for intention system
    await run(`CREATE INDEX IF NOT EXISTS idx_query_normalized ON intention_cache(query_normalized)`);
    await run(`CREATE INDEX IF NOT EXISTS idx_target_sha ON intention_cache(target_sha)`);
    await run(`CREATE INDEX IF NOT EXISTS idx_usage_count ON intention_cache(usage_count DESC)`);

    // Indexes for pattern analysis
    await run(`CREATE INDEX IF NOT EXISTS idx_pattern_frequency ON query_patterns(frequency DESC)`);

    db.close();
}

// Function to calculate cosine similarity
export function cosineSimilarity(a, b) {
    if (a.length !== b.length) return 0;

    let dotProduct = 0;
    let normA = 0;
    let normB = 0;

    for (let i = 0; i < a.length; i++) {
        dotProduct += a[i] * b[i];
        normA += a[i] * a[i];
        normB += b[i] * b[i];
    }

    return dotProduct / (Math.sqrt(normA) * Math.sqrt(normB));
}

// ============================================================================
// SEMANTIC METADATA EXTRACTION UTILITIES
// ============================================================================

/**
 * Extract pampa-specific metadata from JSDoc-style comments
 */
function extractPampaMetadata(commentText) {
    const metadata = {
        tags: [],
        intent: null,
        description: null
    };

    if (!commentText) return metadata;

    // Extract @pampa-tags
    const tagsMatch = commentText.match(/@pampa-tags:\s*([^\n]+)/);
    if (tagsMatch) {
        metadata.tags = tagsMatch[1].split(',').map(tag => tag.trim());
    }

    // Extract @pampa-intent
    const intentMatch = commentText.match(/@pampa-intent:\s*([^\n]+)/);
    if (intentMatch) {
        metadata.intent = intentMatch[1].trim();
    }

    // Extract @pampa-description
    const descMatch = commentText.match(/@pampa-description:\s*([^\n]+)/);
    if (descMatch) {
        metadata.description = descMatch[1].trim();
    }

    return metadata;
}

/**
 * Extract semantic tags automatically from code context
 */
function extractSemanticTags(filePath, symbolName, code) {
    const tags = new Set();

    // Extract from file path
    const pathParts = filePath.split('/').map(part => part.replace(/\.(php|js|ts|tsx)$/, ''));
    pathParts.forEach(part => {
        // Split camelCase and PascalCase
        const words = part.replace(/([a-z])([A-Z])/g, '$1 $2').toLowerCase().split(/[\s_-]+/);
        words.forEach(word => {
            if (word.length > 2) { // Skip short words
                tags.add(word);
            }
        });
    });

    // Extract from symbol name
    if (symbolName) {
        const symbolWords = symbolName
            .replace(/([a-z])([A-Z])/g, '$1 $2')
            .toLowerCase()
            .split(/[\s_-]+/);

        symbolWords.forEach(word => {
            if (word.length > 2) {
                tags.add(word);
            }
        });
    }

    // Extract technical keywords from code
    const technicalKeywords = [
        'stripe', 'payment', 'session', 'checkout', 'purchase',
        'auth', 'authentication', 'login', 'register', 'middleware',
        'database', 'connection', 'pool', 'config', 'service',
        'controller', 'model', 'repository', 'test', 'api',
        'customer', 'user', 'admin', 'notification', 'email',
        'validation', 'request', 'response', 'http', 'route'
    ];

    const codeText = code.toLowerCase();
    technicalKeywords.forEach(keyword => {
        if (codeText.includes(keyword)) {
            tags.add(keyword);
        }
    });

    // Look for class/function patterns
    const patterns = [
        /class\s+(\w+)/gi,
        /function\s+(\w+)/gi,
        /const\s+(\w+)/gi,
        /interface\s+(\w+)/gi,
        /trait\s+(\w+)/gi
    ];

    patterns.forEach(pattern => {
        let match;
        while ((match = pattern.exec(code)) !== null) {
            const name = match[1];
            const words = name.replace(/([a-z])([A-Z])/g, '$1 $2').toLowerCase().split(/[\s_-]+/);
            words.forEach(word => {
                if (word.length > 2) {
                    tags.add(word);
                }
            });
        }
    });

    return Array.from(tags).slice(0, 10); // Limit to 10 most relevant tags
}

/**
 * Extract important variables from a code node
 */
function extractImportantVariables(node, source, rule) {
    const variables = [];

    function walkForVariables(n) {
        // Only extract variables that seem "important" (const, config, etc.)
        if (rule.variableTypes && rule.variableTypes.includes(n.type)) {
            const varText = source.slice(n.startIndex, n.endIndex);

            // Filter for important-looking variables
            if (isImportantVariable(varText, n.type)) {
                variables.push({
                    type: n.type,
                    name: extractVariableName(n, source),
                    value: varText.length > 100 ? varText.substring(0, 100) + '...' : varText
                });
            }
        }

        for (let i = 0; i < n.childCount; i++) {
            walkForVariables(n.child(i));
        }
    }

    walkForVariables(node);
    return variables;
}

/**
 * Determine if a variable is "important" enough to index
 */
function isImportantVariable(varText, nodeType) {
    // Look for indicators of important variables
    const importantPatterns = [
        /const\s+\w*(config|setting|option|endpoint|url|key|secret|token)\w*/i,
        /const\s+\w*(api|service|client|provider)\w*/i,
        /const\s+[A-Z_]{3,}/,  // ALL_CAPS constants
        /export\s+const/,      // Exported constants
        /static\s+(final\s+)?[A-Z_]+/,  // Static final constants (Java)
    ];

    return importantPatterns.some(pattern => pattern.test(varText));
}

/**
 * Extract variable name from tree-sitter node
 */
function extractVariableName(node, source) {
    // Walk the node to find the identifier
    function findIdentifier(n) {
        if (n.type === 'identifier' || n.type === 'type_identifier') {
            return source.slice(n.startIndex, n.endIndex);
        }

        for (let i = 0; i < n.childCount; i++) {
            const result = findIdentifier(n.child(i));
            if (result) return result;
        }

        return null;
    }

    return findIdentifier(node) || 'unknown';
}

/**
 * Extract documentation comments preceding a code node
 */
function extractDocComments(source, node, rule) {
    const commentPattern = rule.commentPattern;
    if (!commentPattern) return null;

    // Look for comments in the 500 characters before the node
    const beforeNode = source.slice(Math.max(0, node.startIndex - 500), node.startIndex);
    const comments = beforeNode.match(commentPattern);

    if (comments && comments.length > 0) {
        // Return the last (closest) comment
        return comments[comments.length - 1];
    }

    return null;
}

/**
 * Generate enhanced embedding text by combining code with metadata
 */
function generateEnhancedEmbeddingText(code, metadata, variables, docComments) {
    let enhancedText = code;

    // Add documentation comments
    if (docComments) {
        enhancedText = docComments + '\n\n' + enhancedText;
    }

    // Add pampa metadata as natural language
    if (metadata.intent) {
        enhancedText += `\n\n// Intent: ${metadata.intent}`;
    }

    if (metadata.description) {
        enhancedText += `\n\n// Description: ${metadata.description}`;
    }

    if (metadata.tags.length > 0) {
        enhancedText += `\n\n// Tags: ${metadata.tags.join(', ')}`;
    }

    // Add important variables context
    if (variables.length > 0) {
        const varNames = variables.map(v => v.name).join(', ');
        enhancedText += `\n\n// Uses variables: ${varNames}`;
    }

    return enhancedText;
}

// ============================================================================
// MAIN SERVICE FUNCTIONS
// ============================================================================

export async function indexProject({
    repoPath = '.',
    provider = 'auto',
    onProgress = null,
    changedFiles = null,
    deletedFiles = [],
    embeddingProviderOverride = null,
    encryptMode = undefined
} = {}) {
    const repo = path.resolve(repoPath);

    // Ensure we're working in a valid directory and add more restrictive patterns
    if (!fs.existsSync(repo)) {
        throw new Error(`Directory ${repo} does not exist`);
    }

    const normalizedChanged = Array.isArray(changedFiles)
        ? Array.from(new Set(
            changedFiles
                .map(file => normalizeToProjectPath(repo, file))
                .filter(Boolean)
        ))
        : null;

    const normalizedDeleted = Array.from(new Set(
        (Array.isArray(deletedFiles) ? deletedFiles : [])
            .map(file => normalizeToProjectPath(repo, file))
            .filter(Boolean)
    ));

    const deletedSet = new Set(normalizedDeleted);
    const languagePatterns = getSupportedLanguageExtensions().map(ext => `**/*${ext}`);
    let files = [];

    if (normalizedChanged === null) {
        files = await fg(languagePatterns, {
            cwd: repo,
            absolute: false,
            followSymbolicLinks: false,
            ignore: [
                '**/vendor/**',
                '**/node_modules/**',
                '**/.git/**',
                '**/storage/**',
                '**/dist/**',
                '**/build/**',
                '**/tmp/**',
                '**/temp/**',
                '**/.npm/**',
                '**/.yarn/**',
                '**/Library/**',
                '**/System/**',
                '**/.Trash/**',
                '**/.pampa/**',
                '**/pampa.codemap.json',
                '**/pampa.codemap.json.backup-*',
                '**/package-lock.json',
                '**/yarn.lock',
                '**/pnpm-lock.yaml',
                '**/*.json',              // Exclude JSON config files (excessive granularity)
                '**/*.sh',                // Exclude shell scripts (command-level chunking too granular)
                '**/examples/**',
                '**/assets/**'
            ],
            onlyFiles: true,
            dot: false
        });
    } else {
        files = normalizedChanged.filter(rel => {
            const ext = path.extname(rel).toLowerCase();
            return !!LANG_RULES[ext];
        });
    }

    const uniqueFiles = [];
    const seenFiles = new Set();

    for (const rel of files) {
        if (!rel || seenFiles.has(rel)) {
            continue;
        }

        const absPath = path.join(repo, rel);
        if (!fs.existsSync(absPath)) {
            deletedSet.add(rel);
            continue;
        }

        seenFiles.add(rel);
        uniqueFiles.push(rel);
    }

    files = uniqueFiles;
    const isPartialUpdate = normalizedChanged !== null;

    // Create embedding provider ONCE ONLY
    const embeddingProvider = embeddingProviderOverride || createEmbeddingProvider(provider);

    // Initialize provider ONCE ONLY (if we created it here)
    if (!embeddingProviderOverride && embeddingProvider.init) {
        await embeddingProvider.init();
    }

    // Get model profile for token-aware chunking
    const providerName = embeddingProvider.getName();
    const modelName = embeddingProvider.getModelName ? embeddingProvider.getModelName() : null;
    const modelProfile = await getModelProfile(providerName, modelName || providerName);
    const limits = getSizeLimits(modelProfile);
    
    // Log chunking configuration
    console.log(`\n📊 Chunking Configuration:`);
    console.log(`  Provider: ${providerName}`);
    if (modelName) console.log(`  Model: ${modelName}`);
    console.log(`  Dimensions: ${embeddingProvider.getDimensions()}`);
    console.log(`  Chunking mode: ${limits.unit}`);
    console.log(`  Optimal size: ${limits.optimal} ${limits.unit}`);
    console.log(`  Min/Max: ${limits.min}-${limits.max} ${limits.unit}`);
    console.log(`  Overlap: ${limits.overlap} ${limits.unit}`);
    if (modelProfile.useTokens && modelProfile.tokenCounter) {
        console.log(`  ✓ Token counting enabled`);
    } else {
        console.log(`  ℹ Using character estimation (token counting unavailable)`);
    }
    
    // Display rate limiting info
    if (embeddingProvider.rateLimiter) {
        const rateLimiterStats = embeddingProvider.rateLimiter.getStats();
        if (rateLimiterStats.isLimited) {
            console.log(`  🔒 Rate limiting: ${rateLimiterStats.rpm} requests/minute`);
        } else {
            console.log(`  ⚡ Rate limiting: disabled (local model)`);
        }
    }
    console.log('');

    // Initialize database with the correct base path
    await initDatabase(embeddingProvider.getDimensions(), repo);

    const { codemap: codemapPath, chunkDir, dbPath } = getPaths();
    
    // Check for dimension/provider mismatches (migration detection)
    if (fs.existsSync(dbPath)) {
        const db = new sqlite3.Database(dbPath);
        const all = promisify(db.all.bind(db));
        
        try {
            const existingDimensions = await all(`
                SELECT DISTINCT embedding_provider, embedding_dimensions
                FROM code_chunks
                LIMIT 10
            `);
            
            if (existingDimensions.length > 0) {
                const currentProvider = embeddingProvider.getName();
                const currentDimensions = embeddingProvider.getDimensions();
                
                const hasMismatch = existingDimensions.some(
                    row => row.embedding_provider !== currentProvider || 
                           row.embedding_dimensions !== currentDimensions
                );
                
                if (hasMismatch) {
                    console.log('\n⚠️  WARNING: Dimension/Provider Mismatch Detected!');
                    console.log('='.repeat(60));
                    console.log('Existing index:');
                    existingDimensions.forEach(row => {
                        console.log(`  ${row.embedding_provider} (${row.embedding_dimensions}D)`);
                    });
                    console.log(`Current config: ${currentProvider} (${currentDimensions}D)`);
                    console.log('\nThis may cause issues:');
                    console.log('  • Searches will only return chunks matching current config');
                    console.log('  • Old chunks will be invisible');
                    console.log('  • Mixed results quality');
                    console.log('\nRecommendations:');
                    console.log('  1. Full re-index (clean slate):');
                    console.log('     rm -rf .pampa pampa.codemap.json && pampax index');
                    console.log('  2. Check migration status:');
                    console.log('     node scripts/check-migration.js');
                    console.log('  3. See MIGRATION_GUIDE.md for details');
                    console.log('='.repeat(60) + '\n');
                    
                    // Give user a moment to see the warning
                    await new Promise(resolve => setTimeout(resolve, 2000));
                }
            }
        } catch (error) {
            // Ignore errors in migration check (don't block indexing)
        } finally {
            db.close();
        }
    }
    const encryptionPreference = resolveEncryptionPreference({ mode: encryptMode, logger: console });
    let codemap = readCodemap(codemapPath);

    const merkle = loadMerkle(repo);
    const updatedMerkle = cloneMerkle(merkle);
    let merkleDirty = false;
    let indexMutated = false;

    const parser = new Parser();
    let processedChunks = 0;
    const errors = [];
    
    // Chunking statistics
    const chunkingStats = {
        totalNodes: 0,
        skippedSmall: 0,
        subdivided: 0,
        statementFallback: 0,
        normalChunks: 0,
        mergedSmall: 0
    };

    async function deleteChunks(chunkIds, metadataLookup = new Map()) {
        if (!Array.isArray(chunkIds) || chunkIds.length === 0) {
            return;
        }

        const db = new sqlite3.Database(dbPath);
        const run = promisify(db.run.bind(db));
        const placeholders = chunkIds.map(() => '?').join(', ');

        await run(`
            DELETE FROM code_chunks
            WHERE id IN (${placeholders})
        `, chunkIds);

        db.close();

        for (const chunkId of chunkIds) {
            const metadata = metadataLookup.get(chunkId) || codemap[chunkId];
            if (metadata && metadata.sha) {
                chunkTextCache.delete(getChunkCacheKey(metadata.sha));
                removeChunkArtifacts(chunkDir, metadata.sha);
            }
            delete codemap[chunkId];
        }
    }

    async function embedAndStore({
        code,
        enhancedEmbeddingText,
        chunkId,
        sha,
        lang,
        rel,
        symbol,
        chunkType,
        pampaMetadata,
        importantVariables,
        docComments,
        contextInfo,
        symbolData = null
    }) {
        try {
            const embedding = await embeddingProvider.generateEmbedding(enhancedEmbeddingText);

            const db = new sqlite3.Database(dbPath);
            const run = promisify(db.run.bind(db));

            await run(`
                INSERT OR REPLACE INTO code_chunks
                (id, file_path, symbol, sha, lang, chunk_type, embedding, embedding_provider, embedding_dimensions,
                 pampa_tags, pampa_intent, pampa_description, doc_comments, variables_used, context_info, updated_at)
                VALUES (?, ?, ?, ?, ?, ?, ?, ?, ?, ?, ?, ?, ?, ?, ?, CURRENT_TIMESTAMP)
            `, [
                chunkId,
                rel,
                symbol,
                sha,
                lang,
                chunkType,
                Buffer.from(JSON.stringify(embedding)),
                embeddingProvider.getName(),
                embeddingProvider.getDimensions(),
                JSON.stringify(pampaMetadata.tags),
                pampaMetadata.intent,
                pampaMetadata.description,
                docComments,
                JSON.stringify(importantVariables),
                JSON.stringify(contextInfo)
            ]);

            indexMutated = true;

            db.close();

            fs.mkdirSync(chunkDir, { recursive: true });
            const writeResult = writeChunkToDisk({
                chunkDir,
                sha,
                code,
                encryption: encryptionPreference
            });

            const previousMetadata = codemap[chunkId];
            codemap[chunkId] = normalizeChunkMetadata({
                file: rel,
                symbol,
                sha,
                lang,
                chunkType,
                provider: embeddingProvider.getName(),
                dimensions: embeddingProvider.getDimensions(),
                hasPampaTags: Array.isArray(pampaMetadata.tags) && pampaMetadata.tags.length > 0,
                hasIntent: !!pampaMetadata.intent,
                hasDocumentation: !!docComments,
                variableCount: Array.isArray(importantVariables) ? importantVariables.length : 0,
                encrypted: !!(writeResult && writeResult.encrypted),
                symbol_signature: symbolData && symbolData.signature ? symbolData.signature : undefined,
                symbol_parameters: symbolData && Array.isArray(symbolData.parameters) ? symbolData.parameters : undefined,
                symbol_return: symbolData && symbolData.returnType ? symbolData.returnType : undefined,
                symbol_calls: symbolData && Array.isArray(symbolData.calls) ? symbolData.calls : undefined
            }, previousMetadata);

        } catch (error) {
            errors.push({ type: 'indexing_error', chunkId, error: error.message });
            throw error;
        }
    }

    async function removeFileArtifacts(fileRel) {
        const entries = Object.entries(codemap)
            .filter(([, metadata]) => metadata && metadata.file === fileRel);

        if (entries.length > 0) {
            const metadataLookup = new Map(entries);
            await deleteChunks(entries.map(([chunkId]) => chunkId), metadataLookup);
            indexMutated = true;
        }

        if (removeMerkleEntry(updatedMerkle, fileRel)) {
            merkleDirty = true;
        }
    }

    for (const rel of files) {
        deletedSet.delete(rel);

        const abs = path.join(repo, rel);
        const ext = path.extname(rel).toLowerCase();
        const rule = LANG_RULES[ext];

        if (!rule) continue;

        const existingChunks = new Map(
            Object.entries(codemap)
                .filter(([, metadata]) => metadata && metadata.file === rel)
        );
        const staleChunkIds = new Set(existingChunks.keys());
        const chunkMerkleHashes = [];
        let fileHash = null;

        try {
            const source = fs.readFileSync(abs, 'utf8');
            fileHash = await computeFastHash(source);

            const previousMerkle = merkle[rel];
            if (previousMerkle && previousMerkle.shaFile === fileHash) {
                continue;
            }

            // Tree-sitter proper handling for large files using callback-based API
            // See: https://github.com/tree-sitter/tree-sitter/issues/3473
            // https://github.com/tree-sitter/node-tree-sitter/blob/master/README.md#parse-from-custom-data-structure
            const SIZE_THRESHOLD = 30000; // 30KB - use callback API for files larger than this
            const CHUNK_SIZE = 30000; // Parse in 30KB chunks
            
            let tree;
            try {
                parser.setLanguage(rule.ts);
                
                // Use callback-based parse for large files to avoid "Invalid argument" errors
                if (source.length > SIZE_THRESHOLD) {
                    tree = parser.parse((index, position) => {
                        if (index < source.length) {
                            return source.slice(index, Math.min(index + CHUNK_SIZE, source.length));
                        }
                        return null;
                    });
                } else {
                    tree = parser.parse(source);
                }
                
                // Validate tree
                if (!tree || !tree.rootNode) {
                    throw new Error('Failed to create syntax tree');
                }
            } catch (parseError) {
                // Genuine parse errors (not size-related)
                throw parseError;
            }

            // Track processed nodes to avoid double-processing from subdivision
            const processedNodes = new Set();
            
            async function walk(node) {
                // Skip if this node was already processed as part of a subdivision
                if (processedNodes.has(node.id)) {
                    return;
                }
                
                if (rule.nodeTypes.includes(node.type)) {
                    await yieldChunk(node);
                }
                for (let i = 0; i < node.childCount; i++) {
                    const child = node.child(i);
                    if (child) {
                        await walk(child);
                    }
                }
            }

            async function yieldChunk(node, parentNode = null) {
                chunkingStats.totalNodes++;
                
                // ===== TOKEN-AWARE CHUNKING: Check size before processing =====
                // Analyze the node to determine if it needs subdivision
                const analysis = await analyzeNodeForChunking(node, source, rule, modelProfile);
                
                // Skip chunks that are too small (unless they're top-level)
                if (analysis.size < limits.min && parentNode !== null) {
                    // Skip this chunk - it's too small and not a top-level symbol
                    chunkingStats.skippedSmall++;
                    return;
                }
                
                // If chunk is within optimal range, process normally
                // If chunk is too large, subdivide it
                if (analysis.needsSubdivision && analysis.subdivisionCandidates.length > 0) {
                    // Try to subdivide into smaller semantic chunks
                    chunkingStats.subdivided++;
                    
                    // ===== OPTIMIZATION: Batch analyze all subdivision candidates at once =====
                    const subAnalyses = await batchAnalyzeNodes(
                        analysis.subdivisionCandidates,
                        source,
                        rule,
                        modelProfile,
                        true  // isSubdivision = true (allows safe estimate optimizations)
                    );
                    
                    // Collect small chunks that will be skipped in subdivision
                    const smallChunks = [];
                    
                    for (let i = 0; i < subAnalyses.length; i++) {
                        const subAnalysis = subAnalyses[i];
                        const subNode = subAnalysis.node;
                        
                        if (subAnalysis.size < limits.min) {
                            // This subdivision is too small - collect it for merging
                            const subCode = source.slice(subNode.startIndex, subNode.endIndex);
                            smallChunks.push({
                                node: subNode,
                                code: subCode,
                                size: subAnalysis.size
                            });
                            // Still mark as processed to avoid double-processing
                            processedNodes.add(subNode.id);
                        } else {
                            // Process normal-sized subdivisions
                            processedNodes.add(subNode.id);
                            await yieldChunk(subNode, node);
                        }
                    }
                    
                    // If we have small chunks, merge them into a single chunk
                    if (smallChunks.length > 0) {
                        const totalSmallSize = smallChunks.reduce((sum, c) => sum + c.size, 0);
                        
                        // If merged size is meaningful, create a combined chunk
                        if (totalSmallSize >= limits.min || smallChunks.length >= 3) {
                            const mergedCode = smallChunks.map(c => c.code).join('\n\n');
                            // Create a pseudo-node for the merged chunk using parent's position
                            const mergedNode = {
                                ...node,
                                type: `${node.type}_merged`,
                                startIndex: smallChunks[0].node.startIndex,
                                endIndex: smallChunks[smallChunks.length - 1].node.endIndex
                            };
                            const suffix = `small_methods_${smallChunks.length}`;
                            
                            chunkingStats.mergedSmall++;
                            await processChunk(mergedNode, mergedCode, suffix, parentNode);
                        } else {
                            // Still too small even when merged - truly skip
                            chunkingStats.skippedSmall += smallChunks.length;
                        }
                    }
                    
                    return;
                } else if (analysis.size > limits.max) {
                    // Node is too large but has no subdivision candidates
                    // Fall back to statement-level chunking
                    chunkingStats.statementFallback++;
                    const code = source.slice(node.startIndex, node.endIndex);
                    const statementChunks = await yieldStatementChunks(
                        node, 
                        source, 
                        limits.max, 
                        limits.overlap, 
                        modelProfile
                    );
                    
                    // Process each statement-level chunk
                    for (let i = 0; i < statementChunks.length; i++) {
                        const stmtChunk = statementChunks[i];
                        await processChunk(node, stmtChunk.code, `${i + 1}`, parentNode);
                    }
                    return;
                }
                
                // Chunk is good size - process it normally
                chunkingStats.normalChunks++;
                const code = source.slice(node.startIndex, node.endIndex);
                await processChunk(node, code, null, parentNode);
            }
            
            // Helper function to process a single chunk
            async function processChunk(node, code, suffix = null, parentNode = null) {
                // More robust function to extract symbol name
                function extractSymbolName(node, source) {
                    // Try different ways to get the name according to node type
                    if (node.type === 'function_declaration' || node.type === 'function_definition') {
                        // Look for first identifier after 'function'
                        for (let i = 0; i < node.childCount; i++) {
                            const child = node.child(i);
                            if (child && child.type === 'identifier') {
                                return source.slice(child.startIndex, child.endIndex);
                            }
                        }
                    }

                    if (node.type === 'method_declaration' || node.type === 'method_definition') {
                        // PHP method_declaration structure: [visibility] function name(params) { ... }
                        // Need to search deeper for the function name
                        function findMethodName(n) {
                            // Look for 'name' field in method_declaration
                            if (n.type === 'name' || n.type === 'identifier' || n.type === 'property_identifier') {
                                const text = source.slice(n.startIndex, n.endIndex);
                                // Skip keywords like 'public', 'private', 'function', etc.
                                if (!['public', 'private', 'protected', 'static', 'function', 'abstract', 'final'].includes(text)) {
                                    return text;
                                }
                            }

                            // Recursively search children
                            for (let i = 0; i < n.childCount; i++) {
                                const result = findMethodName(n.child(i));
                                if (result) return result;
                            }
                            return null;
                        }

                        const methodName = findMethodName(node);
                        if (methodName) return methodName;
                    }

                    if (node.type === 'class_declaration') {
                        // Look for class name
                        for (let i = 0; i < node.childCount; i++) {
                            const child = node.child(i);
                            if (child && (child.type === 'identifier' || child.type === 'type_identifier' || child.type === 'name')) {
                                const text = source.slice(child.startIndex, child.endIndex);
                                // Skip keyword 'class'
                                if (text !== 'class') {
                                    return text;
                                }
                            }
                        }
                    }

                    // Enhanced fallback: look for any meaningful identifier
                    function findAnyIdentifier(n) {
                        if (n.type === 'identifier' || n.type === 'name' || n.type === 'property_identifier') {
                            const text = source.slice(n.startIndex, n.endIndex);
                            // Skip common keywords
                            if (!['public', 'private', 'protected', 'static', 'function', 'class', 'abstract', 'final', 'const', 'var', 'let'].includes(text)) {
                                return text;
                            }
                        }

                        for (let i = 0; i < n.childCount; i++) {
                            const result = findAnyIdentifier(n.child(i));
                            if (result) return result;
                        }
                        return null;
                    }

                    const anyIdentifier = findAnyIdentifier(node);
                    if (anyIdentifier) return anyIdentifier;

                    // Last resort: try to extract from the code itself using regex
                    const code = source.slice(node.startIndex, node.endIndex);

                    // For PHP methods: public function methodName(
                    const phpMethodMatch = code.match(/(?:public|private|protected)?\s*(?:static)?\s*function\s+([a-zA-Z_][a-zA-Z0-9_]*)/);
                    if (phpMethodMatch) return phpMethodMatch[1];

                    // For JS/TS functions: function functionName(
                    const jsFunctionMatch = code.match(/function\s+([a-zA-Z_][a-zA-Z0-9_]*)/);
                    if (jsFunctionMatch) return jsFunctionMatch[1];

                    // For JS/TS methods: methodName(args) {
                    const jsMethodMatch = code.match(/([a-zA-Z_][a-zA-Z0-9_]*)\s*\([^)]*\)\s*\{/);
                    if (jsMethodMatch) return jsMethodMatch[1];

                    // For class declarations: class ClassName
                    const classMatch = code.match(/class\s+([a-zA-Z_][a-zA-Z0-9_]*)/);
                    if (classMatch) return classMatch[1];

                    // If we find nothing, use type + position
                    return `${node.type}_${node.startIndex}`;
                }

                let symbol = extractSymbolName(node, source);
                if (!symbol) return;
                
                // Add suffix for statement-level chunks
                if (suffix) {
                    symbol = `${symbol}_part${suffix}`;
                }

                // ===== ENHANCED METADATA EXTRACTION =====

                // Extract documentation comments
                const docComments = extractDocComments(source, node, rule);

                // Extract pampa-specific metadata from comments
                const pampaMetadata = extractPampaMetadata(docComments);

                // Extract semantic tags automatically from code context
                const automaticTags = extractSemanticTags(rel, symbol, code);

                // Combine manual tags with automatic tags
                const allTags = [...new Set([...pampaMetadata.tags, ...automaticTags])];
                pampaMetadata.tags = allTags;

                // Extract important variables used in this code
                const importantVariables = extractImportantVariables(node, source, rule);

                const symbolData = extractSymbolMetadata({ node, source, symbol });

                // Generate enhanced embedding text
                const enhancedEmbeddingText = generateEnhancedEmbeddingText(
                    code,
                    pampaMetadata,
                    importantVariables,
                    docComments
                );

                // Determine chunk type
                const chunkType = node.type.includes('class') ? 'class' :
                    node.type.includes('method') ? 'method' : 'function';

                // Create context information
                const contextInfo = {
                    nodeType: node.type,
                    startLine: source.slice(0, node.startIndex).split('\n').length,
                    endLine: source.slice(0, node.endIndex).split('\n').length,
                    codeLength: code.length,
                    hasDocumentation: !!docComments,
                    variableCount: importantVariables.length,
                    isSubdivision: !!suffix,
                    hasParentContext: !!parentNode
                };

                const sha = crypto.createHash('sha1').update(code).digest('hex');
                const chunkId = `${rel}:${symbol}:${sha.substring(0, 8)}`;
                const chunkMerkleHash = await computeFastHash(code);

                // Check if chunk already exists and hasn't changed
                if (codemap[chunkId]?.sha === sha) {
                    staleChunkIds.delete(chunkId);
                    chunkMerkleHashes.push(chunkMerkleHash);
                    return;
                }

                await embedAndStore({
                    code,
                    enhancedEmbeddingText,
                    chunkId,
                    sha,
                    lang: rule.lang,
                    rel,
                    symbol,
                    chunkType,
                    pampaMetadata,
                    importantVariables,
                    docComments,
                    contextInfo,
                    symbolData
                });
                staleChunkIds.delete(chunkId);
                chunkMerkleHashes.push(chunkMerkleHash);
                processedChunks++;

                // Progress callback
                if (onProgress) {
                    onProgress({ type: 'chunk_processed', file: rel, symbol, chunkId });
                }
            }

            await walk(tree.rootNode);

            if (staleChunkIds.size > 0) {
                await deleteChunks(Array.from(staleChunkIds), existingChunks);
                indexMutated = true;
            }

            if (fileHash) {
                updatedMerkle[rel] = {
                    shaFile: fileHash,
                    chunkShas: chunkMerkleHashes
                };
                merkleDirty = true;
            }
        } catch (error) {
            errors.push({ type: 'processing_error', file: rel, error: error.message });

            try {
                const abs = path.join(repo, rel);
                if (!fs.existsSync(abs)) {
                    continue;
                }

                const source = fs.readFileSync(abs, 'utf8');
                const fallbackSymbol = path.basename(rel) || rel;
                const sha = crypto.createHash('sha1').update(source).digest('hex');
                const chunkId = `${rel}:fallback:${sha.substring(0, 8)}`;
                const chunkMerkleHash = await computeFastHash(source);
                const fallbackMetadata = { tags: [], intent: null, description: null };
                const contextInfo = {
                    nodeType: 'file',
                    startLine: 1,
                    endLine: source.split('\n').length,
                    codeLength: source.length,
                    hasDocumentation: false,
                    variableCount: 0
                };

                await embedAndStore({
                    code: source,
                    enhancedEmbeddingText: source,
                    chunkId,
                    sha,
                    lang: rule.lang,
                    rel,
                    symbol: fallbackSymbol,
                    chunkType: 'file',
                    pampaMetadata: fallbackMetadata,
                    importantVariables: [],
                    docComments: null,
                    contextInfo,
                    symbolData: {
                        signature: `${fallbackSymbol}()`,
                        parameters: [],
                        returnType: null,
                        calls: []
                    }
                });

                processedChunks++;
                indexMutated = true;

                if (onProgress) {
                    onProgress({ type: 'chunk_processed', file: rel, symbol: fallbackSymbol, chunkId });
                }

                staleChunkIds.delete(chunkId);
                if (staleChunkIds.size > 0) {
                    await deleteChunks(Array.from(staleChunkIds), existingChunks);
                    indexMutated = true;
                }

                chunkMerkleHashes.length = 0;
                chunkMerkleHashes.push(chunkMerkleHash);
                fileHash = chunkMerkleHash;
                updatedMerkle[rel] = {
                    shaFile: chunkMerkleHash,
                    chunkShas: [...chunkMerkleHashes]
                };
                merkleDirty = true;
            } catch (fallbackError) {
                errors.push({ type: 'fallback_error', file: rel, error: fallbackError.message });
            }
        }
    }

    for (const fileRel of deletedSet) {
        await removeFileArtifacts(fileRel);
    }

    if (!isPartialUpdate) {
        const existingFilesSet = new Set(files);
        for (const fileRel of Object.keys(merkle)) {
            if (!existingFilesSet.has(fileRel)) {
                await removeFileArtifacts(fileRel);
            }
        }
    }

    if (merkleDirty) {
        saveMerkle(repo, updatedMerkle);
    }

    if (indexMutated) {
        bm25IndexCache.clear();
    }

    // Save updated codemap
    attachSymbolGraphToCodemap(codemap);
    codemap = writeCodemap(codemapPath, codemap);

    // Get token counting performance stats
    const tokenStats = getTokenCountStats();
    
    // Log chunking statistics
    if (chunkingStats.totalNodes > 0) {
        console.log(`\n📈 Chunking Statistics:`);
        console.log(`  Total AST nodes analyzed: ${chunkingStats.totalNodes}`);
        console.log(`  Normal chunks (optimal size): ${chunkingStats.normalChunks}`);
        console.log(`  Subdivided (too large): ${chunkingStats.subdivided}`);
        console.log(`  Merged small chunks: ${chunkingStats.mergedSmall}`);
        console.log(`  Statement-level fallback: ${chunkingStats.statementFallback}`);
        console.log(`  Skipped (too small): ${chunkingStats.skippedSmall}`);
        console.log(`  Final chunk count: ${processedChunks}`);
        
        const reductionRatio = chunkingStats.totalNodes > 0 
            ? ((1 - processedChunks / chunkingStats.totalNodes) * 100).toFixed(1)
            : 0;
        console.log(`  Chunk reduction: ${reductionRatio}% fewer chunks vs naive approach`);
        console.log('');
    }
    
    // Log token counting performance stats (if token counting was used)
    if (modelProfile.useTokens && tokenStats.totalRequests > 0) {
        console.log(`⚡ Token Counting Performance:`);
        console.log(`  Total size checks: ${tokenStats.totalRequests}`);
        console.log(`  Character pre-filter: ${tokenStats.charFilterRate} (${tokenStats.charFilterSkips} skipped)`);
        console.log(`  Cache hits: ${tokenStats.cacheHitRate} (${tokenStats.cacheHits} cached)`);
        console.log(`  Actual tokenizations: ${tokenStats.actualTokenizations}`);
        console.log(`  Batch operations: ${tokenStats.batchTokenizations}`);
        
        const efficiency = tokenStats.totalRequests > 0
            ? (((tokenStats.charFilterSkips + tokenStats.cacheHits) / tokenStats.totalRequests) * 100).toFixed(1)
            : 0;
        console.log(`  Overall efficiency: ${efficiency}% avoided expensive tokenization`);
        console.log('');
    }

    // Return structured result
    return {
        success: true,
        processedChunks,
        totalChunks: Object.keys(codemap).length,
        provider: embeddingProvider.getName(),
        errors,
        chunkingStats,
        tokenStats: modelProfile.useTokens ? tokenStats : undefined
    };
}

export async function searchCode(query, limit = 10, provider = 'auto', workingPath = '.', scopeOptions = {}) {
    // Set the base path for all operations
    setBasePath(workingPath);

    if (!query || !query.trim()) {
        return await getOverview(limit, workingPath);
    }

    const normalizedScope = normalizeScopeFilters(scopeOptions);
    const effectiveProvider = normalizedScope.provider || provider;
    const hybridEnabled = normalizedScope.hybrid !== false;
    const bm25Enabled = normalizedScope.bm25 !== false;
    const symbolBoostEnabled = normalizedScope.symbol_boost !== false;

    // Create provider for query - we need this early for consistent provider reporting
    const embeddingProvider = createEmbeddingProvider(effectiveProvider);

    try {
        // ===== PHASE 1: INTENTION-BASED SEARCH =====
        // First, try to find direct intention matches for instant results
        let intentionResults = [];
        let intentionResult = { success: false, directMatch: false };

        if (symbolBoostEnabled) {
            intentionResult = await searchByIntention(query, workingPath);

            if (intentionResult.success && intentionResult.directMatch) {
                // Found a direct intention match! Get the chunk and add to results
                const chunk = await getChunk(intentionResult.sha, workingPath);

                if (chunk.success) {
                    intentionResults = [{
                        type: 'code',
                        lang: intentionResult.lang,
                        path: intentionResult.filePath,
                        sha: intentionResult.sha,
                        data: chunk.code,
                        meta: {
                            symbol: intentionResult.symbol,
                            score: intentionResult.confidence,
                            searchType: 'intention'
                        }
                    }];
                }
            }
        }

        // ===== PHASE 2: RECORD QUERY PATTERN =====
        // Record this query pattern for future learning
        await recordQueryPattern(query, workingPath);

        // ===== PHASE 3: TRADITIONAL VECTOR SEARCH =====
        const { dbPath, codemap: codemapPath } = getPaths();

        // Check if database exists before trying to open it
        if (!fs.existsSync(dbPath)) {
            return {
                success: false,
                error: 'database_not_found',
                message: `Database not found at ${dbPath}. Project needs to be indexed first.`,
                suggestion: `Run index_project on directory: ${workingPath}`,
                provider: embeddingProvider.getName(),
                scope: normalizedScope,
                hybrid: { enabled: hybridEnabled, bm25Enabled },
                symbolBoost: { enabled: symbolBoostEnabled, boosted: false },
                reranker: normalizedScope.reranker,
                results: []
            };
        }

        const db = new sqlite3.Database(dbPath);
        const all = promisify(db.all.bind(db));

        // Enhanced search query to include semantic metadata
        const chunks = await all(`
            SELECT id, file_path, symbol, sha, lang, chunk_type, embedding, 
                   pampa_tags, pampa_intent, pampa_description, 
                   embedding_provider, embedding_dimensions
            FROM code_chunks 
            WHERE embedding_provider = ? AND embedding_dimensions = ?
            ORDER BY created_at DESC
        `, [embeddingProvider.getName(), embeddingProvider.getDimensions()]);

        db.close();

        const codemapData = readCodemap(codemapPath);

        if (chunks.length === 0) {
            return {
                success: false,
                error: 'no_chunks_found',
                message: `No indexed chunks found with ${embeddingProvider.getName()} in ${path.resolve(workingPath)}`,
                suggestion: `Run: npx pampa index --provider ${effectiveProvider} from ${path.resolve(workingPath)}`,
                provider: embeddingProvider.getName(),
                scope: normalizedScope,
                hybrid: { enabled: hybridEnabled, bm25Enabled },
                reranker: normalizedScope.reranker,
                results: []
            };
        }

        const scopedChunks = applyScope(chunks, normalizedScope);
        const scopedShaSet = new Set(scopedChunks.map(chunk => chunk.sha));
        const chunkIdBySha = new Map();
        const scopedIntentionResults = hasScopeFilters(normalizedScope)
            ? intentionResults.filter(result => scopedShaSet.has(result.sha))
            : intentionResults;

        // ===== PHASE 4: ENHANCED SIMILARITY CALCULATION =====
        const chunkInfoById = new Map();
        const results = [];

        let queryEmbedding = null;
        if (scopedChunks.length > 0) {
            queryEmbedding = await embeddingProvider.generateEmbedding(query);
        }

        for (const chunk of scopedChunks) {
            const embedding = JSON.parse(chunk.embedding.toString());
            const vectorSimilarity = queryEmbedding ? cosineSimilarity(queryEmbedding, embedding) : 0;

            // Boost score based on semantic metadata
            let boostScore = 0;

            // Boost if query matches pampa intent
            if (chunk.pampa_intent && query.toLowerCase().includes(chunk.pampa_intent.toLowerCase())) {
                boostScore += 0.2;
            }

            // Boost if query matches pampa tags
            if (chunk.pampa_tags) {
                try {
                    const tags = JSON.parse(chunk.pampa_tags || '[]');
                    const queryLower = query.toLowerCase();
                    tags.forEach(tag => {
                        if (typeof tag === 'string' && queryLower.includes(tag.toLowerCase())) {
                            boostScore += 0.1;
                        }
                    });
                } catch (error) {
                    // ignore tag parsing errors for BM25 pipeline
                }
            }

            // Final score combines vector similarity with semantic boosts
            const finalScore = Math.min(vectorSimilarity + boostScore, 1.0);

            const info = {
                id: chunk.id,
                file_path: chunk.file_path,
                symbol: chunk.symbol,
                sha: chunk.sha,
                lang: chunk.lang,
                chunk_type: chunk.chunk_type,
                pampa_intent: chunk.pampa_intent,
                pampa_description: chunk.pampa_description,
                score: finalScore,
                vectorScore: vectorSimilarity,
                boostScore: boostScore
            };

            chunkInfoById.set(chunk.id, info);
            chunkIdBySha.set(chunk.sha, chunk.id);
            results.push(info);
        }

        // ===== PHASE 5: PROGRESSIVE THRESHOLD SEARCH =====
        if (symbolBoostEnabled) {
            try {
                applySymbolBoost(results, { query, codemap: codemapData });
            } catch (error) {
                // Symbol boost should fail softly without interrupting search
            }
        }

        const sortedResults = results.sort((a, b) => b.score - a.score);

        // Exclude intention results to avoid duplicates
        const intentionChunkIds = new Set(
            scopedIntentionResults
                .map(result => chunkIdBySha.get(result.sha))
                .filter(Boolean)
        );
        const filteredResults = sortedResults.filter(result => !intentionChunkIds.has(result.id));

        const remainingSlots = Math.max(limit - scopedIntentionResults.length, 0);
        let vectorResults = [];
        let bm25Fused = false;
        let bm25CandidateCount = 0;

        if (remainingSlots > 0) {
            const selectionBudget = Math.max(remainingSlots, 60);
            const vectorPool = filteredResults.slice(0, selectionBudget);

            if (hybridEnabled && bm25Enabled) {
                const bm25Index = ensureBm25IndexForChunks(
                    embeddingProvider.getName(),
                    embeddingProvider.getDimensions(),
                    scopedChunks
                );

                if (bm25Index) {
                    const allowedIds = new Set(scopedChunks.map(chunk => chunk.id));
                    const bm25RawResults = bm25Index.search(query, selectionBudget);
                    const bm25Results = bm25RawResults.filter(result =>
                        allowedIds.has(result.id) && !intentionChunkIds.has(result.id)
                    );
                    bm25CandidateCount = bm25Results.length;

                    if (bm25Results.length > 0) {
                        const fused = reciprocalRankFusion({
                            vectorResults: vectorPool.map(item => ({ id: item.id, score: item.score })),
                            bm25Results: bm25Results.map(item => ({ id: item.id, score: item.score })),
                            limit: selectionBudget,
                            k: 60
                        });

                        if (fused.length > 0) {
                            bm25Fused = true;
                            vectorResults = fused
                                .map(entry => {
                                    const info = chunkInfoById.get(entry.id);
                                    if (!info) {
                                        return null;
                                    }

                                    info.hybridScore = entry.score;
                                    info.bm25Score = entry.bm25Score;
                                    info.bm25Rank = entry.bm25Rank;
                                    info.vectorRank = entry.vectorRank;
                                    return info;
                                })
                                .filter(Boolean);
                        }
                    }
                }
            }

            if (vectorResults.length === 0) {
                vectorResults = vectorPool;
            }

            const hasSymbolBoost = symbolBoostEnabled && vectorResults.some(
                candidate => typeof candidate.symbolBoost === 'number' && candidate.symbolBoost > 0
            );

            if (hasSymbolBoost && vectorResults.length > 1) {
                vectorResults.sort((a, b) => {
                    const scoreA = typeof a.score === 'number' ? a.score : 0;
                    const scoreB = typeof b.score === 'number' ? b.score : 0;
                    if (scoreB !== scoreA) {
                        return scoreB - scoreA;
                    }

                    const boostA = typeof a.symbolBoost === 'number' ? a.symbolBoost : 0;
                    const boostB = typeof b.symbolBoost === 'number' ? b.symbolBoost : 0;
                    if (boostB !== boostA) {
                        return boostB - boostA;
                    }

                    const hybridA = typeof a.hybridScore === 'number' ? a.hybridScore : Number.NEGATIVE_INFINITY;
                    const hybridB = typeof b.hybridScore === 'number' ? b.hybridScore : Number.NEGATIVE_INFINITY;
                    return hybridB - hybridA;
                });
            }

            vectorResults = vectorResults.slice(0, remainingSlots);

            if (vectorResults.length > 1 && normalizedScope.reranker === 'transformers') {
                try {
                    const reranked = await rerankCrossEncoder(query, vectorResults, {
                        max: Math.min(RERANKER_MAX_CANDIDATES, vectorResults.length),
                        getText: candidate => buildRerankerDocument(candidate),
                        getScoreHint: candidate => extractRerankerScoreHint(candidate)
                    });

                    if (Array.isArray(reranked) && reranked.length === vectorResults.length) {
                        vectorResults = reranked;
                    }
                } catch (error) {
                    // Silent fallback when reranker is unavailable or fails
                }
            }
        }

        // ===== PHASE 6: COMBINE RESULTS =====
        const vectorSearchType = bm25Fused ? 'hybrid' : 'vector';
        const combinedResults = [
            ...scopedIntentionResults,
            ...vectorResults.map(result => {
                const rawScore = typeof result.score === 'number' ? result.score : 0;
                const meta = {
                    id: result.id,
                    symbol: result.symbol,
                    score: Math.min(1, rawScore),
                    intent: result.pampa_intent,
                    description: result.pampa_description,
                    searchType: vectorSearchType,
                    vectorScore: result.vectorScore
                };

                if (typeof result.hybridScore === 'number') {
                    meta.hybridScore = result.hybridScore;
                }

                if (typeof result.bm25Score === 'number') {
                    meta.bm25Score = result.bm25Score;
                }

                if (typeof result.bm25Rank === 'number') {
                    meta.bm25Rank = result.bm25Rank;
                }

                if (typeof result.vectorRank === 'number') {
                    meta.vectorRank = result.vectorRank;
                }

                if (typeof result.rerankerScore === 'number') {
                    meta.rerankerScore = result.rerankerScore;
                }

                if (typeof result.rerankerRank === 'number') {
                    meta.rerankerRank = result.rerankerRank;
                }

                if (typeof result.symbolBoost === 'number' && result.symbolBoost > 0) {
                    meta.symbolBoost = result.symbolBoost;
                    if (Array.isArray(result.symbolBoostSources) && result.symbolBoostSources.length > 0) {
                        meta.symbolBoostSources = result.symbolBoostSources;
                    }
                }

                if (typeof rawScore === 'number' && rawScore > 1) {
                    meta.scoreRaw = rawScore;
                }

                return {
                    type: 'code',
                    lang: result.lang,
                    path: result.file_path,
                    sha: result.sha,
                    data: null, // Loaded on demand
                    meta
                };
            })
        ];

        // If we still don't have enough results, add a message about it
        if (combinedResults.length === 0) {
            return {
                success: false,
                error: 'no_relevant_matches',
                message: `No relevant matches found for "${query}"`,
                suggestion: 'Try broader search terms or check if the project is properly indexed',
                provider: embeddingProvider.getName(),
                scope: normalizedScope,
                hybrid: { enabled: hybridEnabled, bm25Enabled },
                symbolBoost: { enabled: symbolBoostEnabled, boosted: false },
                reranker: normalizedScope.reranker,
                results: []
            };
        }

        // ===== PHASE 7: LEARNING SYSTEM =====
        // If we found good results, record successful patterns for future learning
        if (symbolBoostEnabled && combinedResults.length > 0 && combinedResults[0].meta.score > 0.8) {
            // Record the top result as a successful intention mapping
            await recordIntention(query, combinedResults[0].sha, combinedResults[0].meta.score, workingPath);
        }

        return {
            success: true,
            query,
            searchType: bm25Fused || scopedIntentionResults.length > 0 ? 'hybrid' : 'vector',
            intentionResults: scopedIntentionResults.length,
            vectorResults: vectorResults.length,
            provider: embeddingProvider.getName(),
            scope: normalizedScope,
            reranker: normalizedScope.reranker,
            hybrid: {
                enabled: hybridEnabled,
                bm25Enabled,
                fused: bm25Fused,
                bm25Candidates: bm25CandidateCount
            },
            symbolBoost: {
                enabled: symbolBoostEnabled,
                boosted: symbolBoostEnabled && vectorResults.some(result => typeof result.symbolBoost === 'number' && result.symbolBoost > 0)
            },
            results: combinedResults
        };

    } catch (error) {
        console.error('Error in searchCode:', error);
        return {
            success: false,
            error: 'search_error',
            message: error.message,
            provider: embeddingProvider.getName(),
            scope: normalizedScope,
            hybrid: { enabled: hybridEnabled, bm25Enabled },
            symbolBoost: { enabled: symbolBoostEnabled, boosted: false },
            reranker: normalizedScope.reranker,
            results: []
        };
    }
}

// Function to get project overview
export async function getOverview(limit = 20, workingPath = '.') {
    // Set the base path for all operations
    setBasePath(workingPath);

    try {
        const { dbPath } = getPaths();

        // Check if database exists before trying to open it
        if (!fs.existsSync(dbPath)) {
            return {
                success: false,
                error: 'database_not_found',
                message: `Database not found at ${dbPath}. Project needs to be indexed first.`,
                suggestion: `Run index_project on directory: ${workingPath}`,
                results: []
            };
        }

        const db = new sqlite3.Database(dbPath);
        const all = promisify(db.all.bind(db));

        const chunks = await all(`
            SELECT id, file_path, symbol, sha, lang 
            FROM code_chunks 
            ORDER BY file_path, symbol 
            LIMIT ?
        `, [limit]);

        db.close();

        const results = chunks.map(chunk => ({
            type: 'code',
            lang: chunk.lang,
            path: chunk.file_path,
            sha: chunk.sha,
            data: null,
            meta: {
                id: chunk.id,
                symbol: chunk.symbol,
                score: 1.0
            }
        }));

        return {
            success: true,
            results
        };
    } catch (error) {
        return {
            success: false,
            error: 'overview_error',
            message: error.message,
            results: []
        };
    }
}

// Function to get chunk content
export async function getChunk(sha, workingPath = '.') {
    setBasePath(workingPath);
    const { chunkDir } = getPaths();

    try {
        const result = readChunkFromDisk({ chunkDir, sha });
        if (!result) {
            const plainPath = path.join(chunkDir, `${sha}.gz`);
            const encryptedPath = path.join(chunkDir, `${sha}.gz.enc`);
            throw new Error(`Chunk ${sha} not found at ${plainPath} or ${encryptedPath}`);
        }
        return { success: true, code: result.code };
    } catch (error) {
        if (error && error.code === 'ENCRYPTION_KEY_REQUIRED') {
            return {
                success: false,
                error: `Chunk ${sha} is encrypted. Configure PAMPAX_ENCRYPTION_KEY to decrypt.`
            };
        }
        return { success: false, error: error.message };
    }
}

// ============================================================================
// INTENTION CACHING AND PATTERN LEARNING SYSTEM
// ============================================================================

/**
 * Normalize a query to improve intention matching
 */
function normalizeQuery(query) {
    return query
        .toLowerCase()
        .trim()
        .replace(/[¿?]/g, '') // Remove question marks
        .replace(/\bcómo\b/g, 'como')  // Normalize Spanish
        .replace(/\bcreate\b/g, 'crear')
        .replace(/\bsession\b/g, 'sesion')
        .replace(/\bstripe\b/g, 'stripe')
        .replace(/\bcheckout\b/g, 'checkout')
        .replace(/\s+/g, ' '); // Normalize spaces
}

/**
 * Record a successful query-result mapping for future intention matching
 */
export async function recordIntention(originalQuery, targetSha, confidence = 1.0, workingPath = '.') {
    setBasePath(workingPath);
    const { dbPath } = getPaths();

    try {
        // Check if database exists before trying to open it
        if (!fs.existsSync(dbPath)) {
            return { success: false, error: 'database_not_found' };
        }

        const normalizedQuery = normalizeQuery(originalQuery);

        const db = new sqlite3.Database(dbPath);
        const run = promisify(db.run.bind(db));
        const get = promisify(db.get.bind(db));

        // Check if this intention already exists
        const existing = await get(`
            SELECT id, usage_count FROM intention_cache 
            WHERE query_normalized = ? AND target_sha = ?
        `, [normalizedQuery, targetSha]);

        if (existing) {
            // Update usage count and confidence
            await run(`
                UPDATE intention_cache 
                SET usage_count = usage_count + 1, 
                    confidence = ?, 
                    last_used = CURRENT_TIMESTAMP
                WHERE id = ?
            `, [confidence, existing.id]);
        } else {
            // Create new intention mapping
            await run(`
                INSERT INTO intention_cache 
                (query_normalized, original_query, target_sha, confidence)
                VALUES (?, ?, ?, ?)
            `, [normalizedQuery, originalQuery, targetSha, confidence]);
        }

        db.close();
        return { success: true };
    } catch (error) {
        return { success: false, error: error.message };
    }
}

/**
 * Search for direct intention matches before doing expensive vector search
 */
export async function searchByIntention(query, workingPath = '.') {
    setBasePath(workingPath);
    const { dbPath } = getPaths();

    try {
        // Check if database exists before trying to open it
        if (!fs.existsSync(dbPath)) {
            return { success: false, directMatch: false, error: 'database_not_found' };
        }

        const normalizedQuery = normalizeQuery(query);

        const db = new sqlite3.Database(dbPath);
        const get = promisify(db.get.bind(db));

        // Look for direct intention match WITH complete chunk information
        const intention = await get(`
            SELECT 
                i.target_sha, 
                i.confidence, 
                i.usage_count, 
                i.original_query,
                c.file_path,
                c.symbol,
                c.lang,
                c.chunk_type
            FROM intention_cache i
            LEFT JOIN code_chunks c ON i.target_sha = c.sha
            WHERE i.query_normalized = ?
            ORDER BY i.confidence DESC, i.usage_count DESC
            LIMIT 1
        `, [normalizedQuery]);

        db.close();

        if (intention) {
            return {
                success: true,
                directMatch: true,
                sha: intention.target_sha,
                confidence: intention.confidence,
                usageCount: intention.usage_count,
                originalQuery: intention.original_query,
                // Add complete chunk information
                filePath: intention.file_path || 'unknown',
                symbol: intention.symbol || 'direct_match',
                lang: intention.lang || 'detected',
                chunkType: intention.chunk_type || 'unknown'
            };
        }

        return { success: true, directMatch: false };

    } catch (error) {
        if (error && typeof error.message === 'string' && error.message.includes('no such table: intention_cache')) {
            return { success: false, directMatch: false, error: 'intention_cache_missing' };
        }

        console.error('Error in searchByIntention:', error);
        return { success: false, directMatch: false, error: error.message };
    }
}

/**
 * Update query pattern frequency for analytics
 */
export async function recordQueryPattern(query, workingPath = '.') {
    setBasePath(workingPath);
    const { dbPath } = getPaths();

    try {
        // Check if database exists before trying to open it
        if (!fs.existsSync(dbPath)) {
            return { success: false, error: 'database_not_found' };
        }

        // Extract pattern from query (remove specific names/values)
        const pattern = query
            .toLowerCase()
            .replace(/\b[\w-]+Session\b/gi, '[SESSION]')
            .replace(/\bstripe\b/gi, '[PAYMENT_PROVIDER]')
            .replace(/\b\w+Service\b/gi, '[SERVICE]')
            .replace(/\b\w+Controller\b/gi, '[CONTROLLER]')
            .trim();

        const db = new sqlite3.Database(dbPath);
        const run = promisify(db.run.bind(db));
        const get = promisify(db.get.bind(db));

        const existing = await get(`
            SELECT id, frequency FROM query_patterns WHERE pattern = ?
        `, [pattern]);

        if (existing) {
            await run(`
                UPDATE query_patterns 
                SET frequency = frequency + 1, updated_at = CURRENT_TIMESTAMP
                WHERE id = ?
            `, [existing.id]);
        } else {
            await run(`
                INSERT INTO query_patterns (pattern) VALUES (?)
            `, [pattern]);
        }

        db.close();
        return { success: true, pattern };
    } catch (error) {
        return { success: false, error: error.message };
    }
}

/**
 * Get analytics about frequent query patterns
 */
export async function getQueryAnalytics(workingPath = '.') {
    setBasePath(workingPath);
    const { dbPath } = getPaths();

    try {
        // Check if database exists before trying to open it
        if (!fs.existsSync(dbPath)) {
            return {
                success: false,
                error: 'database_not_found',
                message: `Database not found at ${dbPath}. Project needs to be indexed first.`
            };
        }

        const db = new sqlite3.Database(dbPath);
        const all = promisify(db.all.bind(db));

        const patterns = await all(`
            SELECT pattern, frequency, updated_at
            FROM query_patterns 
            ORDER BY frequency DESC 
            LIMIT 10
        `);

        const intentions = await all(`
            SELECT query_normalized, COUNT(*) as count, AVG(confidence) as avg_confidence
            FROM intention_cache 
            GROUP BY query_normalized
            ORDER BY count DESC 
            LIMIT 10
        `);

        db.close();

        return {
            success: true,
            frequentPatterns: patterns,
            topIntentions: intentions
        };
    } catch (error) {
        return { success: false, error: error.message };
    }
>>>>>>> 7d6e9190
} <|MERGE_RESOLUTION|>--- conflicted
+++ resolved
@@ -1,4652 +1,2578 @@
-/**
- * PAMPA Core Service
- * 
- * This module contains the core business logic for PAMPA
- * separated from presentation concerns (logging, console output).
- * Functions are agnostic and return structured data.
- */
-
-import crypto from 'crypto';
-import fg from 'fast-glob';
-import fs from 'fs';
-import path from 'path';
-import sqlite3 from 'sqlite3';
-import Parser from 'tree-sitter';
-import LangBash from 'tree-sitter-bash';
-import LangC from 'tree-sitter-c';
-import LangCSharp from 'tree-sitter-c-sharp';
-import LangCpp from 'tree-sitter-cpp';
-import LangCSS from 'tree-sitter-css';
-import LangDart from 'tree-sitter-dart';
-<<<<<<< HEAD
-import LangElixir from 'tree-sitter-elixir';
-import LangGo from 'tree-sitter-go';
-import LangHaskell from 'tree-sitter-haskell';
-import LangHTML from 'tree-sitter-html';
-import LangJava from 'tree-sitter-java';
-import LangJS from 'tree-sitter-javascript';
-import LangJSON from 'tree-sitter-json';
-import LangKotlin from '@tree-sitter-grammars/tree-sitter-kotlin';
-import LangLua from 'tree-sitter-lua';
-import LangOCaml from 'tree-sitter-ocaml';
-import LangPHP from 'tree-sitter-php';
-import LangPython from 'tree-sitter-python';
-import LangRuby from 'tree-sitter-ruby';
-import LangRust from 'tree-sitter-rust';
-import LangScala from 'tree-sitter-scala';
-import LangSwift from 'tree-sitter-swift';
-import LangTSX from 'tree-sitter-typescript/bindings/node/tsx.js';
-import LangTS from 'tree-sitter-typescript/bindings/node/typescript.js';
-import { promisify } from 'util';
-import { createEmbeddingProvider, getModelProfile, countChunkSize, getSizeLimits } from './providers.js';
-import {  analyzeNodeForChunking, extractParentContext, yieldStatementChunks } from './chunking/semantic-chunker.js';
-import { readCodemap, writeCodemap } from './codemap/io.js';
-import { normalizeChunkMetadata } from './codemap/types.js';
-import { applyScope, normalizeScopeFilters } from './search/applyScope.js';
-import { BM25Index } from './search/bm25Index.js';
-import { reciprocalRankFusion } from './search/hybrid.js';
-import { rerankCrossEncoder } from './ranking/crossEncoderReranker.js';
-import { applySymbolBoost } from './ranking/boostSymbols.js';
-import { hasScopeFilters } from './types/search.js';
-import {
-    cloneMerkle,
-    computeFastHash,
-    loadMerkle,
-    normalizeToProjectPath,
-    removeMerkleEntry,
-    saveMerkle
-} from './indexer/merkle.js';
-import { extractSymbolMetadata } from './symbols/extract.js';
-import { attachSymbolGraphToCodemap } from './symbols/graph.js';
-import {
-    resolveEncryptionPreference,
-    writeChunkToDisk,
-    readChunkFromDisk,
-    removeChunkArtifacts
-} from './storage/encryptedChunks.js';
-
-function resolveTreeSitterLanguage(module, preferredKey = null) {
-    if (!module) {
-        return null;
-    }
-
-    if (module.default) {
-        return resolveTreeSitterLanguage(module.default, preferredKey);
-    }
-
-    if (preferredKey && module[preferredKey]) {
-        return resolveTreeSitterLanguage(module[preferredKey], null);
-    }
-
-    if (typeof module === 'object' && module !== null) {
-        if (module.language && typeof module.language === 'object') {
-            return module;
-        }
-
-        const values = Object.values(module);
-        for (const value of values) {
-            const resolved = resolveTreeSitterLanguage(value, null);
-            if (resolved && resolved.language && typeof resolved.language === 'object') {
-                return resolved;
-            }
-        }
-    }
-
-    return module;
-}
-
-const RESOLVED_LANGUAGES = {
-    bash: resolveTreeSitterLanguage(LangBash),
-    c: resolveTreeSitterLanguage(LangC),
-    csharp: resolveTreeSitterLanguage(LangCSharp),
-=======
-import LangElixir from 'tree-sitter-elixir';
-import LangGo from 'tree-sitter-go';
-import LangHaskell from 'tree-sitter-haskell';
-import LangHTML from 'tree-sitter-html';
-import LangJava from 'tree-sitter-java';
-import LangJS from 'tree-sitter-javascript';
-import LangJSON from 'tree-sitter-json';
-import LangKotlin from '@tree-sitter-grammars/tree-sitter-kotlin';
-import LangLua from 'tree-sitter-lua';
-import LangOCaml from 'tree-sitter-ocaml';
-import LangPHP from 'tree-sitter-php';
-import LangPython from 'tree-sitter-python';
-import LangRuby from 'tree-sitter-ruby';
-import LangRust from 'tree-sitter-rust';
-import LangScala from 'tree-sitter-scala';
-import LangSwift from 'tree-sitter-swift';
-import LangTSX from 'tree-sitter-typescript/bindings/node/tsx.js';
-import LangTS from 'tree-sitter-typescript/bindings/node/typescript.js';
-import { promisify } from 'util';
-import { createEmbeddingProvider, getModelProfile, countChunkSize, getSizeLimits } from './providers.js';
-import {  analyzeNodeForChunking, batchAnalyzeNodes, extractParentContext, yieldStatementChunks } from './chunking/semantic-chunker.js';
-import { getTokenCountStats } from './chunking/token-counter.js';
-import { readCodemap, writeCodemap } from './codemap/io.js';
-import { normalizeChunkMetadata } from './codemap/types.js';
-import { applyScope, normalizeScopeFilters } from './search/applyScope.js';
-import { BM25Index } from './search/bm25Index.js';
-import { reciprocalRankFusion } from './search/hybrid.js';
-import { rerankCrossEncoder } from './ranking/crossEncoderReranker.js';
-import { applySymbolBoost } from './ranking/boostSymbols.js';
-import { hasScopeFilters } from './types/search.js';
-import {
-    cloneMerkle,
-    computeFastHash,
-    loadMerkle,
-    normalizeToProjectPath,
-    removeMerkleEntry,
-    saveMerkle
-} from './indexer/merkle.js';
-import { extractSymbolMetadata } from './symbols/extract.js';
-import { attachSymbolGraphToCodemap } from './symbols/graph.js';
-import {
-    resolveEncryptionPreference,
-    writeChunkToDisk,
-    readChunkFromDisk,
-    removeChunkArtifacts
-} from './storage/encryptedChunks.js';
-
-function resolveTreeSitterLanguage(module, preferredKey = null) {
-    if (!module) {
-        return null;
-    }
-
-    if (module.default) {
-        return resolveTreeSitterLanguage(module.default, preferredKey);
-    }
-
-    if (preferredKey && module[preferredKey]) {
-        return resolveTreeSitterLanguage(module[preferredKey], null);
-    }
-
-    if (typeof module === 'object' && module !== null) {
-        if (module.language && typeof module.language === 'object') {
-            return module;
-        }
-
-        const values = Object.values(module);
-        for (const value of values) {
-            const resolved = resolveTreeSitterLanguage(value, null);
-            if (resolved && resolved.language && typeof resolved.language === 'object') {
-                return resolved;
-            }
-        }
-    }
-
-    return module;
-}
-
-const RESOLVED_LANGUAGES = {
-    bash: resolveTreeSitterLanguage(LangBash),
-    c: resolveTreeSitterLanguage(LangC),
-    csharp: resolveTreeSitterLanguage(LangCSharp),
->>>>>>> 7d6e9190
-    cpp: resolveTreeSitterLanguage(LangCpp),
-    css: resolveTreeSitterLanguage(LangCSS),
-    dart: resolveTreeSitterLanguage(LangDart),
-    elixir: resolveTreeSitterLanguage(LangElixir),
-    go: resolveTreeSitterLanguage(LangGo),
-    haskell: resolveTreeSitterLanguage(LangHaskell),
-    html: resolveTreeSitterLanguage(LangHTML),
-    java: resolveTreeSitterLanguage(LangJava),
-    javascript: resolveTreeSitterLanguage(LangJS, 'javascript'),
-    json: resolveTreeSitterLanguage(LangJSON),
-    kotlin: resolveTreeSitterLanguage(LangKotlin),
-    lua: resolveTreeSitterLanguage(LangLua),
-    ocaml: resolveTreeSitterLanguage(LangOCaml, 'ocaml'),
-    php: resolveTreeSitterLanguage(LangPHP, 'php'),
-    python: resolveTreeSitterLanguage(LangPython),
-    ruby: resolveTreeSitterLanguage(LangRuby),
-    rust: resolveTreeSitterLanguage(LangRust),
-    scala: resolveTreeSitterLanguage(LangScala),
-    swift: resolveTreeSitterLanguage(LangSwift),
-    tsx: resolveTreeSitterLanguage(LangTSX),
-    typescript: resolveTreeSitterLanguage(LangTS)
-};
-
-const LANG_RULES = {
-    '.php': {
-        lang: 'php',
-        ts: RESOLVED_LANGUAGES.php,
-        nodeTypes: ['function_definition', 'method_declaration'],
-        subdivisionTypes: {
-            'class_declaration': ['method_declaration', 'function_definition'],
-            'function_definition': ['function_definition', 'if_statement', 'try_statement'],
-            'method_declaration': ['function_definition', 'if_statement', 'try_statement']
-        },
-        variableTypes: ['const_declaration', 'assignment_expression'],
-        commentPattern: /\/\*\*[\s\S]*?\*\//g
-    },
-    '.py': {
-        lang: 'python',
-        ts: RESOLVED_LANGUAGES.python,
-        nodeTypes: ['function_definition', 'class_definition'],
-        subdivisionTypes: {
-            'class_definition': ['function_definition'],
-            'function_definition': ['function_definition', 'if_statement', 'try_statement', 'with_statement']
-        },
-        variableTypes: ['assignment', 'expression_statement'],
-        commentPattern: /"""[\s\S]*?"""|'''[\s\S]*?'''/g
-    },
-    '.js': {
-        lang: 'javascript',
-        ts: RESOLVED_LANGUAGES.javascript,
-        nodeTypes: ['function_declaration', 'method_definition', 'class_declaration'],
-        subdivisionTypes: {
-            'class_declaration': ['method_definition', 'field_definition'],
-            'function_declaration': ['function_declaration', 'if_statement', 'try_statement'],
-            'method_definition': ['function_declaration', 'if_statement', 'try_statement']
-        },
-        variableTypes: ['const_declaration', 'let_declaration', 'variable_declaration'],
-        commentPattern: /\/\*\*[\s\S]*?\*\//g
-    },
-    '.jsx': {
-        lang: 'tsx',
-        ts: RESOLVED_LANGUAGES.tsx,
-        nodeTypes: ['function_declaration', 'class_declaration'],
-        variableTypes: ['const_declaration', 'let_declaration', 'variable_declaration'],
-        commentPattern: /\/\*\*[\s\S]*?\*\//g
-    },
-    '.ts': {
-        lang: 'typescript',
-        ts: RESOLVED_LANGUAGES.typescript,
-        nodeTypes: ['function_declaration', 'method_definition', 'class_declaration'],
-        subdivisionTypes: {
-            'class_declaration': ['method_definition', 'field_definition'],
-            'function_declaration': ['function_declaration', 'if_statement', 'try_statement'],
-            'method_definition': ['function_declaration', 'if_statement', 'try_statement']
-        },
-        variableTypes: ['const_declaration', 'let_declaration', 'variable_declaration'],
-        commentPattern: /\/\*\*[\s\S]*?\*\//g
-    },
-    '.tsx': {
-        lang: 'tsx',
-        ts: RESOLVED_LANGUAGES.tsx,
-        nodeTypes: ['function_declaration', 'class_declaration'],
-        variableTypes: ['const_declaration', 'let_declaration', 'variable_declaration'],
-        commentPattern: /\/\*\*[\s\S]*?\*\//g
-    },
-    '.go': {
-        lang: 'go',
-        ts: RESOLVED_LANGUAGES.go,
-        nodeTypes: ['function_declaration', 'method_declaration'],
-        variableTypes: ['const_declaration', 'var_declaration'],
-        commentPattern: /\/\*[\s\S]*?\*\//g
-    },
-    '.java': {
-        lang: 'java',
-        ts: RESOLVED_LANGUAGES.java,
-        nodeTypes: ['method_declaration', 'class_declaration'],
-        variableTypes: ['variable_declaration', 'field_declaration'],
-        commentPattern: /\/\*\*[\s\S]*?\*\//g
-    },
-    '.cs': {
-        lang: 'csharp',
-        ts: RESOLVED_LANGUAGES.csharp,
-        nodeTypes: ['method_declaration', 'class_declaration', 'struct_declaration', 'interface_declaration'],
-        subdivisionTypes: {
-            'class_declaration': ['method_declaration', 'property_declaration', 'field_declaration'],
-            'struct_declaration': ['method_declaration', 'property_declaration', 'field_declaration'],
-            'interface_declaration': ['method_declaration', 'property_declaration'],
-            'method_declaration': ['if_statement', 'try_statement', 'foreach_statement']
-        },
-        variableTypes: ['variable_declaration', 'field_declaration', 'property_declaration'],
-        commentPattern: /\/\*\*[\s\S]*?\*\//g
-    },
-    '.rs': {
-        lang: 'rust',
-        ts: RESOLVED_LANGUAGES.rust,
-        nodeTypes: ['function_item', 'impl_item', 'struct_item', 'enum_item', 'trait_item', 'mod_item'],
-        subdivisionTypes: {
-            'impl_item': ['function_item'],
-            'mod_item': ['function_item', 'struct_item', 'enum_item', 'trait_item'],
-            'trait_item': ['function_signature']
-        },
-        variableTypes: ['let_declaration', 'const_item', 'static_item'],
-        commentPattern: /\/\/\/.*|\/\*\*[\s\S]*?\*\//g
-    },
-    '.rb': {
-        lang: 'ruby',
-        ts: RESOLVED_LANGUAGES.ruby,
-        nodeTypes: ['method', 'class', 'module', 'singleton_method'],
-        subdivisionTypes: {
-            'class': ['method', 'singleton_method'],
-            'module': ['method', 'singleton_method']
-        },
-        variableTypes: ['assignment', 'instance_variable', 'class_variable'],
-        commentPattern: /#.*$/gm
-    },
-    '.cpp': {
-        lang: 'cpp',
-        ts: RESOLVED_LANGUAGES.cpp,
-        nodeTypes: ['function_definition', 'class_specifier', 'struct_specifier', 'namespace_definition'],
-        subdivisionTypes: {
-            'class_specifier': ['function_definition', 'field_declaration'],
-            'struct_specifier': ['function_definition', 'field_declaration'],
-            'namespace_definition': ['function_definition', 'class_specifier', 'struct_specifier']
-        },
-        variableTypes: ['declaration', 'field_declaration'],
-        commentPattern: /\/\*[\s\S]*?\*\//g
-    },
-    '.hpp': {
-        lang: 'cpp',
-        ts: RESOLVED_LANGUAGES.cpp,
-        nodeTypes: ['function_definition', 'class_specifier', 'struct_specifier', 'namespace_definition'],
-        subdivisionTypes: {
-            'class_specifier': ['function_definition', 'field_declaration'],
-            'struct_specifier': ['function_definition', 'field_declaration'],
-            'namespace_definition': ['function_definition', 'class_specifier', 'struct_specifier']
-        },
-        variableTypes: ['declaration', 'field_declaration'],
-        commentPattern: /\/\*[\s\S]*?\*\//g
-    },
-    '.cc': {
-        lang: 'cpp',
-        ts: RESOLVED_LANGUAGES.cpp,
-        nodeTypes: ['function_definition', 'class_specifier', 'struct_specifier', 'namespace_definition'],
-        subdivisionTypes: {
-            'class_specifier': ['function_definition', 'field_declaration'],
-            'struct_specifier': ['function_definition', 'field_declaration'],
-            'namespace_definition': ['function_definition', 'class_specifier', 'struct_specifier']
-        },
-        variableTypes: ['declaration', 'field_declaration'],
-        commentPattern: /\/\*[\s\S]*?\*\//g
-    },
-    '.c': {
-        lang: 'c',
-        ts: RESOLVED_LANGUAGES.c,
-        nodeTypes: ['function_definition', 'struct_specifier', 'declaration'],
-        subdivisionTypes: {
-            'struct_specifier': ['field_declaration']
-        },
-        variableTypes: ['declaration'],
-        commentPattern: /\/\*[\s\S]*?\*\//g
-    },
-    '.h': {
-        lang: 'c',
-        ts: RESOLVED_LANGUAGES.c,
-        nodeTypes: ['function_definition', 'struct_specifier', 'declaration'],
-        subdivisionTypes: {
-            'struct_specifier': ['field_declaration']
-        },
-        variableTypes: ['declaration'],
-        commentPattern: /\/\*[\s\S]*?\*\//g
-    },
-    '.scala': {
-        lang: 'scala',
-        ts: RESOLVED_LANGUAGES.scala,
-        nodeTypes: ['function_definition', 'class_definition', 'object_definition', 'trait_definition'],
-        subdivisionTypes: {
-            'class_definition': ['function_definition', 'val_definition', 'var_declaration'],
-            'object_definition': ['function_definition', 'val_definition'],
-            'trait_definition': ['function_definition', 'function_declaration']
-        },
-        variableTypes: ['val_definition', 'var_declaration'],
-        commentPattern: /\/\*\*[\s\S]*?\*\//g
-    },
-    '.swift': {
-        lang: 'swift',
-        ts: RESOLVED_LANGUAGES.swift,
-        nodeTypes: ['function_declaration', 'class_declaration', 'struct_declaration', 'protocol_declaration'],
-        subdivisionTypes: {
-            'class_declaration': ['function_declaration', 'property_declaration'],
-            'struct_declaration': ['function_declaration', 'property_declaration'],
-            'protocol_declaration': ['function_declaration']
-        },
-        variableTypes: ['property_declaration', 'variable_declaration'],
-        commentPattern: /\/\*\*[\s\S]*?\*\//g
-    },
-    '.sh': {
-        lang: 'bash',
-        ts: RESOLVED_LANGUAGES.bash,
-        nodeTypes: ['function_definition', 'command'],
-        subdivisionTypes: {
-            'function_definition': ['command', 'if_statement', 'for_statement', 'while_statement']
-        },
-        variableTypes: ['variable_assignment'],
-        commentPattern: /#.*$/gm
-    },
-    '.bash': {
-        lang: 'bash',
-        ts: RESOLVED_LANGUAGES.bash,
-        nodeTypes: ['function_definition', 'command'],
-        subdivisionTypes: {
-            'function_definition': ['command', 'if_statement', 'for_statement', 'while_statement']
-        },
-        variableTypes: ['variable_assignment'],
-        commentPattern: /#.*$/gm
-    },
-    '.kt': {
-        lang: 'kotlin',
-        ts: RESOLVED_LANGUAGES.kotlin,
-        nodeTypes: ['function_declaration', 'property_declaration', 'class_declaration', 'object_declaration'],
-        subdivisionTypes: {
-            'class_declaration': ['function_declaration', 'property_declaration'],
-            'object_declaration': ['function_declaration', 'property_declaration'],
-            'function_declaration': ['if_expression', 'when_expression', 'try_expression']
-        },
-        variableTypes: ['property_declaration', 'variable_declaration'],
-        commentPattern: /\/\*\*[\s\S]*?\*\//g
-    },
-    '.lua': {
-        lang: 'lua',
-        ts: RESOLVED_LANGUAGES.lua,
-        nodeTypes: ['function_declaration', 'function_definition', 'function_call', 'table_constructor'],
-        subdivisionTypes: {
-            'function_definition': ['function_definition', 'if_statement', 'for_statement']
-        },
-        variableTypes: ['variable_declaration', 'assignment_statement'],
-        commentPattern: /--.*$/gm
-    },
-    '.html': {
-        lang: 'html',
-        ts: RESOLVED_LANGUAGES.html,
-        nodeTypes: ['element', 'start_tag', 'script_element', 'style_element'],
-        subdivisionTypes: {
-            'element': ['element']
-        },
-        variableTypes: [],
-        commentPattern: /<!--[\s\S]*?-->/g
-    },
-    '.htm': {
-        lang: 'html',
-        ts: RESOLVED_LANGUAGES.html,
-        nodeTypes: ['element', 'start_tag', 'script_element', 'style_element'],
-        subdivisionTypes: {
-            'element': ['element']
-        },
-        variableTypes: [],
-        commentPattern: /<!--[\s\S]*?-->/g
-    },
-    '.css': {
-        lang: 'css',
-        ts: RESOLVED_LANGUAGES.css,
-        nodeTypes: ['rule_set', 'declaration', 'selector'],
-        subdivisionTypes: {
-            'rule_set': ['declaration']
-        },
-        variableTypes: [],
-        commentPattern: /\/\*[\s\S]*?\*\//g
-    },
-    '.dart': {
-        lang: 'dart',
-        ts: RESOLVED_LANGUAGES.dart,
-        nodeTypes: ['function_signature', 'class_definition', 'method_declaration', 'constructor_signature', 'mixin_declaration', 'enum_declaration', 'extension_declaration'],
-        subdivisionTypes: {
-            'class_definition': ['function_signature', 'method_declaration'],
-            'mixin_declaration': ['function_signature', 'method_declaration'],
-            'extension_declaration': ['function_signature', 'method_declaration'],
-            'function_signature': ['if_statement', 'try_statement', 'for_statement', 'while_statement', 'switch_statement']
-        },
-        variableTypes: ['variable_declaration', 'top_level_variable_declaration', 'initialized_variable_declaration', 'field_declaration'],
-        commentPattern: /\/\/\/.*|\/\*\*[\s\S]*?\*\//g
-    },
-<<<<<<< HEAD
-    '.json': {
-        lang: 'json',
-        ts: RESOLVED_LANGUAGES.json,
-        nodeTypes: ['object', 'array', 'pair'],
-        subdivisionTypes: {
-            'object': ['pair'],
-            'array': ['object', 'array']
-        },
-        variableTypes: [],
-        commentPattern: null
-    },
-    '.ml': {
-        lang: 'ocaml',
-        ts: RESOLVED_LANGUAGES.ocaml,
-        nodeTypes: ['value_definition', 'type_definition', 'module_definition', 'let_binding'],
-        subdivisionTypes: {
-            'module_definition': ['value_definition', 'type_definition'],
-            'value_definition': ['let_binding']
-        },
-        variableTypes: ['let_binding', 'value_definition'],
-        commentPattern: /\(\*[\s\S]*?\*\)/g
-    },
-    '.mli': {
-        lang: 'ocaml',
-        ts: RESOLVED_LANGUAGES.ocaml,
-        nodeTypes: ['value_specification', 'type_definition', 'module_definition'],
-        subdivisionTypes: {
-            'module_definition': ['value_specification', 'type_definition']
-        },
-        variableTypes: ['value_specification'],
-        commentPattern: /\(\*[\s\S]*?\*\)/g
-    },
-    '.hs': {
-        lang: 'haskell',
-        ts: RESOLVED_LANGUAGES.haskell,
-        nodeTypes: ['function', 'type_signature', 'data_declaration', 'class_declaration'],
-        subdivisionTypes: {
-            'class_declaration': ['function', 'type_signature'],
-            'data_declaration': ['constructor']
-        },
-        variableTypes: ['signature', 'bind'],
-        commentPattern: /--.*$/gm
-    },
-    '.ex': {
-        lang: 'elixir',
-        ts: RESOLVED_LANGUAGES.elixir,
-        nodeTypes: ['call', 'anonymous_function'],
-        subdivisionTypes: {
-            'call': ['call', 'anonymous_function']
-        },
-        variableTypes: ['identifier'],
-        commentPattern: /#.*$/gm
-    },
-    '.exs': {
-        lang: 'elixir',
-        ts: RESOLVED_LANGUAGES.elixir,
-        nodeTypes: ['call', 'anonymous_function'],
-        subdivisionTypes: {
-            'call': ['call', 'anonymous_function']
-        },
-        variableTypes: ['identifier'],
-        commentPattern: /#.*$/gm
-    }
-};
-
-export function getSupportedLanguageExtensions() {
-    return Object.keys(LANG_RULES);
-}
-
-// Global context for paths - gets set by setBasePath()
-let globalContext = {
-    basePath: null,
-    chunkDir: null,
-    codemap: null,
-    dbPath: null
-};
-
-const bm25IndexCache = new Map();
-const chunkTextCache = new Map();
-
-const envRerankMax = Number.parseInt(process.env.PAMPAX_RERANKER_MAX || '50', 10);
-const RERANKER_MAX_CANDIDATES = Number.isFinite(envRerankMax) && envRerankMax > 0 ? envRerankMax : 50;
-const RERANKER_SCORE_HINT_REGEX = /mockScore:([+-]?\d+(?:\.\d+)?)/i;
-
-// Function to set the base path for all operations
-export function setBasePath(basePath = '.') {
-    const resolvedPath = path.resolve(basePath);
-    if (globalContext.basePath && globalContext.basePath !== resolvedPath) {
-        bm25IndexCache.clear();
-        chunkTextCache.clear();
-    }
-    globalContext.basePath = resolvedPath;
-    globalContext.chunkDir = path.join(resolvedPath, '.pampa/chunks');
-    globalContext.codemap = path.join(resolvedPath, 'pampa.codemap.json');
-    globalContext.dbPath = path.join(resolvedPath, '.pampa/pampa.db');
-}
-
-// Function to get current paths (with fallback to relative paths if not set)
-function getPaths() {
-    if (!globalContext.basePath) {
-        // Fallback to relative paths if setBasePath() was not called
-        return {
-            chunkDir: '.pampa/chunks',
-            codemap: 'pampa.codemap.json',
-            dbPath: '.pampa/pampa.db'
-        };
-    }
-
-    return {
-        chunkDir: globalContext.chunkDir,
-        codemap: globalContext.codemap,
-        dbPath: globalContext.dbPath
-    };
-}
-
-function getResolvedBasePath() {
-    return globalContext.basePath ? globalContext.basePath : path.resolve('.');
-}
-
-function getBm25CacheKey(providerName, dimensions) {
-    return `${getResolvedBasePath()}::${providerName || 'unknown'}::${dimensions || 0}`;
-}
-
-function getChunkCacheKey(sha) {
-    return `${getResolvedBasePath()}::${sha}`;
-}
-
-function getOrCreateBm25Entry(providerName, dimensions) {
-    const key = getBm25CacheKey(providerName, dimensions);
-    let entry = bm25IndexCache.get(key);
-    if (!entry) {
-        entry = { index: new BM25Index(), added: new Set() };
-        bm25IndexCache.set(key, entry);
-    }
-
-    return entry;
-}
-
-function readChunkTextCached(sha) {
-    if (!sha) {
-        return null;
-    }
-
-    const cacheKey = getChunkCacheKey(sha);
-    if (chunkTextCache.has(cacheKey)) {
-        return chunkTextCache.get(cacheKey);
-    }
-
-    const { chunkDir } = getPaths();
-
-    try {
-        const result = readChunkFromDisk({ chunkDir, sha });
-        const code = result ? result.code : null;
-        chunkTextCache.set(cacheKey, code);
-        return code;
-    } catch (error) {
-        chunkTextCache.set(cacheKey, null);
-        return null;
-    }
-}
-
-function buildBm25Document(chunk, codeText) {
-    if (!chunk) {
-        return '';
-    }
-
-    const parts = [
-        chunk.symbol,
-        chunk.file_path,
-        chunk.pampa_description,
-        chunk.pampa_intent,
-        codeText
-    ].filter(value => typeof value === 'string' && value.trim().length > 0);
-
-    return parts.join('\n');
-}
-
-function buildRerankerDocument(candidate) {
-    if (!candidate) {
-        return '';
-    }
-
-    const codeText = readChunkTextCached(candidate.sha) || '';
-    return buildBm25Document(candidate, codeText);
-}
-
-function extractRerankerScoreHint(candidate) {
-    if (!candidate) {
-        return undefined;
-    }
-
-    const description = typeof candidate.pampa_description === 'string' ? candidate.pampa_description : '';
-    const match = description.match(RERANKER_SCORE_HINT_REGEX);
-
-    if (match) {
-        const value = Number.parseFloat(match[1]);
-        if (Number.isFinite(value)) {
-            return value;
-        }
-    }
-
-    return undefined;
-}
-
-function ensureBm25IndexForChunks(providerName, dimensions, chunks) {
-    if (!Array.isArray(chunks) || chunks.length === 0) {
-        return null;
-    }
-
-    const entry = getOrCreateBm25Entry(providerName, dimensions);
-    const toAdd = [];
-
-    for (const chunk of chunks) {
-        if (!chunk || !chunk.id || entry.added.has(chunk.id)) {
-            continue;
-        }
-
-        const codeText = readChunkTextCached(chunk.sha);
-        const docText = buildBm25Document(chunk, codeText);
-
-        if (docText && docText.trim().length > 0) {
-            toAdd.push({ id: chunk.id, text: docText });
-        }
-
-        entry.added.add(chunk.id);
-    }
-
-    if (toAdd.length > 0) {
-        entry.index.addDocuments(toAdd);
-    }
-
-    entry.index.consolidate();
-    return entry.index;
-}
-
-// Function to clear the global context (useful for testing or cleanup)
-export function clearBasePath() {
-    globalContext = {
-        basePath: null,
-        chunkDir: null,
-        codemap: null,
-        dbPath: null
-    };
-    bm25IndexCache.clear();
-    chunkTextCache.clear();
-}
-
-// ============================================================================
-// DATABASE UTILITIES
-// ============================================================================
-
-export async function initDatabase(dimensions, basePath = '.') {
-    // Set base path
-    setBasePath(basePath);
-
-    const { dbPath } = getPaths();
-    const dbDir = path.dirname(dbPath);
-
-    if (!fs.existsSync(dbDir)) {
-        fs.mkdirSync(dbDir, { recursive: true });
-    }
-
-    const db = new sqlite3.Database(dbPath);
-    const run = promisify(db.run.bind(db));
-
-    // Create table for code chunks with enhanced metadata
-    await run(`
-        CREATE TABLE IF NOT EXISTS code_chunks (
-            id TEXT PRIMARY KEY,
-            file_path TEXT NOT NULL,
-            symbol TEXT NOT NULL,
-            sha TEXT NOT NULL,
-            lang TEXT NOT NULL,
-            chunk_type TEXT DEFAULT 'function',
-            embedding BLOB,
-            embedding_provider TEXT,
-            embedding_dimensions INTEGER,
-            
-            -- Enhanced semantic metadata
-            pampa_tags TEXT,           -- JSON array of semantic tags
-            pampa_intent TEXT,         -- Natural language intent description
-            pampa_description TEXT,    -- Human-readable description
-            doc_comments TEXT,         -- JSDoc/PHPDoc comments
-            variables_used TEXT,       -- JSON array of important variables
-            context_info TEXT,         -- Additional context metadata
-            
-            created_at DATETIME DEFAULT CURRENT_TIMESTAMP,
-            updated_at DATETIME DEFAULT CURRENT_TIMESTAMP
-        )
-    `);
-
-    // Create semantic search table for intention mapping
-    await run(`
-        CREATE TABLE IF NOT EXISTS intention_cache (
-            id INTEGER PRIMARY KEY AUTOINCREMENT,
-            query_normalized TEXT NOT NULL,
-            original_query TEXT NOT NULL,
-            target_sha TEXT NOT NULL,
-            confidence REAL DEFAULT 1.0,
-            usage_count INTEGER DEFAULT 1,
-            created_at DATETIME DEFAULT CURRENT_TIMESTAMP,
-            last_used DATETIME DEFAULT CURRENT_TIMESTAMP
-        )
-    `);
-
-    // Create table for frequent patterns
-    await run(`
-        CREATE TABLE IF NOT EXISTS query_patterns (
-            id INTEGER PRIMARY KEY AUTOINCREMENT,
-            pattern TEXT NOT NULL UNIQUE,
-            frequency INTEGER DEFAULT 1,
-            typical_results TEXT, -- JSON array of common results
-            created_at DATETIME DEFAULT CURRENT_TIMESTAMP,
-            updated_at DATETIME DEFAULT CURRENT_TIMESTAMP
-        )
-    `);
-
-    // Create indexes for enhanced searches
-    await run(`CREATE INDEX IF NOT EXISTS idx_file_path ON code_chunks(file_path)`);
-    await run(`CREATE INDEX IF NOT EXISTS idx_symbol ON code_chunks(symbol)`);
-    await run(`CREATE INDEX IF NOT EXISTS idx_lang ON code_chunks(lang)`);
-    await run(`CREATE INDEX IF NOT EXISTS idx_provider ON code_chunks(embedding_provider)`);
-    await run(`CREATE INDEX IF NOT EXISTS idx_chunk_type ON code_chunks(chunk_type)`);
-    await run(`CREATE INDEX IF NOT EXISTS idx_pampa_tags ON code_chunks(pampa_tags)`);
-    await run(`CREATE INDEX IF NOT EXISTS idx_pampa_intent ON code_chunks(pampa_intent)`);
-
-    await run(`
-        CREATE INDEX IF NOT EXISTS idx_lang_provider 
-        ON code_chunks(lang, embedding_provider, embedding_dimensions)
-    `);
-
-    // Indexes for intention system
-    await run(`CREATE INDEX IF NOT EXISTS idx_query_normalized ON intention_cache(query_normalized)`);
-    await run(`CREATE INDEX IF NOT EXISTS idx_target_sha ON intention_cache(target_sha)`);
-    await run(`CREATE INDEX IF NOT EXISTS idx_usage_count ON intention_cache(usage_count DESC)`);
-
-    // Indexes for pattern analysis
-    await run(`CREATE INDEX IF NOT EXISTS idx_pattern_frequency ON query_patterns(frequency DESC)`);
-
-    db.close();
-}
-
-// Function to calculate cosine similarity
-export function cosineSimilarity(a, b) {
-    if (a.length !== b.length) return 0;
-
-    let dotProduct = 0;
-    let normA = 0;
-    let normB = 0;
-
-    for (let i = 0; i < a.length; i++) {
-        dotProduct += a[i] * b[i];
-        normA += a[i] * a[i];
-        normB += b[i] * b[i];
-    }
-
-    return dotProduct / (Math.sqrt(normA) * Math.sqrt(normB));
-}
-
-// ============================================================================
-// SEMANTIC METADATA EXTRACTION UTILITIES
-// ============================================================================
-
-/**
- * Extract pampa-specific metadata from JSDoc-style comments
- */
-function extractPampaMetadata(commentText) {
-    const metadata = {
-        tags: [],
-        intent: null,
-        description: null
-    };
-
-    if (!commentText) return metadata;
-
-    // Extract @pampa-tags
-    const tagsMatch = commentText.match(/@pampa-tags:\s*([^\n]+)/);
-    if (tagsMatch) {
-        metadata.tags = tagsMatch[1].split(',').map(tag => tag.trim());
-    }
-
-    // Extract @pampa-intent
-    const intentMatch = commentText.match(/@pampa-intent:\s*([^\n]+)/);
-    if (intentMatch) {
-        metadata.intent = intentMatch[1].trim();
-    }
-
-    // Extract @pampa-description
-    const descMatch = commentText.match(/@pampa-description:\s*([^\n]+)/);
-    if (descMatch) {
-        metadata.description = descMatch[1].trim();
-    }
-
-    return metadata;
-}
-
-/**
- * Extract semantic tags automatically from code context
- */
-function extractSemanticTags(filePath, symbolName, code) {
-    const tags = new Set();
-
-    // Extract from file path
-    const pathParts = filePath.split('/').map(part => part.replace(/\.(php|js|ts|tsx)$/, ''));
-    pathParts.forEach(part => {
-        // Split camelCase and PascalCase
-        const words = part.replace(/([a-z])([A-Z])/g, '$1 $2').toLowerCase().split(/[\s_-]+/);
-        words.forEach(word => {
-            if (word.length > 2) { // Skip short words
-                tags.add(word);
-            }
-        });
-    });
-
-    // Extract from symbol name
-    if (symbolName) {
-        const symbolWords = symbolName
-            .replace(/([a-z])([A-Z])/g, '$1 $2')
-            .toLowerCase()
-            .split(/[\s_-]+/);
-
-        symbolWords.forEach(word => {
-            if (word.length > 2) {
-                tags.add(word);
-            }
-        });
-    }
-
-    // Extract technical keywords from code
-    const technicalKeywords = [
-        'stripe', 'payment', 'session', 'checkout', 'purchase',
-        'auth', 'authentication', 'login', 'register', 'middleware',
-        'database', 'connection', 'pool', 'config', 'service',
-        'controller', 'model', 'repository', 'test', 'api',
-        'customer', 'user', 'admin', 'notification', 'email',
-        'validation', 'request', 'response', 'http', 'route'
-    ];
-
-    const codeText = code.toLowerCase();
-    technicalKeywords.forEach(keyword => {
-        if (codeText.includes(keyword)) {
-            tags.add(keyword);
-        }
-    });
-
-    // Look for class/function patterns
-    const patterns = [
-        /class\s+(\w+)/gi,
-        /function\s+(\w+)/gi,
-        /const\s+(\w+)/gi,
-        /interface\s+(\w+)/gi,
-        /trait\s+(\w+)/gi
-    ];
-
-    patterns.forEach(pattern => {
-        let match;
-        while ((match = pattern.exec(code)) !== null) {
-            const name = match[1];
-            const words = name.replace(/([a-z])([A-Z])/g, '$1 $2').toLowerCase().split(/[\s_-]+/);
-            words.forEach(word => {
-                if (word.length > 2) {
-                    tags.add(word);
-                }
-            });
-        }
-    });
-
-    return Array.from(tags).slice(0, 10); // Limit to 10 most relevant tags
-}
-
-/**
- * Extract important variables from a code node
- */
-function extractImportantVariables(node, source, rule) {
-    const variables = [];
-
-    function walkForVariables(n) {
-        // Only extract variables that seem "important" (const, config, etc.)
-        if (rule.variableTypes && rule.variableTypes.includes(n.type)) {
-            const varText = source.slice(n.startIndex, n.endIndex);
-
-            // Filter for important-looking variables
-            if (isImportantVariable(varText, n.type)) {
-                variables.push({
-                    type: n.type,
-                    name: extractVariableName(n, source),
-                    value: varText.length > 100 ? varText.substring(0, 100) + '...' : varText
-                });
-            }
-        }
-
-        for (let i = 0; i < n.childCount; i++) {
-            walkForVariables(n.child(i));
-        }
-    }
-
-    walkForVariables(node);
-    return variables;
-}
-
-/**
- * Determine if a variable is "important" enough to index
- */
-function isImportantVariable(varText, nodeType) {
-    // Look for indicators of important variables
-    const importantPatterns = [
-        /const\s+\w*(config|setting|option|endpoint|url|key|secret|token)\w*/i,
-        /const\s+\w*(api|service|client|provider)\w*/i,
-        /const\s+[A-Z_]{3,}/,  // ALL_CAPS constants
-        /export\s+const/,      // Exported constants
-        /static\s+(final\s+)?[A-Z_]+/,  // Static final constants (Java)
-    ];
-
-    return importantPatterns.some(pattern => pattern.test(varText));
-}
-
-/**
- * Extract variable name from tree-sitter node
- */
-function extractVariableName(node, source) {
-    // Walk the node to find the identifier
-    function findIdentifier(n) {
-        if (n.type === 'identifier' || n.type === 'type_identifier') {
-            return source.slice(n.startIndex, n.endIndex);
-        }
-
-        for (let i = 0; i < n.childCount; i++) {
-            const result = findIdentifier(n.child(i));
-            if (result) return result;
-        }
-
-        return null;
-    }
-
-    return findIdentifier(node) || 'unknown';
-}
-
-/**
- * Extract documentation comments preceding a code node
- */
-function extractDocComments(source, node, rule) {
-    const commentPattern = rule.commentPattern;
-    if (!commentPattern) return null;
-
-    // Look for comments in the 500 characters before the node
-    const beforeNode = source.slice(Math.max(0, node.startIndex - 500), node.startIndex);
-    const comments = beforeNode.match(commentPattern);
-
-    if (comments && comments.length > 0) {
-        // Return the last (closest) comment
-        return comments[comments.length - 1];
-    }
-
-    return null;
-}
-
-/**
- * Generate enhanced embedding text by combining code with metadata
- */
-function generateEnhancedEmbeddingText(code, metadata, variables, docComments) {
-    let enhancedText = code;
-
-    // Add documentation comments
-    if (docComments) {
-        enhancedText = docComments + '\n\n' + enhancedText;
-    }
-
-    // Add pampa metadata as natural language
-    if (metadata.intent) {
-        enhancedText += `\n\n// Intent: ${metadata.intent}`;
-    }
-
-    if (metadata.description) {
-        enhancedText += `\n\n// Description: ${metadata.description}`;
-    }
-
-    if (metadata.tags.length > 0) {
-        enhancedText += `\n\n// Tags: ${metadata.tags.join(', ')}`;
-    }
-
-    // Add important variables context
-    if (variables.length > 0) {
-        const varNames = variables.map(v => v.name).join(', ');
-        enhancedText += `\n\n// Uses variables: ${varNames}`;
-    }
-
-    return enhancedText;
-}
-
-// ============================================================================
-// MAIN SERVICE FUNCTIONS
-// ============================================================================
-
-export async function indexProject({
-    repoPath = '.',
-    provider = 'auto',
-    onProgress = null,
-    changedFiles = null,
-    deletedFiles = [],
-    embeddingProviderOverride = null,
-    encryptMode = undefined
-} = {}) {
-    const repo = path.resolve(repoPath);
-
-    // Ensure we're working in a valid directory and add more restrictive patterns
-    if (!fs.existsSync(repo)) {
-        throw new Error(`Directory ${repo} does not exist`);
-    }
-
-    const normalizedChanged = Array.isArray(changedFiles)
-        ? Array.from(new Set(
-            changedFiles
-                .map(file => normalizeToProjectPath(repo, file))
-                .filter(Boolean)
-        ))
-        : null;
-
-    const normalizedDeleted = Array.from(new Set(
-        (Array.isArray(deletedFiles) ? deletedFiles : [])
-            .map(file => normalizeToProjectPath(repo, file))
-            .filter(Boolean)
-    ));
-
-    const deletedSet = new Set(normalizedDeleted);
-    const languagePatterns = getSupportedLanguageExtensions().map(ext => `**/*${ext}`);
-    let files = [];
-
-    if (normalizedChanged === null) {
-        files = await fg(languagePatterns, {
-            cwd: repo,
-            absolute: false,
-            followSymbolicLinks: false,
-            ignore: [
-                '**/vendor/**',
-                '**/node_modules/**',
-                '**/.git/**',
-                '**/storage/**',
-                '**/dist/**',
-                '**/build/**',
-                '**/tmp/**',
-                '**/temp/**',
-                '**/.npm/**',
-                '**/.yarn/**',
-                '**/Library/**',
-                '**/System/**',
-                '**/.Trash/**'
-            ],
-            onlyFiles: true,
-            dot: false
-        });
-    } else {
-        files = normalizedChanged.filter(rel => {
-            const ext = path.extname(rel).toLowerCase();
-            return !!LANG_RULES[ext];
-        });
-    }
-
-    const uniqueFiles = [];
-    const seenFiles = new Set();
-
-    for (const rel of files) {
-        if (!rel || seenFiles.has(rel)) {
-            continue;
-        }
-
-        const absPath = path.join(repo, rel);
-        if (!fs.existsSync(absPath)) {
-            deletedSet.add(rel);
-            continue;
-        }
-
-        seenFiles.add(rel);
-        uniqueFiles.push(rel);
-    }
-
-    files = uniqueFiles;
-    const isPartialUpdate = normalizedChanged !== null;
-
-    // Create embedding provider ONCE ONLY
-    const embeddingProvider = embeddingProviderOverride || createEmbeddingProvider(provider);
-
-    // Initialize provider ONCE ONLY (if we created it here)
-    if (!embeddingProviderOverride && embeddingProvider.init) {
-        await embeddingProvider.init();
-    }
-
-    // Get model profile for token-aware chunking
-    const providerName = embeddingProvider.getName();
-    const modelName = embeddingProvider.getModelName ? embeddingProvider.getModelName() : null;
-    const modelProfile = await getModelProfile(providerName, modelName || providerName);
-    const limits = getSizeLimits(modelProfile);
-    
-    // Log chunking configuration
-    console.log(`\n📊 Chunking Configuration:`);
-    console.log(`  Provider: ${providerName}`);
-    if (modelName) console.log(`  Model: ${modelName}`);
-    console.log(`  Dimensions: ${embeddingProvider.getDimensions()}`);
-    console.log(`  Chunking mode: ${limits.unit}`);
-    console.log(`  Optimal size: ${limits.optimal} ${limits.unit}`);
-    console.log(`  Min/Max: ${limits.min}-${limits.max} ${limits.unit}`);
-    console.log(`  Overlap: ${limits.overlap} ${limits.unit}`);
-    if (modelProfile.useTokens && modelProfile.tokenCounter) {
-        console.log(`  ✓ Token counting enabled`);
-    } else {
-        console.log(`  ℹ Using character estimation (token counting unavailable)`);
-    }
-    console.log('');
-
-    // Initialize database with the correct base path
-    await initDatabase(embeddingProvider.getDimensions(), repo);
-
-    const { codemap: codemapPath, chunkDir, dbPath } = getPaths();
-    
-    // Check for dimension/provider mismatches (migration detection)
-    if (fs.existsSync(dbPath)) {
-        const db = new sqlite3.Database(dbPath);
-        const all = promisify(db.all.bind(db));
-        
-        try {
-            const existingDimensions = await all(`
-                SELECT DISTINCT embedding_provider, embedding_dimensions
-                FROM code_chunks
-                LIMIT 10
-            `);
-            
-            if (existingDimensions.length > 0) {
-                const currentProvider = embeddingProvider.getName();
-                const currentDimensions = embeddingProvider.getDimensions();
-                
-                const hasMismatch = existingDimensions.some(
-                    row => row.embedding_provider !== currentProvider || 
-                           row.embedding_dimensions !== currentDimensions
-                );
-                
-                if (hasMismatch) {
-                    console.log('\n⚠️  WARNING: Dimension/Provider Mismatch Detected!');
-                    console.log('='.repeat(60));
-                    console.log('Existing index:');
-                    existingDimensions.forEach(row => {
-                        console.log(`  ${row.embedding_provider} (${row.embedding_dimensions}D)`);
-                    });
-                    console.log(`Current config: ${currentProvider} (${currentDimensions}D)`);
-                    console.log('\nThis may cause issues:');
-                    console.log('  • Searches will only return chunks matching current config');
-                    console.log('  • Old chunks will be invisible');
-                    console.log('  • Mixed results quality');
-                    console.log('\nRecommendations:');
-                    console.log('  1. Full re-index (clean slate):');
-                    console.log('     rm -rf .pampa pampa.codemap.json && pampax index');
-                    console.log('  2. Check migration status:');
-                    console.log('     node scripts/check-migration.js');
-                    console.log('  3. See MIGRATION_GUIDE.md for details');
-                    console.log('='.repeat(60) + '\n');
-                    
-                    // Give user a moment to see the warning
-                    await new Promise(resolve => setTimeout(resolve, 2000));
-                }
-            }
-        } catch (error) {
-            // Ignore errors in migration check (don't block indexing)
-        } finally {
-            db.close();
-        }
-    }
-    const encryptionPreference = resolveEncryptionPreference({ mode: encryptMode, logger: console });
-    let codemap = readCodemap(codemapPath);
-
-    const merkle = loadMerkle(repo);
-    const updatedMerkle = cloneMerkle(merkle);
-    let merkleDirty = false;
-    let indexMutated = false;
-
-    const parser = new Parser();
-    let processedChunks = 0;
-    const errors = [];
-
-    async function deleteChunks(chunkIds, metadataLookup = new Map()) {
-        if (!Array.isArray(chunkIds) || chunkIds.length === 0) {
-            return;
-        }
-
-        const db = new sqlite3.Database(dbPath);
-        const run = promisify(db.run.bind(db));
-        const placeholders = chunkIds.map(() => '?').join(', ');
-
-        await run(`
-            DELETE FROM code_chunks
-            WHERE id IN (${placeholders})
-        `, chunkIds);
-
-        db.close();
-
-        for (const chunkId of chunkIds) {
-            const metadata = metadataLookup.get(chunkId) || codemap[chunkId];
-            if (metadata && metadata.sha) {
-                chunkTextCache.delete(getChunkCacheKey(metadata.sha));
-                removeChunkArtifacts(chunkDir, metadata.sha);
-            }
-            delete codemap[chunkId];
-        }
-    }
-
-    async function embedAndStore({
-        code,
-        enhancedEmbeddingText,
-        chunkId,
-        sha,
-        lang,
-        rel,
-        symbol,
-        chunkType,
-        pampaMetadata,
-        importantVariables,
-        docComments,
-        contextInfo,
-        symbolData = null
-    }) {
-        try {
-            const embedding = await embeddingProvider.generateEmbedding(enhancedEmbeddingText);
-
-            const db = new sqlite3.Database(dbPath);
-            const run = promisify(db.run.bind(db));
-
-            await run(`
-                INSERT OR REPLACE INTO code_chunks
-                (id, file_path, symbol, sha, lang, chunk_type, embedding, embedding_provider, embedding_dimensions,
-                 pampa_tags, pampa_intent, pampa_description, doc_comments, variables_used, context_info, updated_at)
-                VALUES (?, ?, ?, ?, ?, ?, ?, ?, ?, ?, ?, ?, ?, ?, ?, CURRENT_TIMESTAMP)
-            `, [
-                chunkId,
-                rel,
-                symbol,
-                sha,
-                lang,
-                chunkType,
-                Buffer.from(JSON.stringify(embedding)),
-                embeddingProvider.getName(),
-                embeddingProvider.getDimensions(),
-                JSON.stringify(pampaMetadata.tags),
-                pampaMetadata.intent,
-                pampaMetadata.description,
-                docComments,
-                JSON.stringify(importantVariables),
-                JSON.stringify(contextInfo)
-            ]);
-
-            indexMutated = true;
-
-            db.close();
-
-            fs.mkdirSync(chunkDir, { recursive: true });
-            const writeResult = writeChunkToDisk({
-                chunkDir,
-                sha,
-                code,
-                encryption: encryptionPreference
-            });
-
-            const previousMetadata = codemap[chunkId];
-            codemap[chunkId] = normalizeChunkMetadata({
-                file: rel,
-                symbol,
-                sha,
-                lang,
-                chunkType,
-                provider: embeddingProvider.getName(),
-                dimensions: embeddingProvider.getDimensions(),
-                hasPampaTags: Array.isArray(pampaMetadata.tags) && pampaMetadata.tags.length > 0,
-                hasIntent: !!pampaMetadata.intent,
-                hasDocumentation: !!docComments,
-                variableCount: Array.isArray(importantVariables) ? importantVariables.length : 0,
-                encrypted: !!(writeResult && writeResult.encrypted),
-                symbol_signature: symbolData && symbolData.signature ? symbolData.signature : undefined,
-                symbol_parameters: symbolData && Array.isArray(symbolData.parameters) ? symbolData.parameters : undefined,
-                symbol_return: symbolData && symbolData.returnType ? symbolData.returnType : undefined,
-                symbol_calls: symbolData && Array.isArray(symbolData.calls) ? symbolData.calls : undefined
-            }, previousMetadata);
-
-        } catch (error) {
-            errors.push({ type: 'indexing_error', chunkId, error: error.message });
-            throw error;
-        }
-    }
-
-    async function removeFileArtifacts(fileRel) {
-        const entries = Object.entries(codemap)
-            .filter(([, metadata]) => metadata && metadata.file === fileRel);
-
-        if (entries.length > 0) {
-            const metadataLookup = new Map(entries);
-            await deleteChunks(entries.map(([chunkId]) => chunkId), metadataLookup);
-            indexMutated = true;
-        }
-
-        if (removeMerkleEntry(updatedMerkle, fileRel)) {
-            merkleDirty = true;
-        }
-    }
-
-    for (const rel of files) {
-        deletedSet.delete(rel);
-
-        const abs = path.join(repo, rel);
-        const ext = path.extname(rel).toLowerCase();
-        const rule = LANG_RULES[ext];
-
-        if (!rule) continue;
-
-        const existingChunks = new Map(
-            Object.entries(codemap)
-                .filter(([, metadata]) => metadata && metadata.file === rel)
-        );
-        const staleChunkIds = new Set(existingChunks.keys());
-        const chunkMerkleHashes = [];
-        let fileHash = null;
-
-        try {
-            const source = fs.readFileSync(abs, 'utf8');
-            fileHash = await computeFastHash(source);
-
-            const previousMerkle = merkle[rel];
-            if (previousMerkle && previousMerkle.shaFile === fileHash) {
-                continue;
-            }
-
-            // Tree-sitter proper handling for large files using callback-based API
-            // See: https://github.com/tree-sitter/tree-sitter/issues/3473
-            // https://github.com/tree-sitter/node-tree-sitter/blob/master/README.md#parse-from-custom-data-structure
-            const SIZE_THRESHOLD = 30000; // 30KB - use callback API for files larger than this
-            const CHUNK_SIZE = 30000; // Parse in 30KB chunks
-            
-            let tree;
-            try {
-                parser.setLanguage(rule.ts);
-                
-                // Use callback-based parse for large files to avoid "Invalid argument" errors
-                if (source.length > SIZE_THRESHOLD) {
-                    tree = parser.parse((index, position) => {
-                        if (index < source.length) {
-                            return source.slice(index, Math.min(index + CHUNK_SIZE, source.length));
-                        }
-                        return null;
-                    });
-                } else {
-                    tree = parser.parse(source);
-                }
-                
-                // Validate tree
-                if (!tree || !tree.rootNode) {
-                    throw new Error('Failed to create syntax tree');
-                }
-            } catch (parseError) {
-                // Genuine parse errors (not size-related)
-                throw parseError;
-            }
-
-            async function walk(node) {
-                if (rule.nodeTypes.includes(node.type)) {
-                    await yieldChunk(node);
-                }
-                for (let i = 0; i < node.childCount; i++) {
-                    const child = node.child(i);
-                    if (child) {
-                        await walk(child);
-                    }
-                }
-            }
-
-            async function yieldChunk(node) {
-                // More robust function to extract symbol name
-                function extractSymbolName(node, source) {
-                    // Try different ways to get the name according to node type
-                    if (node.type === 'function_declaration' || node.type === 'function_definition') {
-                        // Look for first identifier after 'function'
-                        for (let i = 0; i < node.childCount; i++) {
-                            const child = node.child(i);
-                            if (child && child.type === 'identifier') {
-                                return source.slice(child.startIndex, child.endIndex);
-                            }
-                        }
-                    }
-
-                    if (node.type === 'method_declaration' || node.type === 'method_definition') {
-                        // PHP method_declaration structure: [visibility] function name(params) { ... }
-                        // Need to search deeper for the function name
-                        function findMethodName(n) {
-                            // Look for 'name' field in method_declaration
-                            if (n.type === 'name' || n.type === 'identifier' || n.type === 'property_identifier') {
-                                const text = source.slice(n.startIndex, n.endIndex);
-                                // Skip keywords like 'public', 'private', 'function', etc.
-                                if (!['public', 'private', 'protected', 'static', 'function', 'abstract', 'final'].includes(text)) {
-                                    return text;
-                                }
-                            }
-
-                            // Recursively search children
-                            for (let i = 0; i < n.childCount; i++) {
-                                const result = findMethodName(n.child(i));
-                                if (result) return result;
-                            }
-                            return null;
-                        }
-
-                        const methodName = findMethodName(node);
-                        if (methodName) return methodName;
-                    }
-
-                    if (node.type === 'class_declaration') {
-                        // Look for class name
-                        for (let i = 0; i < node.childCount; i++) {
-                            const child = node.child(i);
-                            if (child && (child.type === 'identifier' || child.type === 'type_identifier' || child.type === 'name')) {
-                                const text = source.slice(child.startIndex, child.endIndex);
-                                // Skip keyword 'class'
-                                if (text !== 'class') {
-                                    return text;
-                                }
-                            }
-                        }
-                    }
-
-                    // Enhanced fallback: look for any meaningful identifier
-                    function findAnyIdentifier(n) {
-                        if (n.type === 'identifier' || n.type === 'name' || n.type === 'property_identifier') {
-                            const text = source.slice(n.startIndex, n.endIndex);
-                            // Skip common keywords
-                            if (!['public', 'private', 'protected', 'static', 'function', 'class', 'abstract', 'final', 'const', 'var', 'let'].includes(text)) {
-                                return text;
-                            }
-                        }
-
-                        for (let i = 0; i < n.childCount; i++) {
-                            const result = findAnyIdentifier(n.child(i));
-                            if (result) return result;
-                        }
-                        return null;
-                    }
-
-                    const anyIdentifier = findAnyIdentifier(node);
-                    if (anyIdentifier) return anyIdentifier;
-
-                    // Last resort: try to extract from the code itself using regex
-                    const code = source.slice(node.startIndex, node.endIndex);
-
-                    // For PHP methods: public function methodName(
-                    const phpMethodMatch = code.match(/(?:public|private|protected)?\s*(?:static)?\s*function\s+([a-zA-Z_][a-zA-Z0-9_]*)/);
-                    if (phpMethodMatch) return phpMethodMatch[1];
-
-                    // For JS/TS functions: function functionName(
-                    const jsFunctionMatch = code.match(/function\s+([a-zA-Z_][a-zA-Z0-9_]*)/);
-                    if (jsFunctionMatch) return jsFunctionMatch[1];
-
-                    // For JS/TS methods: methodName(args) {
-                    const jsMethodMatch = code.match(/([a-zA-Z_][a-zA-Z0-9_]*)\s*\([^)]*\)\s*\{/);
-                    if (jsMethodMatch) return jsMethodMatch[1];
-
-                    // For class declarations: class ClassName
-                    const classMatch = code.match(/class\s+([a-zA-Z_][a-zA-Z0-9_]*)/);
-                    if (classMatch) return classMatch[1];
-
-                    // If we find nothing, use type + position
-                    return `${node.type}_${node.startIndex}`;
-                }
-
-                const symbol = extractSymbolName(node, source);
-                if (!symbol) return;
-
-                const code = source.slice(node.startIndex, node.endIndex);
-
-                // ===== ENHANCED METADATA EXTRACTION =====
-
-                // Extract documentation comments
-                const docComments = extractDocComments(source, node, rule);
-
-                // Extract pampa-specific metadata from comments
-                const pampaMetadata = extractPampaMetadata(docComments);
-
-                // Extract semantic tags automatically from code context
-                const automaticTags = extractSemanticTags(rel, symbol, code);
-
-                // Combine manual tags with automatic tags
-                const allTags = [...new Set([...pampaMetadata.tags, ...automaticTags])];
-                pampaMetadata.tags = allTags;
-
-                // Extract important variables used in this code
-                const importantVariables = extractImportantVariables(node, source, rule);
-
-                const symbolData = extractSymbolMetadata({ node, source, symbol });
-
-                // Generate enhanced embedding text
-                const enhancedEmbeddingText = generateEnhancedEmbeddingText(
-                    code,
-                    pampaMetadata,
-                    importantVariables,
-                    docComments
-                );
-
-                // Determine chunk type
-                const chunkType = node.type.includes('class') ? 'class' :
-                    node.type.includes('method') ? 'method' : 'function';
-
-                // Create context information
-                const contextInfo = {
-                    nodeType: node.type,
-                    startLine: source.slice(0, node.startIndex).split('\n').length,
-                    endLine: source.slice(0, node.endIndex).split('\n').length,
-                    codeLength: code.length,
-                    hasDocumentation: !!docComments,
-                    variableCount: importantVariables.length
-                };
-
-                const sha = crypto.createHash('sha1').update(code).digest('hex');
-                const chunkId = `${rel}:${symbol}:${sha.substring(0, 8)}`;
-                const chunkMerkleHash = await computeFastHash(code);
-
-                // Check if chunk already exists and hasn't changed
-                if (codemap[chunkId]?.sha === sha) {
-                    staleChunkIds.delete(chunkId);
-                    chunkMerkleHashes.push(chunkMerkleHash);
-                    return;
-                }
-
-                await embedAndStore({
-                    code,
-                    enhancedEmbeddingText,
-                    chunkId,
-                    sha,
-                    lang: rule.lang,
-                    rel,
-                    symbol,
-                    chunkType,
-                    pampaMetadata,
-                    importantVariables,
-                    docComments,
-                    contextInfo,
-                    symbolData
-                });
-                staleChunkIds.delete(chunkId);
-                chunkMerkleHashes.push(chunkMerkleHash);
-                processedChunks++;
-
-                // Progress callback
-                if (onProgress) {
-                    onProgress({ type: 'chunk_processed', file: rel, symbol, chunkId });
-                }
-            }
-
-            await walk(tree.rootNode);
-
-            if (staleChunkIds.size > 0) {
-                await deleteChunks(Array.from(staleChunkIds), existingChunks);
-                indexMutated = true;
-            }
-
-            if (fileHash) {
-                updatedMerkle[rel] = {
-                    shaFile: fileHash,
-                    chunkShas: chunkMerkleHashes
-                };
-                merkleDirty = true;
-            }
-        } catch (error) {
-            errors.push({ type: 'processing_error', file: rel, error: error.message });
-
-            try {
-                const abs = path.join(repo, rel);
-                if (!fs.existsSync(abs)) {
-                    continue;
-                }
-
-                const source = fs.readFileSync(abs, 'utf8');
-                const fallbackSymbol = path.basename(rel) || rel;
-                const sha = crypto.createHash('sha1').update(source).digest('hex');
-                const chunkId = `${rel}:fallback:${sha.substring(0, 8)}`;
-                const chunkMerkleHash = await computeFastHash(source);
-                const fallbackMetadata = { tags: [], intent: null, description: null };
-                const contextInfo = {
-                    nodeType: 'file',
-                    startLine: 1,
-                    endLine: source.split('\n').length,
-                    codeLength: source.length,
-                    hasDocumentation: false,
-                    variableCount: 0
-                };
-
-                await embedAndStore({
-                    code: source,
-                    enhancedEmbeddingText: source,
-                    chunkId,
-                    sha,
-                    lang: rule.lang,
-                    rel,
-                    symbol: fallbackSymbol,
-                    chunkType: 'file',
-                    pampaMetadata: fallbackMetadata,
-                    importantVariables: [],
-                    docComments: null,
-                    contextInfo,
-                    symbolData: {
-                        signature: `${fallbackSymbol}()`,
-                        parameters: [],
-                        returnType: null,
-                        calls: []
-                    }
-                });
-
-                processedChunks++;
-                indexMutated = true;
-
-                if (onProgress) {
-                    onProgress({ type: 'chunk_processed', file: rel, symbol: fallbackSymbol, chunkId });
-                }
-
-                staleChunkIds.delete(chunkId);
-                if (staleChunkIds.size > 0) {
-                    await deleteChunks(Array.from(staleChunkIds), existingChunks);
-                    indexMutated = true;
-                }
-
-                chunkMerkleHashes.length = 0;
-                chunkMerkleHashes.push(chunkMerkleHash);
-                fileHash = chunkMerkleHash;
-                updatedMerkle[rel] = {
-                    shaFile: chunkMerkleHash,
-                    chunkShas: [...chunkMerkleHashes]
-                };
-                merkleDirty = true;
-            } catch (fallbackError) {
-                errors.push({ type: 'fallback_error', file: rel, error: fallbackError.message });
-            }
-        }
-    }
-
-    for (const fileRel of deletedSet) {
-        await removeFileArtifacts(fileRel);
-    }
-
-    if (!isPartialUpdate) {
-        const existingFilesSet = new Set(files);
-        for (const fileRel of Object.keys(merkle)) {
-            if (!existingFilesSet.has(fileRel)) {
-                await removeFileArtifacts(fileRel);
-            }
-        }
-    }
-
-    if (merkleDirty) {
-        saveMerkle(repo, updatedMerkle);
-    }
-
-    if (indexMutated) {
-        bm25IndexCache.clear();
-    }
-
-    // Save updated codemap
-    attachSymbolGraphToCodemap(codemap);
-    codemap = writeCodemap(codemapPath, codemap);
-
-    // Return structured result
-    return {
-        success: true,
-        processedChunks,
-        totalChunks: Object.keys(codemap).length,
-        provider: embeddingProvider.getName(),
-        errors
-    };
-}
-
-export async function searchCode(query, limit = 10, provider = 'auto', workingPath = '.', scopeOptions = {}) {
-    // Set the base path for all operations
-    setBasePath(workingPath);
-
-    if (!query || !query.trim()) {
-        return await getOverview(limit, workingPath);
-    }
-
-    const normalizedScope = normalizeScopeFilters(scopeOptions);
-    const effectiveProvider = normalizedScope.provider || provider;
-    const hybridEnabled = normalizedScope.hybrid !== false;
-    const bm25Enabled = normalizedScope.bm25 !== false;
-    const symbolBoostEnabled = normalizedScope.symbol_boost !== false;
-
-    // Create provider for query - we need this early for consistent provider reporting
-    const embeddingProvider = createEmbeddingProvider(effectiveProvider);
-
-    try {
-        // ===== PHASE 1: INTENTION-BASED SEARCH =====
-        // First, try to find direct intention matches for instant results
-        let intentionResults = [];
-        let intentionResult = { success: false, directMatch: false };
-
-        if (symbolBoostEnabled) {
-            intentionResult = await searchByIntention(query, workingPath);
-
-            if (intentionResult.success && intentionResult.directMatch) {
-                // Found a direct intention match! Get the chunk and add to results
-                const chunk = await getChunk(intentionResult.sha, workingPath);
-
-                if (chunk.success) {
-                    intentionResults = [{
-                        type: 'code',
-                        lang: intentionResult.lang,
-                        path: intentionResult.filePath,
-                        sha: intentionResult.sha,
-                        data: chunk.code,
-                        meta: {
-                            symbol: intentionResult.symbol,
-                            score: intentionResult.confidence,
-                            searchType: 'intention'
-                        }
-                    }];
-                }
-            }
-        }
-
-        // ===== PHASE 2: RECORD QUERY PATTERN =====
-        // Record this query pattern for future learning
-        await recordQueryPattern(query, workingPath);
-
-        // ===== PHASE 3: TRADITIONAL VECTOR SEARCH =====
-        const { dbPath, codemap: codemapPath } = getPaths();
-
-        // Check if database exists before trying to open it
-        if (!fs.existsSync(dbPath)) {
-            return {
-                success: false,
-                error: 'database_not_found',
-                message: `Database not found at ${dbPath}. Project needs to be indexed first.`,
-                suggestion: `Run index_project on directory: ${workingPath}`,
-                provider: embeddingProvider.getName(),
-                scope: normalizedScope,
-                hybrid: { enabled: hybridEnabled, bm25Enabled },
-                symbolBoost: { enabled: symbolBoostEnabled, boosted: false },
-                reranker: normalizedScope.reranker,
-                results: []
-            };
-        }
-
-        const db = new sqlite3.Database(dbPath);
-        const all = promisify(db.all.bind(db));
-
-        // Enhanced search query to include semantic metadata
-        const chunks = await all(`
-            SELECT id, file_path, symbol, sha, lang, chunk_type, embedding, 
-                   pampa_tags, pampa_intent, pampa_description, 
-                   embedding_provider, embedding_dimensions
-            FROM code_chunks 
-            WHERE embedding_provider = ? AND embedding_dimensions = ?
-            ORDER BY created_at DESC
-        `, [embeddingProvider.getName(), embeddingProvider.getDimensions()]);
-
-        db.close();
-
-        const codemapData = readCodemap(codemapPath);
-
-        if (chunks.length === 0) {
-            return {
-                success: false,
-                error: 'no_chunks_found',
-                message: `No indexed chunks found with ${embeddingProvider.getName()} in ${path.resolve(workingPath)}`,
-                suggestion: `Run: npx pampa index --provider ${effectiveProvider} from ${path.resolve(workingPath)}`,
-                provider: embeddingProvider.getName(),
-                scope: normalizedScope,
-                hybrid: { enabled: hybridEnabled, bm25Enabled },
-                reranker: normalizedScope.reranker,
-                results: []
-            };
-        }
-
-        const scopedChunks = applyScope(chunks, normalizedScope);
-        const scopedShaSet = new Set(scopedChunks.map(chunk => chunk.sha));
-        const chunkIdBySha = new Map();
-        const scopedIntentionResults = hasScopeFilters(normalizedScope)
-            ? intentionResults.filter(result => scopedShaSet.has(result.sha))
-            : intentionResults;
-
-        // ===== PHASE 4: ENHANCED SIMILARITY CALCULATION =====
-        const chunkInfoById = new Map();
-        const results = [];
-
-        let queryEmbedding = null;
-        if (scopedChunks.length > 0) {
-            queryEmbedding = await embeddingProvider.generateEmbedding(query);
-        }
-
-        for (const chunk of scopedChunks) {
-            const embedding = JSON.parse(chunk.embedding.toString());
-            const vectorSimilarity = queryEmbedding ? cosineSimilarity(queryEmbedding, embedding) : 0;
-
-            // Boost score based on semantic metadata
-            let boostScore = 0;
-
-            // Boost if query matches pampa intent
-            if (chunk.pampa_intent && query.toLowerCase().includes(chunk.pampa_intent.toLowerCase())) {
-                boostScore += 0.2;
-            }
-
-            // Boost if query matches pampa tags
-            if (chunk.pampa_tags) {
-                try {
-                    const tags = JSON.parse(chunk.pampa_tags || '[]');
-                    const queryLower = query.toLowerCase();
-                    tags.forEach(tag => {
-                        if (typeof tag === 'string' && queryLower.includes(tag.toLowerCase())) {
-                            boostScore += 0.1;
-                        }
-                    });
-                } catch (error) {
-                    // ignore tag parsing errors for BM25 pipeline
-                }
-            }
-
-            // Final score combines vector similarity with semantic boosts
-            const finalScore = Math.min(vectorSimilarity + boostScore, 1.0);
-
-            const info = {
-                id: chunk.id,
-                file_path: chunk.file_path,
-                symbol: chunk.symbol,
-                sha: chunk.sha,
-                lang: chunk.lang,
-                chunk_type: chunk.chunk_type,
-                pampa_intent: chunk.pampa_intent,
-                pampa_description: chunk.pampa_description,
-                score: finalScore,
-                vectorScore: vectorSimilarity,
-                boostScore: boostScore
-            };
-
-            chunkInfoById.set(chunk.id, info);
-            chunkIdBySha.set(chunk.sha, chunk.id);
-            results.push(info);
-        }
-
-        // ===== PHASE 5: PROGRESSIVE THRESHOLD SEARCH =====
-        if (symbolBoostEnabled) {
-            try {
-                applySymbolBoost(results, { query, codemap: codemapData });
-            } catch (error) {
-                // Symbol boost should fail softly without interrupting search
-            }
-        }
-
-        const sortedResults = results.sort((a, b) => b.score - a.score);
-
-        // Exclude intention results to avoid duplicates
-        const intentionChunkIds = new Set(
-            scopedIntentionResults
-                .map(result => chunkIdBySha.get(result.sha))
-                .filter(Boolean)
-        );
-        const filteredResults = sortedResults.filter(result => !intentionChunkIds.has(result.id));
-
-        const remainingSlots = Math.max(limit - scopedIntentionResults.length, 0);
-        let vectorResults = [];
-        let bm25Fused = false;
-        let bm25CandidateCount = 0;
-
-        if (remainingSlots > 0) {
-            const selectionBudget = Math.max(remainingSlots, 60);
-            const vectorPool = filteredResults.slice(0, selectionBudget);
-
-            if (hybridEnabled && bm25Enabled) {
-                const bm25Index = ensureBm25IndexForChunks(
-                    embeddingProvider.getName(),
-                    embeddingProvider.getDimensions(),
-                    scopedChunks
-                );
-
-                if (bm25Index) {
-                    const allowedIds = new Set(scopedChunks.map(chunk => chunk.id));
-                    const bm25RawResults = bm25Index.search(query, selectionBudget);
-                    const bm25Results = bm25RawResults.filter(result =>
-                        allowedIds.has(result.id) && !intentionChunkIds.has(result.id)
-                    );
-                    bm25CandidateCount = bm25Results.length;
-
-                    if (bm25Results.length > 0) {
-                        const fused = reciprocalRankFusion({
-                            vectorResults: vectorPool.map(item => ({ id: item.id, score: item.score })),
-                            bm25Results: bm25Results.map(item => ({ id: item.id, score: item.score })),
-                            limit: selectionBudget,
-                            k: 60
-                        });
-
-                        if (fused.length > 0) {
-                            bm25Fused = true;
-                            vectorResults = fused
-                                .map(entry => {
-                                    const info = chunkInfoById.get(entry.id);
-                                    if (!info) {
-                                        return null;
-                                    }
-
-                                    info.hybridScore = entry.score;
-                                    info.bm25Score = entry.bm25Score;
-                                    info.bm25Rank = entry.bm25Rank;
-                                    info.vectorRank = entry.vectorRank;
-                                    return info;
-                                })
-                                .filter(Boolean);
-                        }
-                    }
-                }
-            }
-
-            if (vectorResults.length === 0) {
-                vectorResults = vectorPool;
-            }
-
-            const hasSymbolBoost = symbolBoostEnabled && vectorResults.some(
-                candidate => typeof candidate.symbolBoost === 'number' && candidate.symbolBoost > 0
-            );
-
-            if (hasSymbolBoost && vectorResults.length > 1) {
-                vectorResults.sort((a, b) => {
-                    const scoreA = typeof a.score === 'number' ? a.score : 0;
-                    const scoreB = typeof b.score === 'number' ? b.score : 0;
-                    if (scoreB !== scoreA) {
-                        return scoreB - scoreA;
-                    }
-
-                    const boostA = typeof a.symbolBoost === 'number' ? a.symbolBoost : 0;
-                    const boostB = typeof b.symbolBoost === 'number' ? b.symbolBoost : 0;
-                    if (boostB !== boostA) {
-                        return boostB - boostA;
-                    }
-
-                    const hybridA = typeof a.hybridScore === 'number' ? a.hybridScore : Number.NEGATIVE_INFINITY;
-                    const hybridB = typeof b.hybridScore === 'number' ? b.hybridScore : Number.NEGATIVE_INFINITY;
-                    return hybridB - hybridA;
-                });
-            }
-
-            vectorResults = vectorResults.slice(0, remainingSlots);
-
-            if (vectorResults.length > 1 && normalizedScope.reranker === 'transformers') {
-                try {
-                    const reranked = await rerankCrossEncoder(query, vectorResults, {
-                        max: Math.min(RERANKER_MAX_CANDIDATES, vectorResults.length),
-                        getText: candidate => buildRerankerDocument(candidate),
-                        getScoreHint: candidate => extractRerankerScoreHint(candidate)
-                    });
-
-                    if (Array.isArray(reranked) && reranked.length === vectorResults.length) {
-                        vectorResults = reranked;
-                    }
-                } catch (error) {
-                    // Silent fallback when reranker is unavailable or fails
-                }
-            }
-        }
-
-        // ===== PHASE 6: COMBINE RESULTS =====
-        const vectorSearchType = bm25Fused ? 'hybrid' : 'vector';
-        const combinedResults = [
-            ...scopedIntentionResults,
-            ...vectorResults.map(result => {
-                const rawScore = typeof result.score === 'number' ? result.score : 0;
-                const meta = {
-                    id: result.id,
-                    symbol: result.symbol,
-                    score: Math.min(1, rawScore),
-                    intent: result.pampa_intent,
-                    description: result.pampa_description,
-                    searchType: vectorSearchType,
-                    vectorScore: result.vectorScore
-                };
-
-                if (typeof result.hybridScore === 'number') {
-                    meta.hybridScore = result.hybridScore;
-                }
-
-                if (typeof result.bm25Score === 'number') {
-                    meta.bm25Score = result.bm25Score;
-                }
-
-                if (typeof result.bm25Rank === 'number') {
-                    meta.bm25Rank = result.bm25Rank;
-                }
-
-                if (typeof result.vectorRank === 'number') {
-                    meta.vectorRank = result.vectorRank;
-                }
-
-                if (typeof result.rerankerScore === 'number') {
-                    meta.rerankerScore = result.rerankerScore;
-                }
-
-                if (typeof result.rerankerRank === 'number') {
-                    meta.rerankerRank = result.rerankerRank;
-                }
-
-                if (typeof result.symbolBoost === 'number' && result.symbolBoost > 0) {
-                    meta.symbolBoost = result.symbolBoost;
-                    if (Array.isArray(result.symbolBoostSources) && result.symbolBoostSources.length > 0) {
-                        meta.symbolBoostSources = result.symbolBoostSources;
-                    }
-                }
-
-                if (typeof rawScore === 'number' && rawScore > 1) {
-                    meta.scoreRaw = rawScore;
-                }
-
-                return {
-                    type: 'code',
-                    lang: result.lang,
-                    path: result.file_path,
-                    sha: result.sha,
-                    data: null, // Loaded on demand
-                    meta
-                };
-            })
-        ];
-
-        // If we still don't have enough results, add a message about it
-        if (combinedResults.length === 0) {
-            return {
-                success: false,
-                error: 'no_relevant_matches',
-                message: `No relevant matches found for "${query}"`,
-                suggestion: 'Try broader search terms or check if the project is properly indexed',
-                provider: embeddingProvider.getName(),
-                scope: normalizedScope,
-                hybrid: { enabled: hybridEnabled, bm25Enabled },
-                symbolBoost: { enabled: symbolBoostEnabled, boosted: false },
-                reranker: normalizedScope.reranker,
-                results: []
-            };
-        }
-
-        // ===== PHASE 7: LEARNING SYSTEM =====
-        // If we found good results, record successful patterns for future learning
-        if (symbolBoostEnabled && combinedResults.length > 0 && combinedResults[0].meta.score > 0.8) {
-            // Record the top result as a successful intention mapping
-            await recordIntention(query, combinedResults[0].sha, combinedResults[0].meta.score, workingPath);
-        }
-
-        return {
-            success: true,
-            query,
-            searchType: bm25Fused || scopedIntentionResults.length > 0 ? 'hybrid' : 'vector',
-            intentionResults: scopedIntentionResults.length,
-            vectorResults: vectorResults.length,
-            provider: embeddingProvider.getName(),
-            scope: normalizedScope,
-            reranker: normalizedScope.reranker,
-            hybrid: {
-                enabled: hybridEnabled,
-                bm25Enabled,
-                fused: bm25Fused,
-                bm25Candidates: bm25CandidateCount
-            },
-            symbolBoost: {
-                enabled: symbolBoostEnabled,
-                boosted: symbolBoostEnabled && vectorResults.some(result => typeof result.symbolBoost === 'number' && result.symbolBoost > 0)
-            },
-            results: combinedResults
-        };
-
-    } catch (error) {
-        console.error('Error in searchCode:', error);
-        return {
-            success: false,
-            error: 'search_error',
-            message: error.message,
-            provider: embeddingProvider.getName(),
-            scope: normalizedScope,
-            hybrid: { enabled: hybridEnabled, bm25Enabled },
-            symbolBoost: { enabled: symbolBoostEnabled, boosted: false },
-            reranker: normalizedScope.reranker,
-            results: []
-        };
-    }
-}
-
-// Function to get project overview
-export async function getOverview(limit = 20, workingPath = '.') {
-    // Set the base path for all operations
-    setBasePath(workingPath);
-
-    try {
-        const { dbPath } = getPaths();
-
-        // Check if database exists before trying to open it
-        if (!fs.existsSync(dbPath)) {
-            return {
-                success: false,
-                error: 'database_not_found',
-                message: `Database not found at ${dbPath}. Project needs to be indexed first.`,
-                suggestion: `Run index_project on directory: ${workingPath}`,
-                results: []
-            };
-        }
-
-        const db = new sqlite3.Database(dbPath);
-        const all = promisify(db.all.bind(db));
-
-        const chunks = await all(`
-            SELECT id, file_path, symbol, sha, lang 
-            FROM code_chunks 
-            ORDER BY file_path, symbol 
-            LIMIT ?
-        `, [limit]);
-
-        db.close();
-
-        const results = chunks.map(chunk => ({
-            type: 'code',
-            lang: chunk.lang,
-            path: chunk.file_path,
-            sha: chunk.sha,
-            data: null,
-            meta: {
-                id: chunk.id,
-                symbol: chunk.symbol,
-                score: 1.0
-            }
-        }));
-
-        return {
-            success: true,
-            results
-        };
-    } catch (error) {
-        return {
-            success: false,
-            error: 'overview_error',
-            message: error.message,
-            results: []
-        };
-    }
-}
-
-// Function to get chunk content
-export async function getChunk(sha, workingPath = '.') {
-    setBasePath(workingPath);
-    const { chunkDir } = getPaths();
-
-    try {
-        const result = readChunkFromDisk({ chunkDir, sha });
-        if (!result) {
-            const plainPath = path.join(chunkDir, `${sha}.gz`);
-            const encryptedPath = path.join(chunkDir, `${sha}.gz.enc`);
-            throw new Error(`Chunk ${sha} not found at ${plainPath} or ${encryptedPath}`);
-        }
-        return { success: true, code: result.code };
-    } catch (error) {
-        if (error && error.code === 'ENCRYPTION_KEY_REQUIRED') {
-            return {
-                success: false,
-                error: `Chunk ${sha} is encrypted. Configure PAMPAX_ENCRYPTION_KEY to decrypt.`
-            };
-        }
-        return { success: false, error: error.message };
-    }
-}
-
-// ============================================================================
-// INTENTION CACHING AND PATTERN LEARNING SYSTEM
-// ============================================================================
-
-/**
- * Normalize a query to improve intention matching
- */
-function normalizeQuery(query) {
-    return query
-        .toLowerCase()
-        .trim()
-        .replace(/[¿?]/g, '') // Remove question marks
-        .replace(/\bcómo\b/g, 'como')  // Normalize Spanish
-        .replace(/\bcreate\b/g, 'crear')
-        .replace(/\bsession\b/g, 'sesion')
-        .replace(/\bstripe\b/g, 'stripe')
-        .replace(/\bcheckout\b/g, 'checkout')
-        .replace(/\s+/g, ' '); // Normalize spaces
-}
-
-/**
- * Record a successful query-result mapping for future intention matching
- */
-export async function recordIntention(originalQuery, targetSha, confidence = 1.0, workingPath = '.') {
-    setBasePath(workingPath);
-    const { dbPath } = getPaths();
-
-    try {
-        // Check if database exists before trying to open it
-        if (!fs.existsSync(dbPath)) {
-            return { success: false, error: 'database_not_found' };
-        }
-
-        const normalizedQuery = normalizeQuery(originalQuery);
-
-        const db = new sqlite3.Database(dbPath);
-        const run = promisify(db.run.bind(db));
-        const get = promisify(db.get.bind(db));
-
-        // Check if this intention already exists
-        const existing = await get(`
-            SELECT id, usage_count FROM intention_cache 
-            WHERE query_normalized = ? AND target_sha = ?
-        `, [normalizedQuery, targetSha]);
-
-        if (existing) {
-            // Update usage count and confidence
-            await run(`
-                UPDATE intention_cache 
-                SET usage_count = usage_count + 1, 
-                    confidence = ?, 
-                    last_used = CURRENT_TIMESTAMP
-                WHERE id = ?
-            `, [confidence, existing.id]);
-        } else {
-            // Create new intention mapping
-            await run(`
-                INSERT INTO intention_cache 
-                (query_normalized, original_query, target_sha, confidence)
-                VALUES (?, ?, ?, ?)
-            `, [normalizedQuery, originalQuery, targetSha, confidence]);
-        }
-
-        db.close();
-        return { success: true };
-    } catch (error) {
-        return { success: false, error: error.message };
-    }
-}
-
-/**
- * Search for direct intention matches before doing expensive vector search
- */
-export async function searchByIntention(query, workingPath = '.') {
-    setBasePath(workingPath);
-    const { dbPath } = getPaths();
-
-    try {
-        // Check if database exists before trying to open it
-        if (!fs.existsSync(dbPath)) {
-            return { success: false, directMatch: false, error: 'database_not_found' };
-        }
-
-        const normalizedQuery = normalizeQuery(query);
-
-        const db = new sqlite3.Database(dbPath);
-        const get = promisify(db.get.bind(db));
-
-        // Look for direct intention match WITH complete chunk information
-        const intention = await get(`
-            SELECT 
-                i.target_sha, 
-                i.confidence, 
-                i.usage_count, 
-                i.original_query,
-                c.file_path,
-                c.symbol,
-                c.lang,
-                c.chunk_type
-            FROM intention_cache i
-            LEFT JOIN code_chunks c ON i.target_sha = c.sha
-            WHERE i.query_normalized = ?
-            ORDER BY i.confidence DESC, i.usage_count DESC
-            LIMIT 1
-        `, [normalizedQuery]);
-
-        db.close();
-
-        if (intention) {
-            return {
-                success: true,
-                directMatch: true,
-                sha: intention.target_sha,
-                confidence: intention.confidence,
-                usageCount: intention.usage_count,
-                originalQuery: intention.original_query,
-                // Add complete chunk information
-                filePath: intention.file_path || 'unknown',
-                symbol: intention.symbol || 'direct_match',
-                lang: intention.lang || 'detected',
-                chunkType: intention.chunk_type || 'unknown'
-            };
-        }
-
-        return { success: true, directMatch: false };
-
-    } catch (error) {
-        if (error && typeof error.message === 'string' && error.message.includes('no such table: intention_cache')) {
-            return { success: false, directMatch: false, error: 'intention_cache_missing' };
-        }
-
-        console.error('Error in searchByIntention:', error);
-        return { success: false, directMatch: false, error: error.message };
-    }
-}
-
-/**
- * Update query pattern frequency for analytics
- */
-export async function recordQueryPattern(query, workingPath = '.') {
-    setBasePath(workingPath);
-    const { dbPath } = getPaths();
-
-    try {
-        // Check if database exists before trying to open it
-        if (!fs.existsSync(dbPath)) {
-            return { success: false, error: 'database_not_found' };
-        }
-
-        // Extract pattern from query (remove specific names/values)
-        const pattern = query
-            .toLowerCase()
-            .replace(/\b[\w-]+Session\b/gi, '[SESSION]')
-            .replace(/\bstripe\b/gi, '[PAYMENT_PROVIDER]')
-            .replace(/\b\w+Service\b/gi, '[SERVICE]')
-            .replace(/\b\w+Controller\b/gi, '[CONTROLLER]')
-            .trim();
-
-        const db = new sqlite3.Database(dbPath);
-        const run = promisify(db.run.bind(db));
-        const get = promisify(db.get.bind(db));
-
-        const existing = await get(`
-            SELECT id, frequency FROM query_patterns WHERE pattern = ?
-        `, [pattern]);
-
-        if (existing) {
-            await run(`
-                UPDATE query_patterns 
-                SET frequency = frequency + 1, updated_at = CURRENT_TIMESTAMP
-                WHERE id = ?
-            `, [existing.id]);
-        } else {
-            await run(`
-                INSERT INTO query_patterns (pattern) VALUES (?)
-            `, [pattern]);
-        }
-
-        db.close();
-        return { success: true, pattern };
-    } catch (error) {
-        return { success: false, error: error.message };
-    }
-}
-
-/**
- * Get analytics about frequent query patterns
- */
-export async function getQueryAnalytics(workingPath = '.') {
-    setBasePath(workingPath);
-    const { dbPath } = getPaths();
-
-    try {
-        // Check if database exists before trying to open it
-        if (!fs.existsSync(dbPath)) {
-            return {
-                success: false,
-                error: 'database_not_found',
-                message: `Database not found at ${dbPath}. Project needs to be indexed first.`
-            };
-        }
-
-        const db = new sqlite3.Database(dbPath);
-        const all = promisify(db.all.bind(db));
-
-        const patterns = await all(`
-            SELECT pattern, frequency, updated_at
-            FROM query_patterns 
-            ORDER BY frequency DESC 
-            LIMIT 10
-        `);
-
-        const intentions = await all(`
-            SELECT query_normalized, COUNT(*) as count, AVG(confidence) as avg_confidence
-            FROM intention_cache 
-            GROUP BY query_normalized
-            ORDER BY count DESC 
-            LIMIT 10
-        `);
-
-        db.close();
-
-        return {
-            success: true,
-            frequentPatterns: patterns,
-            topIntentions: intentions
-        };
-    } catch (error) {
-        return { success: false, error: error.message };
-    }
-=======
-    '.json': {
-        lang: 'json',
-        ts: RESOLVED_LANGUAGES.json,
-        nodeTypes: ['object', 'array', 'pair'],
-        subdivisionTypes: {
-            'object': ['pair'],
-            'array': ['object', 'array']
-        },
-        variableTypes: [],
-        commentPattern: null
-    },
-    '.ml': {
-        lang: 'ocaml',
-        ts: RESOLVED_LANGUAGES.ocaml,
-        nodeTypes: ['value_definition', 'type_definition', 'module_definition', 'let_binding'],
-        subdivisionTypes: {
-            'module_definition': ['value_definition', 'type_definition'],
-            'value_definition': ['let_binding']
-        },
-        variableTypes: ['let_binding', 'value_definition'],
-        commentPattern: /\(\*[\s\S]*?\*\)/g
-    },
-    '.mli': {
-        lang: 'ocaml',
-        ts: RESOLVED_LANGUAGES.ocaml,
-        nodeTypes: ['value_specification', 'type_definition', 'module_definition'],
-        subdivisionTypes: {
-            'module_definition': ['value_specification', 'type_definition']
-        },
-        variableTypes: ['value_specification'],
-        commentPattern: /\(\*[\s\S]*?\*\)/g
-    },
-    '.hs': {
-        lang: 'haskell',
-        ts: RESOLVED_LANGUAGES.haskell,
-        nodeTypes: ['function', 'type_signature', 'data_declaration', 'class_declaration'],
-        subdivisionTypes: {
-            'class_declaration': ['function', 'type_signature'],
-            'data_declaration': ['constructor']
-        },
-        variableTypes: ['signature', 'bind'],
-        commentPattern: /--.*$/gm
-    },
-    '.ex': {
-        lang: 'elixir',
-        ts: RESOLVED_LANGUAGES.elixir,
-        nodeTypes: ['call', 'anonymous_function'],
-        subdivisionTypes: {
-            'call': ['call', 'anonymous_function']
-        },
-        variableTypes: ['identifier'],
-        commentPattern: /#.*$/gm
-    },
-    '.exs': {
-        lang: 'elixir',
-        ts: RESOLVED_LANGUAGES.elixir,
-        nodeTypes: ['call', 'anonymous_function'],
-        subdivisionTypes: {
-            'call': ['call', 'anonymous_function']
-        },
-        variableTypes: ['identifier'],
-        commentPattern: /#.*$/gm
-    }
-};
-
-export function getSupportedLanguageExtensions() {
-    return Object.keys(LANG_RULES);
-}
-
-// Global context for paths - gets set by setBasePath()
-let globalContext = {
-    basePath: null,
-    chunkDir: null,
-    codemap: null,
-    dbPath: null
-};
-
-const bm25IndexCache = new Map();
-const chunkTextCache = new Map();
-
-const envRerankMax = Number.parseInt(process.env.PAMPAX_RERANKER_MAX || '50', 10);
-const RERANKER_MAX_CANDIDATES = Number.isFinite(envRerankMax) && envRerankMax > 0 ? envRerankMax : 50;
-const RERANKER_SCORE_HINT_REGEX = /mockScore:([+-]?\d+(?:\.\d+)?)/i;
-
-// Function to set the base path for all operations
-export function setBasePath(basePath = '.') {
-    const resolvedPath = path.resolve(basePath);
-    if (globalContext.basePath && globalContext.basePath !== resolvedPath) {
-        bm25IndexCache.clear();
-        chunkTextCache.clear();
-    }
-    globalContext.basePath = resolvedPath;
-    globalContext.chunkDir = path.join(resolvedPath, '.pampa/chunks');
-    globalContext.codemap = path.join(resolvedPath, 'pampa.codemap.json');
-    globalContext.dbPath = path.join(resolvedPath, '.pampa/pampa.db');
-}
-
-// Function to get current paths (with fallback to relative paths if not set)
-function getPaths() {
-    if (!globalContext.basePath) {
-        // Fallback to relative paths if setBasePath() was not called
-        return {
-            chunkDir: '.pampa/chunks',
-            codemap: 'pampa.codemap.json',
-            dbPath: '.pampa/pampa.db'
-        };
-    }
-
-    return {
-        chunkDir: globalContext.chunkDir,
-        codemap: globalContext.codemap,
-        dbPath: globalContext.dbPath
-    };
-}
-
-function getResolvedBasePath() {
-    return globalContext.basePath ? globalContext.basePath : path.resolve('.');
-}
-
-function getBm25CacheKey(providerName, dimensions) {
-    return `${getResolvedBasePath()}::${providerName || 'unknown'}::${dimensions || 0}`;
-}
-
-function getChunkCacheKey(sha) {
-    return `${getResolvedBasePath()}::${sha}`;
-}
-
-function getOrCreateBm25Entry(providerName, dimensions) {
-    const key = getBm25CacheKey(providerName, dimensions);
-    let entry = bm25IndexCache.get(key);
-    if (!entry) {
-        entry = { index: new BM25Index(), added: new Set() };
-        bm25IndexCache.set(key, entry);
-    }
-
-    return entry;
-}
-
-function readChunkTextCached(sha) {
-    if (!sha) {
-        return null;
-    }
-
-    const cacheKey = getChunkCacheKey(sha);
-    if (chunkTextCache.has(cacheKey)) {
-        return chunkTextCache.get(cacheKey);
-    }
-
-    const { chunkDir } = getPaths();
-
-    try {
-        const result = readChunkFromDisk({ chunkDir, sha });
-        const code = result ? result.code : null;
-        chunkTextCache.set(cacheKey, code);
-        return code;
-    } catch (error) {
-        chunkTextCache.set(cacheKey, null);
-        return null;
-    }
-}
-
-function buildBm25Document(chunk, codeText) {
-    if (!chunk) {
-        return '';
-    }
-
-    const parts = [
-        chunk.symbol,
-        chunk.file_path,
-        chunk.pampa_description,
-        chunk.pampa_intent,
-        codeText
-    ].filter(value => typeof value === 'string' && value.trim().length > 0);
-
-    return parts.join('\n');
-}
-
-function buildRerankerDocument(candidate) {
-    if (!candidate) {
-        return '';
-    }
-
-    const codeText = readChunkTextCached(candidate.sha) || '';
-    return buildBm25Document(candidate, codeText);
-}
-
-function extractRerankerScoreHint(candidate) {
-    if (!candidate) {
-        return undefined;
-    }
-
-    const description = typeof candidate.pampa_description === 'string' ? candidate.pampa_description : '';
-    const match = description.match(RERANKER_SCORE_HINT_REGEX);
-
-    if (match) {
-        const value = Number.parseFloat(match[1]);
-        if (Number.isFinite(value)) {
-            return value;
-        }
-    }
-
-    return undefined;
-}
-
-function ensureBm25IndexForChunks(providerName, dimensions, chunks) {
-    if (!Array.isArray(chunks) || chunks.length === 0) {
-        return null;
-    }
-
-    const entry = getOrCreateBm25Entry(providerName, dimensions);
-    const toAdd = [];
-
-    for (const chunk of chunks) {
-        if (!chunk || !chunk.id || entry.added.has(chunk.id)) {
-            continue;
-        }
-
-        const codeText = readChunkTextCached(chunk.sha);
-        const docText = buildBm25Document(chunk, codeText);
-
-        if (docText && docText.trim().length > 0) {
-            toAdd.push({ id: chunk.id, text: docText });
-        }
-
-        entry.added.add(chunk.id);
-    }
-
-    if (toAdd.length > 0) {
-        entry.index.addDocuments(toAdd);
-    }
-
-    entry.index.consolidate();
-    return entry.index;
-}
-
-// Function to clear the global context (useful for testing or cleanup)
-export function clearBasePath() {
-    globalContext = {
-        basePath: null,
-        chunkDir: null,
-        codemap: null,
-        dbPath: null
-    };
-    bm25IndexCache.clear();
-    chunkTextCache.clear();
-}
-
-// ============================================================================
-// DATABASE UTILITIES
-// ============================================================================
-
-export async function initDatabase(dimensions, basePath = '.') {
-    // Set base path
-    setBasePath(basePath);
-
-    const { dbPath } = getPaths();
-    const dbDir = path.dirname(dbPath);
-
-    if (!fs.existsSync(dbDir)) {
-        fs.mkdirSync(dbDir, { recursive: true });
-    }
-
-    const db = new sqlite3.Database(dbPath);
-    const run = promisify(db.run.bind(db));
-
-    // Create table for code chunks with enhanced metadata
-    await run(`
-        CREATE TABLE IF NOT EXISTS code_chunks (
-            id TEXT PRIMARY KEY,
-            file_path TEXT NOT NULL,
-            symbol TEXT NOT NULL,
-            sha TEXT NOT NULL,
-            lang TEXT NOT NULL,
-            chunk_type TEXT DEFAULT 'function',
-            embedding BLOB,
-            embedding_provider TEXT,
-            embedding_dimensions INTEGER,
-            
-            -- Enhanced semantic metadata
-            pampa_tags TEXT,           -- JSON array of semantic tags
-            pampa_intent TEXT,         -- Natural language intent description
-            pampa_description TEXT,    -- Human-readable description
-            doc_comments TEXT,         -- JSDoc/PHPDoc comments
-            variables_used TEXT,       -- JSON array of important variables
-            context_info TEXT,         -- Additional context metadata
-            
-            created_at DATETIME DEFAULT CURRENT_TIMESTAMP,
-            updated_at DATETIME DEFAULT CURRENT_TIMESTAMP
-        )
-    `);
-
-    // Create semantic search table for intention mapping
-    await run(`
-        CREATE TABLE IF NOT EXISTS intention_cache (
-            id INTEGER PRIMARY KEY AUTOINCREMENT,
-            query_normalized TEXT NOT NULL,
-            original_query TEXT NOT NULL,
-            target_sha TEXT NOT NULL,
-            confidence REAL DEFAULT 1.0,
-            usage_count INTEGER DEFAULT 1,
-            created_at DATETIME DEFAULT CURRENT_TIMESTAMP,
-            last_used DATETIME DEFAULT CURRENT_TIMESTAMP
-        )
-    `);
-
-    // Create table for frequent patterns
-    await run(`
-        CREATE TABLE IF NOT EXISTS query_patterns (
-            id INTEGER PRIMARY KEY AUTOINCREMENT,
-            pattern TEXT NOT NULL UNIQUE,
-            frequency INTEGER DEFAULT 1,
-            typical_results TEXT, -- JSON array of common results
-            created_at DATETIME DEFAULT CURRENT_TIMESTAMP,
-            updated_at DATETIME DEFAULT CURRENT_TIMESTAMP
-        )
-    `);
-
-    // Create indexes for enhanced searches
-    await run(`CREATE INDEX IF NOT EXISTS idx_file_path ON code_chunks(file_path)`);
-    await run(`CREATE INDEX IF NOT EXISTS idx_symbol ON code_chunks(symbol)`);
-    await run(`CREATE INDEX IF NOT EXISTS idx_lang ON code_chunks(lang)`);
-    await run(`CREATE INDEX IF NOT EXISTS idx_provider ON code_chunks(embedding_provider)`);
-    await run(`CREATE INDEX IF NOT EXISTS idx_chunk_type ON code_chunks(chunk_type)`);
-    await run(`CREATE INDEX IF NOT EXISTS idx_pampa_tags ON code_chunks(pampa_tags)`);
-    await run(`CREATE INDEX IF NOT EXISTS idx_pampa_intent ON code_chunks(pampa_intent)`);
-
-    await run(`
-        CREATE INDEX IF NOT EXISTS idx_lang_provider 
-        ON code_chunks(lang, embedding_provider, embedding_dimensions)
-    `);
-
-    // Indexes for intention system
-    await run(`CREATE INDEX IF NOT EXISTS idx_query_normalized ON intention_cache(query_normalized)`);
-    await run(`CREATE INDEX IF NOT EXISTS idx_target_sha ON intention_cache(target_sha)`);
-    await run(`CREATE INDEX IF NOT EXISTS idx_usage_count ON intention_cache(usage_count DESC)`);
-
-    // Indexes for pattern analysis
-    await run(`CREATE INDEX IF NOT EXISTS idx_pattern_frequency ON query_patterns(frequency DESC)`);
-
-    db.close();
-}
-
-// Function to calculate cosine similarity
-export function cosineSimilarity(a, b) {
-    if (a.length !== b.length) return 0;
-
-    let dotProduct = 0;
-    let normA = 0;
-    let normB = 0;
-
-    for (let i = 0; i < a.length; i++) {
-        dotProduct += a[i] * b[i];
-        normA += a[i] * a[i];
-        normB += b[i] * b[i];
-    }
-
-    return dotProduct / (Math.sqrt(normA) * Math.sqrt(normB));
-}
-
-// ============================================================================
-// SEMANTIC METADATA EXTRACTION UTILITIES
-// ============================================================================
-
-/**
- * Extract pampa-specific metadata from JSDoc-style comments
- */
-function extractPampaMetadata(commentText) {
-    const metadata = {
-        tags: [],
-        intent: null,
-        description: null
-    };
-
-    if (!commentText) return metadata;
-
-    // Extract @pampa-tags
-    const tagsMatch = commentText.match(/@pampa-tags:\s*([^\n]+)/);
-    if (tagsMatch) {
-        metadata.tags = tagsMatch[1].split(',').map(tag => tag.trim());
-    }
-
-    // Extract @pampa-intent
-    const intentMatch = commentText.match(/@pampa-intent:\s*([^\n]+)/);
-    if (intentMatch) {
-        metadata.intent = intentMatch[1].trim();
-    }
-
-    // Extract @pampa-description
-    const descMatch = commentText.match(/@pampa-description:\s*([^\n]+)/);
-    if (descMatch) {
-        metadata.description = descMatch[1].trim();
-    }
-
-    return metadata;
-}
-
-/**
- * Extract semantic tags automatically from code context
- */
-function extractSemanticTags(filePath, symbolName, code) {
-    const tags = new Set();
-
-    // Extract from file path
-    const pathParts = filePath.split('/').map(part => part.replace(/\.(php|js|ts|tsx)$/, ''));
-    pathParts.forEach(part => {
-        // Split camelCase and PascalCase
-        const words = part.replace(/([a-z])([A-Z])/g, '$1 $2').toLowerCase().split(/[\s_-]+/);
-        words.forEach(word => {
-            if (word.length > 2) { // Skip short words
-                tags.add(word);
-            }
-        });
-    });
-
-    // Extract from symbol name
-    if (symbolName) {
-        const symbolWords = symbolName
-            .replace(/([a-z])([A-Z])/g, '$1 $2')
-            .toLowerCase()
-            .split(/[\s_-]+/);
-
-        symbolWords.forEach(word => {
-            if (word.length > 2) {
-                tags.add(word);
-            }
-        });
-    }
-
-    // Extract technical keywords from code
-    const technicalKeywords = [
-        'stripe', 'payment', 'session', 'checkout', 'purchase',
-        'auth', 'authentication', 'login', 'register', 'middleware',
-        'database', 'connection', 'pool', 'config', 'service',
-        'controller', 'model', 'repository', 'test', 'api',
-        'customer', 'user', 'admin', 'notification', 'email',
-        'validation', 'request', 'response', 'http', 'route'
-    ];
-
-    const codeText = code.toLowerCase();
-    technicalKeywords.forEach(keyword => {
-        if (codeText.includes(keyword)) {
-            tags.add(keyword);
-        }
-    });
-
-    // Look for class/function patterns
-    const patterns = [
-        /class\s+(\w+)/gi,
-        /function\s+(\w+)/gi,
-        /const\s+(\w+)/gi,
-        /interface\s+(\w+)/gi,
-        /trait\s+(\w+)/gi
-    ];
-
-    patterns.forEach(pattern => {
-        let match;
-        while ((match = pattern.exec(code)) !== null) {
-            const name = match[1];
-            const words = name.replace(/([a-z])([A-Z])/g, '$1 $2').toLowerCase().split(/[\s_-]+/);
-            words.forEach(word => {
-                if (word.length > 2) {
-                    tags.add(word);
-                }
-            });
-        }
-    });
-
-    return Array.from(tags).slice(0, 10); // Limit to 10 most relevant tags
-}
-
-/**
- * Extract important variables from a code node
- */
-function extractImportantVariables(node, source, rule) {
-    const variables = [];
-
-    function walkForVariables(n) {
-        // Only extract variables that seem "important" (const, config, etc.)
-        if (rule.variableTypes && rule.variableTypes.includes(n.type)) {
-            const varText = source.slice(n.startIndex, n.endIndex);
-
-            // Filter for important-looking variables
-            if (isImportantVariable(varText, n.type)) {
-                variables.push({
-                    type: n.type,
-                    name: extractVariableName(n, source),
-                    value: varText.length > 100 ? varText.substring(0, 100) + '...' : varText
-                });
-            }
-        }
-
-        for (let i = 0; i < n.childCount; i++) {
-            walkForVariables(n.child(i));
-        }
-    }
-
-    walkForVariables(node);
-    return variables;
-}
-
-/**
- * Determine if a variable is "important" enough to index
- */
-function isImportantVariable(varText, nodeType) {
-    // Look for indicators of important variables
-    const importantPatterns = [
-        /const\s+\w*(config|setting|option|endpoint|url|key|secret|token)\w*/i,
-        /const\s+\w*(api|service|client|provider)\w*/i,
-        /const\s+[A-Z_]{3,}/,  // ALL_CAPS constants
-        /export\s+const/,      // Exported constants
-        /static\s+(final\s+)?[A-Z_]+/,  // Static final constants (Java)
-    ];
-
-    return importantPatterns.some(pattern => pattern.test(varText));
-}
-
-/**
- * Extract variable name from tree-sitter node
- */
-function extractVariableName(node, source) {
-    // Walk the node to find the identifier
-    function findIdentifier(n) {
-        if (n.type === 'identifier' || n.type === 'type_identifier') {
-            return source.slice(n.startIndex, n.endIndex);
-        }
-
-        for (let i = 0; i < n.childCount; i++) {
-            const result = findIdentifier(n.child(i));
-            if (result) return result;
-        }
-
-        return null;
-    }
-
-    return findIdentifier(node) || 'unknown';
-}
-
-/**
- * Extract documentation comments preceding a code node
- */
-function extractDocComments(source, node, rule) {
-    const commentPattern = rule.commentPattern;
-    if (!commentPattern) return null;
-
-    // Look for comments in the 500 characters before the node
-    const beforeNode = source.slice(Math.max(0, node.startIndex - 500), node.startIndex);
-    const comments = beforeNode.match(commentPattern);
-
-    if (comments && comments.length > 0) {
-        // Return the last (closest) comment
-        return comments[comments.length - 1];
-    }
-
-    return null;
-}
-
-/**
- * Generate enhanced embedding text by combining code with metadata
- */
-function generateEnhancedEmbeddingText(code, metadata, variables, docComments) {
-    let enhancedText = code;
-
-    // Add documentation comments
-    if (docComments) {
-        enhancedText = docComments + '\n\n' + enhancedText;
-    }
-
-    // Add pampa metadata as natural language
-    if (metadata.intent) {
-        enhancedText += `\n\n// Intent: ${metadata.intent}`;
-    }
-
-    if (metadata.description) {
-        enhancedText += `\n\n// Description: ${metadata.description}`;
-    }
-
-    if (metadata.tags.length > 0) {
-        enhancedText += `\n\n// Tags: ${metadata.tags.join(', ')}`;
-    }
-
-    // Add important variables context
-    if (variables.length > 0) {
-        const varNames = variables.map(v => v.name).join(', ');
-        enhancedText += `\n\n// Uses variables: ${varNames}`;
-    }
-
-    return enhancedText;
-}
-
-// ============================================================================
-// MAIN SERVICE FUNCTIONS
-// ============================================================================
-
-export async function indexProject({
-    repoPath = '.',
-    provider = 'auto',
-    onProgress = null,
-    changedFiles = null,
-    deletedFiles = [],
-    embeddingProviderOverride = null,
-    encryptMode = undefined
-} = {}) {
-    const repo = path.resolve(repoPath);
-
-    // Ensure we're working in a valid directory and add more restrictive patterns
-    if (!fs.existsSync(repo)) {
-        throw new Error(`Directory ${repo} does not exist`);
-    }
-
-    const normalizedChanged = Array.isArray(changedFiles)
-        ? Array.from(new Set(
-            changedFiles
-                .map(file => normalizeToProjectPath(repo, file))
-                .filter(Boolean)
-        ))
-        : null;
-
-    const normalizedDeleted = Array.from(new Set(
-        (Array.isArray(deletedFiles) ? deletedFiles : [])
-            .map(file => normalizeToProjectPath(repo, file))
-            .filter(Boolean)
-    ));
-
-    const deletedSet = new Set(normalizedDeleted);
-    const languagePatterns = getSupportedLanguageExtensions().map(ext => `**/*${ext}`);
-    let files = [];
-
-    if (normalizedChanged === null) {
-        files = await fg(languagePatterns, {
-            cwd: repo,
-            absolute: false,
-            followSymbolicLinks: false,
-            ignore: [
-                '**/vendor/**',
-                '**/node_modules/**',
-                '**/.git/**',
-                '**/storage/**',
-                '**/dist/**',
-                '**/build/**',
-                '**/tmp/**',
-                '**/temp/**',
-                '**/.npm/**',
-                '**/.yarn/**',
-                '**/Library/**',
-                '**/System/**',
-                '**/.Trash/**',
-                '**/.pampa/**',
-                '**/pampa.codemap.json',
-                '**/pampa.codemap.json.backup-*',
-                '**/package-lock.json',
-                '**/yarn.lock',
-                '**/pnpm-lock.yaml',
-                '**/*.json',              // Exclude JSON config files (excessive granularity)
-                '**/*.sh',                // Exclude shell scripts (command-level chunking too granular)
-                '**/examples/**',
-                '**/assets/**'
-            ],
-            onlyFiles: true,
-            dot: false
-        });
-    } else {
-        files = normalizedChanged.filter(rel => {
-            const ext = path.extname(rel).toLowerCase();
-            return !!LANG_RULES[ext];
-        });
-    }
-
-    const uniqueFiles = [];
-    const seenFiles = new Set();
-
-    for (const rel of files) {
-        if (!rel || seenFiles.has(rel)) {
-            continue;
-        }
-
-        const absPath = path.join(repo, rel);
-        if (!fs.existsSync(absPath)) {
-            deletedSet.add(rel);
-            continue;
-        }
-
-        seenFiles.add(rel);
-        uniqueFiles.push(rel);
-    }
-
-    files = uniqueFiles;
-    const isPartialUpdate = normalizedChanged !== null;
-
-    // Create embedding provider ONCE ONLY
-    const embeddingProvider = embeddingProviderOverride || createEmbeddingProvider(provider);
-
-    // Initialize provider ONCE ONLY (if we created it here)
-    if (!embeddingProviderOverride && embeddingProvider.init) {
-        await embeddingProvider.init();
-    }
-
-    // Get model profile for token-aware chunking
-    const providerName = embeddingProvider.getName();
-    const modelName = embeddingProvider.getModelName ? embeddingProvider.getModelName() : null;
-    const modelProfile = await getModelProfile(providerName, modelName || providerName);
-    const limits = getSizeLimits(modelProfile);
-    
-    // Log chunking configuration
-    console.log(`\n📊 Chunking Configuration:`);
-    console.log(`  Provider: ${providerName}`);
-    if (modelName) console.log(`  Model: ${modelName}`);
-    console.log(`  Dimensions: ${embeddingProvider.getDimensions()}`);
-    console.log(`  Chunking mode: ${limits.unit}`);
-    console.log(`  Optimal size: ${limits.optimal} ${limits.unit}`);
-    console.log(`  Min/Max: ${limits.min}-${limits.max} ${limits.unit}`);
-    console.log(`  Overlap: ${limits.overlap} ${limits.unit}`);
-    if (modelProfile.useTokens && modelProfile.tokenCounter) {
-        console.log(`  ✓ Token counting enabled`);
-    } else {
-        console.log(`  ℹ Using character estimation (token counting unavailable)`);
-    }
-    
-    // Display rate limiting info
-    if (embeddingProvider.rateLimiter) {
-        const rateLimiterStats = embeddingProvider.rateLimiter.getStats();
-        if (rateLimiterStats.isLimited) {
-            console.log(`  🔒 Rate limiting: ${rateLimiterStats.rpm} requests/minute`);
-        } else {
-            console.log(`  ⚡ Rate limiting: disabled (local model)`);
-        }
-    }
-    console.log('');
-
-    // Initialize database with the correct base path
-    await initDatabase(embeddingProvider.getDimensions(), repo);
-
-    const { codemap: codemapPath, chunkDir, dbPath } = getPaths();
-    
-    // Check for dimension/provider mismatches (migration detection)
-    if (fs.existsSync(dbPath)) {
-        const db = new sqlite3.Database(dbPath);
-        const all = promisify(db.all.bind(db));
-        
-        try {
-            const existingDimensions = await all(`
-                SELECT DISTINCT embedding_provider, embedding_dimensions
-                FROM code_chunks
-                LIMIT 10
-            `);
-            
-            if (existingDimensions.length > 0) {
-                const currentProvider = embeddingProvider.getName();
-                const currentDimensions = embeddingProvider.getDimensions();
-                
-                const hasMismatch = existingDimensions.some(
-                    row => row.embedding_provider !== currentProvider || 
-                           row.embedding_dimensions !== currentDimensions
-                );
-                
-                if (hasMismatch) {
-                    console.log('\n⚠️  WARNING: Dimension/Provider Mismatch Detected!');
-                    console.log('='.repeat(60));
-                    console.log('Existing index:');
-                    existingDimensions.forEach(row => {
-                        console.log(`  ${row.embedding_provider} (${row.embedding_dimensions}D)`);
-                    });
-                    console.log(`Current config: ${currentProvider} (${currentDimensions}D)`);
-                    console.log('\nThis may cause issues:');
-                    console.log('  • Searches will only return chunks matching current config');
-                    console.log('  • Old chunks will be invisible');
-                    console.log('  • Mixed results quality');
-                    console.log('\nRecommendations:');
-                    console.log('  1. Full re-index (clean slate):');
-                    console.log('     rm -rf .pampa pampa.codemap.json && pampax index');
-                    console.log('  2. Check migration status:');
-                    console.log('     node scripts/check-migration.js');
-                    console.log('  3. See MIGRATION_GUIDE.md for details');
-                    console.log('='.repeat(60) + '\n');
-                    
-                    // Give user a moment to see the warning
-                    await new Promise(resolve => setTimeout(resolve, 2000));
-                }
-            }
-        } catch (error) {
-            // Ignore errors in migration check (don't block indexing)
-        } finally {
-            db.close();
-        }
-    }
-    const encryptionPreference = resolveEncryptionPreference({ mode: encryptMode, logger: console });
-    let codemap = readCodemap(codemapPath);
-
-    const merkle = loadMerkle(repo);
-    const updatedMerkle = cloneMerkle(merkle);
-    let merkleDirty = false;
-    let indexMutated = false;
-
-    const parser = new Parser();
-    let processedChunks = 0;
-    const errors = [];
-    
-    // Chunking statistics
-    const chunkingStats = {
-        totalNodes: 0,
-        skippedSmall: 0,
-        subdivided: 0,
-        statementFallback: 0,
-        normalChunks: 0,
-        mergedSmall: 0
-    };
-
-    async function deleteChunks(chunkIds, metadataLookup = new Map()) {
-        if (!Array.isArray(chunkIds) || chunkIds.length === 0) {
-            return;
-        }
-
-        const db = new sqlite3.Database(dbPath);
-        const run = promisify(db.run.bind(db));
-        const placeholders = chunkIds.map(() => '?').join(', ');
-
-        await run(`
-            DELETE FROM code_chunks
-            WHERE id IN (${placeholders})
-        `, chunkIds);
-
-        db.close();
-
-        for (const chunkId of chunkIds) {
-            const metadata = metadataLookup.get(chunkId) || codemap[chunkId];
-            if (metadata && metadata.sha) {
-                chunkTextCache.delete(getChunkCacheKey(metadata.sha));
-                removeChunkArtifacts(chunkDir, metadata.sha);
-            }
-            delete codemap[chunkId];
-        }
-    }
-
-    async function embedAndStore({
-        code,
-        enhancedEmbeddingText,
-        chunkId,
-        sha,
-        lang,
-        rel,
-        symbol,
-        chunkType,
-        pampaMetadata,
-        importantVariables,
-        docComments,
-        contextInfo,
-        symbolData = null
-    }) {
-        try {
-            const embedding = await embeddingProvider.generateEmbedding(enhancedEmbeddingText);
-
-            const db = new sqlite3.Database(dbPath);
-            const run = promisify(db.run.bind(db));
-
-            await run(`
-                INSERT OR REPLACE INTO code_chunks
-                (id, file_path, symbol, sha, lang, chunk_type, embedding, embedding_provider, embedding_dimensions,
-                 pampa_tags, pampa_intent, pampa_description, doc_comments, variables_used, context_info, updated_at)
-                VALUES (?, ?, ?, ?, ?, ?, ?, ?, ?, ?, ?, ?, ?, ?, ?, CURRENT_TIMESTAMP)
-            `, [
-                chunkId,
-                rel,
-                symbol,
-                sha,
-                lang,
-                chunkType,
-                Buffer.from(JSON.stringify(embedding)),
-                embeddingProvider.getName(),
-                embeddingProvider.getDimensions(),
-                JSON.stringify(pampaMetadata.tags),
-                pampaMetadata.intent,
-                pampaMetadata.description,
-                docComments,
-                JSON.stringify(importantVariables),
-                JSON.stringify(contextInfo)
-            ]);
-
-            indexMutated = true;
-
-            db.close();
-
-            fs.mkdirSync(chunkDir, { recursive: true });
-            const writeResult = writeChunkToDisk({
-                chunkDir,
-                sha,
-                code,
-                encryption: encryptionPreference
-            });
-
-            const previousMetadata = codemap[chunkId];
-            codemap[chunkId] = normalizeChunkMetadata({
-                file: rel,
-                symbol,
-                sha,
-                lang,
-                chunkType,
-                provider: embeddingProvider.getName(),
-                dimensions: embeddingProvider.getDimensions(),
-                hasPampaTags: Array.isArray(pampaMetadata.tags) && pampaMetadata.tags.length > 0,
-                hasIntent: !!pampaMetadata.intent,
-                hasDocumentation: !!docComments,
-                variableCount: Array.isArray(importantVariables) ? importantVariables.length : 0,
-                encrypted: !!(writeResult && writeResult.encrypted),
-                symbol_signature: symbolData && symbolData.signature ? symbolData.signature : undefined,
-                symbol_parameters: symbolData && Array.isArray(symbolData.parameters) ? symbolData.parameters : undefined,
-                symbol_return: symbolData && symbolData.returnType ? symbolData.returnType : undefined,
-                symbol_calls: symbolData && Array.isArray(symbolData.calls) ? symbolData.calls : undefined
-            }, previousMetadata);
-
-        } catch (error) {
-            errors.push({ type: 'indexing_error', chunkId, error: error.message });
-            throw error;
-        }
-    }
-
-    async function removeFileArtifacts(fileRel) {
-        const entries = Object.entries(codemap)
-            .filter(([, metadata]) => metadata && metadata.file === fileRel);
-
-        if (entries.length > 0) {
-            const metadataLookup = new Map(entries);
-            await deleteChunks(entries.map(([chunkId]) => chunkId), metadataLookup);
-            indexMutated = true;
-        }
-
-        if (removeMerkleEntry(updatedMerkle, fileRel)) {
-            merkleDirty = true;
-        }
-    }
-
-    for (const rel of files) {
-        deletedSet.delete(rel);
-
-        const abs = path.join(repo, rel);
-        const ext = path.extname(rel).toLowerCase();
-        const rule = LANG_RULES[ext];
-
-        if (!rule) continue;
-
-        const existingChunks = new Map(
-            Object.entries(codemap)
-                .filter(([, metadata]) => metadata && metadata.file === rel)
-        );
-        const staleChunkIds = new Set(existingChunks.keys());
-        const chunkMerkleHashes = [];
-        let fileHash = null;
-
-        try {
-            const source = fs.readFileSync(abs, 'utf8');
-            fileHash = await computeFastHash(source);
-
-            const previousMerkle = merkle[rel];
-            if (previousMerkle && previousMerkle.shaFile === fileHash) {
-                continue;
-            }
-
-            // Tree-sitter proper handling for large files using callback-based API
-            // See: https://github.com/tree-sitter/tree-sitter/issues/3473
-            // https://github.com/tree-sitter/node-tree-sitter/blob/master/README.md#parse-from-custom-data-structure
-            const SIZE_THRESHOLD = 30000; // 30KB - use callback API for files larger than this
-            const CHUNK_SIZE = 30000; // Parse in 30KB chunks
-            
-            let tree;
-            try {
-                parser.setLanguage(rule.ts);
-                
-                // Use callback-based parse for large files to avoid "Invalid argument" errors
-                if (source.length > SIZE_THRESHOLD) {
-                    tree = parser.parse((index, position) => {
-                        if (index < source.length) {
-                            return source.slice(index, Math.min(index + CHUNK_SIZE, source.length));
-                        }
-                        return null;
-                    });
-                } else {
-                    tree = parser.parse(source);
-                }
-                
-                // Validate tree
-                if (!tree || !tree.rootNode) {
-                    throw new Error('Failed to create syntax tree');
-                }
-            } catch (parseError) {
-                // Genuine parse errors (not size-related)
-                throw parseError;
-            }
-
-            // Track processed nodes to avoid double-processing from subdivision
-            const processedNodes = new Set();
-            
-            async function walk(node) {
-                // Skip if this node was already processed as part of a subdivision
-                if (processedNodes.has(node.id)) {
-                    return;
-                }
-                
-                if (rule.nodeTypes.includes(node.type)) {
-                    await yieldChunk(node);
-                }
-                for (let i = 0; i < node.childCount; i++) {
-                    const child = node.child(i);
-                    if (child) {
-                        await walk(child);
-                    }
-                }
-            }
-
-            async function yieldChunk(node, parentNode = null) {
-                chunkingStats.totalNodes++;
-                
-                // ===== TOKEN-AWARE CHUNKING: Check size before processing =====
-                // Analyze the node to determine if it needs subdivision
-                const analysis = await analyzeNodeForChunking(node, source, rule, modelProfile);
-                
-                // Skip chunks that are too small (unless they're top-level)
-                if (analysis.size < limits.min && parentNode !== null) {
-                    // Skip this chunk - it's too small and not a top-level symbol
-                    chunkingStats.skippedSmall++;
-                    return;
-                }
-                
-                // If chunk is within optimal range, process normally
-                // If chunk is too large, subdivide it
-                if (analysis.needsSubdivision && analysis.subdivisionCandidates.length > 0) {
-                    // Try to subdivide into smaller semantic chunks
-                    chunkingStats.subdivided++;
-                    
-                    // ===== OPTIMIZATION: Batch analyze all subdivision candidates at once =====
-                    const subAnalyses = await batchAnalyzeNodes(
-                        analysis.subdivisionCandidates,
-                        source,
-                        rule,
-                        modelProfile,
-                        true  // isSubdivision = true (allows safe estimate optimizations)
-                    );
-                    
-                    // Collect small chunks that will be skipped in subdivision
-                    const smallChunks = [];
-                    
-                    for (let i = 0; i < subAnalyses.length; i++) {
-                        const subAnalysis = subAnalyses[i];
-                        const subNode = subAnalysis.node;
-                        
-                        if (subAnalysis.size < limits.min) {
-                            // This subdivision is too small - collect it for merging
-                            const subCode = source.slice(subNode.startIndex, subNode.endIndex);
-                            smallChunks.push({
-                                node: subNode,
-                                code: subCode,
-                                size: subAnalysis.size
-                            });
-                            // Still mark as processed to avoid double-processing
-                            processedNodes.add(subNode.id);
-                        } else {
-                            // Process normal-sized subdivisions
-                            processedNodes.add(subNode.id);
-                            await yieldChunk(subNode, node);
-                        }
-                    }
-                    
-                    // If we have small chunks, merge them into a single chunk
-                    if (smallChunks.length > 0) {
-                        const totalSmallSize = smallChunks.reduce((sum, c) => sum + c.size, 0);
-                        
-                        // If merged size is meaningful, create a combined chunk
-                        if (totalSmallSize >= limits.min || smallChunks.length >= 3) {
-                            const mergedCode = smallChunks.map(c => c.code).join('\n\n');
-                            // Create a pseudo-node for the merged chunk using parent's position
-                            const mergedNode = {
-                                ...node,
-                                type: `${node.type}_merged`,
-                                startIndex: smallChunks[0].node.startIndex,
-                                endIndex: smallChunks[smallChunks.length - 1].node.endIndex
-                            };
-                            const suffix = `small_methods_${smallChunks.length}`;
-                            
-                            chunkingStats.mergedSmall++;
-                            await processChunk(mergedNode, mergedCode, suffix, parentNode);
-                        } else {
-                            // Still too small even when merged - truly skip
-                            chunkingStats.skippedSmall += smallChunks.length;
-                        }
-                    }
-                    
-                    return;
-                } else if (analysis.size > limits.max) {
-                    // Node is too large but has no subdivision candidates
-                    // Fall back to statement-level chunking
-                    chunkingStats.statementFallback++;
-                    const code = source.slice(node.startIndex, node.endIndex);
-                    const statementChunks = await yieldStatementChunks(
-                        node, 
-                        source, 
-                        limits.max, 
-                        limits.overlap, 
-                        modelProfile
-                    );
-                    
-                    // Process each statement-level chunk
-                    for (let i = 0; i < statementChunks.length; i++) {
-                        const stmtChunk = statementChunks[i];
-                        await processChunk(node, stmtChunk.code, `${i + 1}`, parentNode);
-                    }
-                    return;
-                }
-                
-                // Chunk is good size - process it normally
-                chunkingStats.normalChunks++;
-                const code = source.slice(node.startIndex, node.endIndex);
-                await processChunk(node, code, null, parentNode);
-            }
-            
-            // Helper function to process a single chunk
-            async function processChunk(node, code, suffix = null, parentNode = null) {
-                // More robust function to extract symbol name
-                function extractSymbolName(node, source) {
-                    // Try different ways to get the name according to node type
-                    if (node.type === 'function_declaration' || node.type === 'function_definition') {
-                        // Look for first identifier after 'function'
-                        for (let i = 0; i < node.childCount; i++) {
-                            const child = node.child(i);
-                            if (child && child.type === 'identifier') {
-                                return source.slice(child.startIndex, child.endIndex);
-                            }
-                        }
-                    }
-
-                    if (node.type === 'method_declaration' || node.type === 'method_definition') {
-                        // PHP method_declaration structure: [visibility] function name(params) { ... }
-                        // Need to search deeper for the function name
-                        function findMethodName(n) {
-                            // Look for 'name' field in method_declaration
-                            if (n.type === 'name' || n.type === 'identifier' || n.type === 'property_identifier') {
-                                const text = source.slice(n.startIndex, n.endIndex);
-                                // Skip keywords like 'public', 'private', 'function', etc.
-                                if (!['public', 'private', 'protected', 'static', 'function', 'abstract', 'final'].includes(text)) {
-                                    return text;
-                                }
-                            }
-
-                            // Recursively search children
-                            for (let i = 0; i < n.childCount; i++) {
-                                const result = findMethodName(n.child(i));
-                                if (result) return result;
-                            }
-                            return null;
-                        }
-
-                        const methodName = findMethodName(node);
-                        if (methodName) return methodName;
-                    }
-
-                    if (node.type === 'class_declaration') {
-                        // Look for class name
-                        for (let i = 0; i < node.childCount; i++) {
-                            const child = node.child(i);
-                            if (child && (child.type === 'identifier' || child.type === 'type_identifier' || child.type === 'name')) {
-                                const text = source.slice(child.startIndex, child.endIndex);
-                                // Skip keyword 'class'
-                                if (text !== 'class') {
-                                    return text;
-                                }
-                            }
-                        }
-                    }
-
-                    // Enhanced fallback: look for any meaningful identifier
-                    function findAnyIdentifier(n) {
-                        if (n.type === 'identifier' || n.type === 'name' || n.type === 'property_identifier') {
-                            const text = source.slice(n.startIndex, n.endIndex);
-                            // Skip common keywords
-                            if (!['public', 'private', 'protected', 'static', 'function', 'class', 'abstract', 'final', 'const', 'var', 'let'].includes(text)) {
-                                return text;
-                            }
-                        }
-
-                        for (let i = 0; i < n.childCount; i++) {
-                            const result = findAnyIdentifier(n.child(i));
-                            if (result) return result;
-                        }
-                        return null;
-                    }
-
-                    const anyIdentifier = findAnyIdentifier(node);
-                    if (anyIdentifier) return anyIdentifier;
-
-                    // Last resort: try to extract from the code itself using regex
-                    const code = source.slice(node.startIndex, node.endIndex);
-
-                    // For PHP methods: public function methodName(
-                    const phpMethodMatch = code.match(/(?:public|private|protected)?\s*(?:static)?\s*function\s+([a-zA-Z_][a-zA-Z0-9_]*)/);
-                    if (phpMethodMatch) return phpMethodMatch[1];
-
-                    // For JS/TS functions: function functionName(
-                    const jsFunctionMatch = code.match(/function\s+([a-zA-Z_][a-zA-Z0-9_]*)/);
-                    if (jsFunctionMatch) return jsFunctionMatch[1];
-
-                    // For JS/TS methods: methodName(args) {
-                    const jsMethodMatch = code.match(/([a-zA-Z_][a-zA-Z0-9_]*)\s*\([^)]*\)\s*\{/);
-                    if (jsMethodMatch) return jsMethodMatch[1];
-
-                    // For class declarations: class ClassName
-                    const classMatch = code.match(/class\s+([a-zA-Z_][a-zA-Z0-9_]*)/);
-                    if (classMatch) return classMatch[1];
-
-                    // If we find nothing, use type + position
-                    return `${node.type}_${node.startIndex}`;
-                }
-
-                let symbol = extractSymbolName(node, source);
-                if (!symbol) return;
-                
-                // Add suffix for statement-level chunks
-                if (suffix) {
-                    symbol = `${symbol}_part${suffix}`;
-                }
-
-                // ===== ENHANCED METADATA EXTRACTION =====
-
-                // Extract documentation comments
-                const docComments = extractDocComments(source, node, rule);
-
-                // Extract pampa-specific metadata from comments
-                const pampaMetadata = extractPampaMetadata(docComments);
-
-                // Extract semantic tags automatically from code context
-                const automaticTags = extractSemanticTags(rel, symbol, code);
-
-                // Combine manual tags with automatic tags
-                const allTags = [...new Set([...pampaMetadata.tags, ...automaticTags])];
-                pampaMetadata.tags = allTags;
-
-                // Extract important variables used in this code
-                const importantVariables = extractImportantVariables(node, source, rule);
-
-                const symbolData = extractSymbolMetadata({ node, source, symbol });
-
-                // Generate enhanced embedding text
-                const enhancedEmbeddingText = generateEnhancedEmbeddingText(
-                    code,
-                    pampaMetadata,
-                    importantVariables,
-                    docComments
-                );
-
-                // Determine chunk type
-                const chunkType = node.type.includes('class') ? 'class' :
-                    node.type.includes('method') ? 'method' : 'function';
-
-                // Create context information
-                const contextInfo = {
-                    nodeType: node.type,
-                    startLine: source.slice(0, node.startIndex).split('\n').length,
-                    endLine: source.slice(0, node.endIndex).split('\n').length,
-                    codeLength: code.length,
-                    hasDocumentation: !!docComments,
-                    variableCount: importantVariables.length,
-                    isSubdivision: !!suffix,
-                    hasParentContext: !!parentNode
-                };
-
-                const sha = crypto.createHash('sha1').update(code).digest('hex');
-                const chunkId = `${rel}:${symbol}:${sha.substring(0, 8)}`;
-                const chunkMerkleHash = await computeFastHash(code);
-
-                // Check if chunk already exists and hasn't changed
-                if (codemap[chunkId]?.sha === sha) {
-                    staleChunkIds.delete(chunkId);
-                    chunkMerkleHashes.push(chunkMerkleHash);
-                    return;
-                }
-
-                await embedAndStore({
-                    code,
-                    enhancedEmbeddingText,
-                    chunkId,
-                    sha,
-                    lang: rule.lang,
-                    rel,
-                    symbol,
-                    chunkType,
-                    pampaMetadata,
-                    importantVariables,
-                    docComments,
-                    contextInfo,
-                    symbolData
-                });
-                staleChunkIds.delete(chunkId);
-                chunkMerkleHashes.push(chunkMerkleHash);
-                processedChunks++;
-
-                // Progress callback
-                if (onProgress) {
-                    onProgress({ type: 'chunk_processed', file: rel, symbol, chunkId });
-                }
-            }
-
-            await walk(tree.rootNode);
-
-            if (staleChunkIds.size > 0) {
-                await deleteChunks(Array.from(staleChunkIds), existingChunks);
-                indexMutated = true;
-            }
-
-            if (fileHash) {
-                updatedMerkle[rel] = {
-                    shaFile: fileHash,
-                    chunkShas: chunkMerkleHashes
-                };
-                merkleDirty = true;
-            }
-        } catch (error) {
-            errors.push({ type: 'processing_error', file: rel, error: error.message });
-
-            try {
-                const abs = path.join(repo, rel);
-                if (!fs.existsSync(abs)) {
-                    continue;
-                }
-
-                const source = fs.readFileSync(abs, 'utf8');
-                const fallbackSymbol = path.basename(rel) || rel;
-                const sha = crypto.createHash('sha1').update(source).digest('hex');
-                const chunkId = `${rel}:fallback:${sha.substring(0, 8)}`;
-                const chunkMerkleHash = await computeFastHash(source);
-                const fallbackMetadata = { tags: [], intent: null, description: null };
-                const contextInfo = {
-                    nodeType: 'file',
-                    startLine: 1,
-                    endLine: source.split('\n').length,
-                    codeLength: source.length,
-                    hasDocumentation: false,
-                    variableCount: 0
-                };
-
-                await embedAndStore({
-                    code: source,
-                    enhancedEmbeddingText: source,
-                    chunkId,
-                    sha,
-                    lang: rule.lang,
-                    rel,
-                    symbol: fallbackSymbol,
-                    chunkType: 'file',
-                    pampaMetadata: fallbackMetadata,
-                    importantVariables: [],
-                    docComments: null,
-                    contextInfo,
-                    symbolData: {
-                        signature: `${fallbackSymbol}()`,
-                        parameters: [],
-                        returnType: null,
-                        calls: []
-                    }
-                });
-
-                processedChunks++;
-                indexMutated = true;
-
-                if (onProgress) {
-                    onProgress({ type: 'chunk_processed', file: rel, symbol: fallbackSymbol, chunkId });
-                }
-
-                staleChunkIds.delete(chunkId);
-                if (staleChunkIds.size > 0) {
-                    await deleteChunks(Array.from(staleChunkIds), existingChunks);
-                    indexMutated = true;
-                }
-
-                chunkMerkleHashes.length = 0;
-                chunkMerkleHashes.push(chunkMerkleHash);
-                fileHash = chunkMerkleHash;
-                updatedMerkle[rel] = {
-                    shaFile: chunkMerkleHash,
-                    chunkShas: [...chunkMerkleHashes]
-                };
-                merkleDirty = true;
-            } catch (fallbackError) {
-                errors.push({ type: 'fallback_error', file: rel, error: fallbackError.message });
-            }
-        }
-    }
-
-    for (const fileRel of deletedSet) {
-        await removeFileArtifacts(fileRel);
-    }
-
-    if (!isPartialUpdate) {
-        const existingFilesSet = new Set(files);
-        for (const fileRel of Object.keys(merkle)) {
-            if (!existingFilesSet.has(fileRel)) {
-                await removeFileArtifacts(fileRel);
-            }
-        }
-    }
-
-    if (merkleDirty) {
-        saveMerkle(repo, updatedMerkle);
-    }
-
-    if (indexMutated) {
-        bm25IndexCache.clear();
-    }
-
-    // Save updated codemap
-    attachSymbolGraphToCodemap(codemap);
-    codemap = writeCodemap(codemapPath, codemap);
-
-    // Get token counting performance stats
-    const tokenStats = getTokenCountStats();
-    
-    // Log chunking statistics
-    if (chunkingStats.totalNodes > 0) {
-        console.log(`\n📈 Chunking Statistics:`);
-        console.log(`  Total AST nodes analyzed: ${chunkingStats.totalNodes}`);
-        console.log(`  Normal chunks (optimal size): ${chunkingStats.normalChunks}`);
-        console.log(`  Subdivided (too large): ${chunkingStats.subdivided}`);
-        console.log(`  Merged small chunks: ${chunkingStats.mergedSmall}`);
-        console.log(`  Statement-level fallback: ${chunkingStats.statementFallback}`);
-        console.log(`  Skipped (too small): ${chunkingStats.skippedSmall}`);
-        console.log(`  Final chunk count: ${processedChunks}`);
-        
-        const reductionRatio = chunkingStats.totalNodes > 0 
-            ? ((1 - processedChunks / chunkingStats.totalNodes) * 100).toFixed(1)
-            : 0;
-        console.log(`  Chunk reduction: ${reductionRatio}% fewer chunks vs naive approach`);
-        console.log('');
-    }
-    
-    // Log token counting performance stats (if token counting was used)
-    if (modelProfile.useTokens && tokenStats.totalRequests > 0) {
-        console.log(`⚡ Token Counting Performance:`);
-        console.log(`  Total size checks: ${tokenStats.totalRequests}`);
-        console.log(`  Character pre-filter: ${tokenStats.charFilterRate} (${tokenStats.charFilterSkips} skipped)`);
-        console.log(`  Cache hits: ${tokenStats.cacheHitRate} (${tokenStats.cacheHits} cached)`);
-        console.log(`  Actual tokenizations: ${tokenStats.actualTokenizations}`);
-        console.log(`  Batch operations: ${tokenStats.batchTokenizations}`);
-        
-        const efficiency = tokenStats.totalRequests > 0
-            ? (((tokenStats.charFilterSkips + tokenStats.cacheHits) / tokenStats.totalRequests) * 100).toFixed(1)
-            : 0;
-        console.log(`  Overall efficiency: ${efficiency}% avoided expensive tokenization`);
-        console.log('');
-    }
-
-    // Return structured result
-    return {
-        success: true,
-        processedChunks,
-        totalChunks: Object.keys(codemap).length,
-        provider: embeddingProvider.getName(),
-        errors,
-        chunkingStats,
-        tokenStats: modelProfile.useTokens ? tokenStats : undefined
-    };
-}
-
-export async function searchCode(query, limit = 10, provider = 'auto', workingPath = '.', scopeOptions = {}) {
-    // Set the base path for all operations
-    setBasePath(workingPath);
-
-    if (!query || !query.trim()) {
-        return await getOverview(limit, workingPath);
-    }
-
-    const normalizedScope = normalizeScopeFilters(scopeOptions);
-    const effectiveProvider = normalizedScope.provider || provider;
-    const hybridEnabled = normalizedScope.hybrid !== false;
-    const bm25Enabled = normalizedScope.bm25 !== false;
-    const symbolBoostEnabled = normalizedScope.symbol_boost !== false;
-
-    // Create provider for query - we need this early for consistent provider reporting
-    const embeddingProvider = createEmbeddingProvider(effectiveProvider);
-
-    try {
-        // ===== PHASE 1: INTENTION-BASED SEARCH =====
-        // First, try to find direct intention matches for instant results
-        let intentionResults = [];
-        let intentionResult = { success: false, directMatch: false };
-
-        if (symbolBoostEnabled) {
-            intentionResult = await searchByIntention(query, workingPath);
-
-            if (intentionResult.success && intentionResult.directMatch) {
-                // Found a direct intention match! Get the chunk and add to results
-                const chunk = await getChunk(intentionResult.sha, workingPath);
-
-                if (chunk.success) {
-                    intentionResults = [{
-                        type: 'code',
-                        lang: intentionResult.lang,
-                        path: intentionResult.filePath,
-                        sha: intentionResult.sha,
-                        data: chunk.code,
-                        meta: {
-                            symbol: intentionResult.symbol,
-                            score: intentionResult.confidence,
-                            searchType: 'intention'
-                        }
-                    }];
-                }
-            }
-        }
-
-        // ===== PHASE 2: RECORD QUERY PATTERN =====
-        // Record this query pattern for future learning
-        await recordQueryPattern(query, workingPath);
-
-        // ===== PHASE 3: TRADITIONAL VECTOR SEARCH =====
-        const { dbPath, codemap: codemapPath } = getPaths();
-
-        // Check if database exists before trying to open it
-        if (!fs.existsSync(dbPath)) {
-            return {
-                success: false,
-                error: 'database_not_found',
-                message: `Database not found at ${dbPath}. Project needs to be indexed first.`,
-                suggestion: `Run index_project on directory: ${workingPath}`,
-                provider: embeddingProvider.getName(),
-                scope: normalizedScope,
-                hybrid: { enabled: hybridEnabled, bm25Enabled },
-                symbolBoost: { enabled: symbolBoostEnabled, boosted: false },
-                reranker: normalizedScope.reranker,
-                results: []
-            };
-        }
-
-        const db = new sqlite3.Database(dbPath);
-        const all = promisify(db.all.bind(db));
-
-        // Enhanced search query to include semantic metadata
-        const chunks = await all(`
-            SELECT id, file_path, symbol, sha, lang, chunk_type, embedding, 
-                   pampa_tags, pampa_intent, pampa_description, 
-                   embedding_provider, embedding_dimensions
-            FROM code_chunks 
-            WHERE embedding_provider = ? AND embedding_dimensions = ?
-            ORDER BY created_at DESC
-        `, [embeddingProvider.getName(), embeddingProvider.getDimensions()]);
-
-        db.close();
-
-        const codemapData = readCodemap(codemapPath);
-
-        if (chunks.length === 0) {
-            return {
-                success: false,
-                error: 'no_chunks_found',
-                message: `No indexed chunks found with ${embeddingProvider.getName()} in ${path.resolve(workingPath)}`,
-                suggestion: `Run: npx pampa index --provider ${effectiveProvider} from ${path.resolve(workingPath)}`,
-                provider: embeddingProvider.getName(),
-                scope: normalizedScope,
-                hybrid: { enabled: hybridEnabled, bm25Enabled },
-                reranker: normalizedScope.reranker,
-                results: []
-            };
-        }
-
-        const scopedChunks = applyScope(chunks, normalizedScope);
-        const scopedShaSet = new Set(scopedChunks.map(chunk => chunk.sha));
-        const chunkIdBySha = new Map();
-        const scopedIntentionResults = hasScopeFilters(normalizedScope)
-            ? intentionResults.filter(result => scopedShaSet.has(result.sha))
-            : intentionResults;
-
-        // ===== PHASE 4: ENHANCED SIMILARITY CALCULATION =====
-        const chunkInfoById = new Map();
-        const results = [];
-
-        let queryEmbedding = null;
-        if (scopedChunks.length > 0) {
-            queryEmbedding = await embeddingProvider.generateEmbedding(query);
-        }
-
-        for (const chunk of scopedChunks) {
-            const embedding = JSON.parse(chunk.embedding.toString());
-            const vectorSimilarity = queryEmbedding ? cosineSimilarity(queryEmbedding, embedding) : 0;
-
-            // Boost score based on semantic metadata
-            let boostScore = 0;
-
-            // Boost if query matches pampa intent
-            if (chunk.pampa_intent && query.toLowerCase().includes(chunk.pampa_intent.toLowerCase())) {
-                boostScore += 0.2;
-            }
-
-            // Boost if query matches pampa tags
-            if (chunk.pampa_tags) {
-                try {
-                    const tags = JSON.parse(chunk.pampa_tags || '[]');
-                    const queryLower = query.toLowerCase();
-                    tags.forEach(tag => {
-                        if (typeof tag === 'string' && queryLower.includes(tag.toLowerCase())) {
-                            boostScore += 0.1;
-                        }
-                    });
-                } catch (error) {
-                    // ignore tag parsing errors for BM25 pipeline
-                }
-            }
-
-            // Final score combines vector similarity with semantic boosts
-            const finalScore = Math.min(vectorSimilarity + boostScore, 1.0);
-
-            const info = {
-                id: chunk.id,
-                file_path: chunk.file_path,
-                symbol: chunk.symbol,
-                sha: chunk.sha,
-                lang: chunk.lang,
-                chunk_type: chunk.chunk_type,
-                pampa_intent: chunk.pampa_intent,
-                pampa_description: chunk.pampa_description,
-                score: finalScore,
-                vectorScore: vectorSimilarity,
-                boostScore: boostScore
-            };
-
-            chunkInfoById.set(chunk.id, info);
-            chunkIdBySha.set(chunk.sha, chunk.id);
-            results.push(info);
-        }
-
-        // ===== PHASE 5: PROGRESSIVE THRESHOLD SEARCH =====
-        if (symbolBoostEnabled) {
-            try {
-                applySymbolBoost(results, { query, codemap: codemapData });
-            } catch (error) {
-                // Symbol boost should fail softly without interrupting search
-            }
-        }
-
-        const sortedResults = results.sort((a, b) => b.score - a.score);
-
-        // Exclude intention results to avoid duplicates
-        const intentionChunkIds = new Set(
-            scopedIntentionResults
-                .map(result => chunkIdBySha.get(result.sha))
-                .filter(Boolean)
-        );
-        const filteredResults = sortedResults.filter(result => !intentionChunkIds.has(result.id));
-
-        const remainingSlots = Math.max(limit - scopedIntentionResults.length, 0);
-        let vectorResults = [];
-        let bm25Fused = false;
-        let bm25CandidateCount = 0;
-
-        if (remainingSlots > 0) {
-            const selectionBudget = Math.max(remainingSlots, 60);
-            const vectorPool = filteredResults.slice(0, selectionBudget);
-
-            if (hybridEnabled && bm25Enabled) {
-                const bm25Index = ensureBm25IndexForChunks(
-                    embeddingProvider.getName(),
-                    embeddingProvider.getDimensions(),
-                    scopedChunks
-                );
-
-                if (bm25Index) {
-                    const allowedIds = new Set(scopedChunks.map(chunk => chunk.id));
-                    const bm25RawResults = bm25Index.search(query, selectionBudget);
-                    const bm25Results = bm25RawResults.filter(result =>
-                        allowedIds.has(result.id) && !intentionChunkIds.has(result.id)
-                    );
-                    bm25CandidateCount = bm25Results.length;
-
-                    if (bm25Results.length > 0) {
-                        const fused = reciprocalRankFusion({
-                            vectorResults: vectorPool.map(item => ({ id: item.id, score: item.score })),
-                            bm25Results: bm25Results.map(item => ({ id: item.id, score: item.score })),
-                            limit: selectionBudget,
-                            k: 60
-                        });
-
-                        if (fused.length > 0) {
-                            bm25Fused = true;
-                            vectorResults = fused
-                                .map(entry => {
-                                    const info = chunkInfoById.get(entry.id);
-                                    if (!info) {
-                                        return null;
-                                    }
-
-                                    info.hybridScore = entry.score;
-                                    info.bm25Score = entry.bm25Score;
-                                    info.bm25Rank = entry.bm25Rank;
-                                    info.vectorRank = entry.vectorRank;
-                                    return info;
-                                })
-                                .filter(Boolean);
-                        }
-                    }
-                }
-            }
-
-            if (vectorResults.length === 0) {
-                vectorResults = vectorPool;
-            }
-
-            const hasSymbolBoost = symbolBoostEnabled && vectorResults.some(
-                candidate => typeof candidate.symbolBoost === 'number' && candidate.symbolBoost > 0
-            );
-
-            if (hasSymbolBoost && vectorResults.length > 1) {
-                vectorResults.sort((a, b) => {
-                    const scoreA = typeof a.score === 'number' ? a.score : 0;
-                    const scoreB = typeof b.score === 'number' ? b.score : 0;
-                    if (scoreB !== scoreA) {
-                        return scoreB - scoreA;
-                    }
-
-                    const boostA = typeof a.symbolBoost === 'number' ? a.symbolBoost : 0;
-                    const boostB = typeof b.symbolBoost === 'number' ? b.symbolBoost : 0;
-                    if (boostB !== boostA) {
-                        return boostB - boostA;
-                    }
-
-                    const hybridA = typeof a.hybridScore === 'number' ? a.hybridScore : Number.NEGATIVE_INFINITY;
-                    const hybridB = typeof b.hybridScore === 'number' ? b.hybridScore : Number.NEGATIVE_INFINITY;
-                    return hybridB - hybridA;
-                });
-            }
-
-            vectorResults = vectorResults.slice(0, remainingSlots);
-
-            if (vectorResults.length > 1 && normalizedScope.reranker === 'transformers') {
-                try {
-                    const reranked = await rerankCrossEncoder(query, vectorResults, {
-                        max: Math.min(RERANKER_MAX_CANDIDATES, vectorResults.length),
-                        getText: candidate => buildRerankerDocument(candidate),
-                        getScoreHint: candidate => extractRerankerScoreHint(candidate)
-                    });
-
-                    if (Array.isArray(reranked) && reranked.length === vectorResults.length) {
-                        vectorResults = reranked;
-                    }
-                } catch (error) {
-                    // Silent fallback when reranker is unavailable or fails
-                }
-            }
-        }
-
-        // ===== PHASE 6: COMBINE RESULTS =====
-        const vectorSearchType = bm25Fused ? 'hybrid' : 'vector';
-        const combinedResults = [
-            ...scopedIntentionResults,
-            ...vectorResults.map(result => {
-                const rawScore = typeof result.score === 'number' ? result.score : 0;
-                const meta = {
-                    id: result.id,
-                    symbol: result.symbol,
-                    score: Math.min(1, rawScore),
-                    intent: result.pampa_intent,
-                    description: result.pampa_description,
-                    searchType: vectorSearchType,
-                    vectorScore: result.vectorScore
-                };
-
-                if (typeof result.hybridScore === 'number') {
-                    meta.hybridScore = result.hybridScore;
-                }
-
-                if (typeof result.bm25Score === 'number') {
-                    meta.bm25Score = result.bm25Score;
-                }
-
-                if (typeof result.bm25Rank === 'number') {
-                    meta.bm25Rank = result.bm25Rank;
-                }
-
-                if (typeof result.vectorRank === 'number') {
-                    meta.vectorRank = result.vectorRank;
-                }
-
-                if (typeof result.rerankerScore === 'number') {
-                    meta.rerankerScore = result.rerankerScore;
-                }
-
-                if (typeof result.rerankerRank === 'number') {
-                    meta.rerankerRank = result.rerankerRank;
-                }
-
-                if (typeof result.symbolBoost === 'number' && result.symbolBoost > 0) {
-                    meta.symbolBoost = result.symbolBoost;
-                    if (Array.isArray(result.symbolBoostSources) && result.symbolBoostSources.length > 0) {
-                        meta.symbolBoostSources = result.symbolBoostSources;
-                    }
-                }
-
-                if (typeof rawScore === 'number' && rawScore > 1) {
-                    meta.scoreRaw = rawScore;
-                }
-
-                return {
-                    type: 'code',
-                    lang: result.lang,
-                    path: result.file_path,
-                    sha: result.sha,
-                    data: null, // Loaded on demand
-                    meta
-                };
-            })
-        ];
-
-        // If we still don't have enough results, add a message about it
-        if (combinedResults.length === 0) {
-            return {
-                success: false,
-                error: 'no_relevant_matches',
-                message: `No relevant matches found for "${query}"`,
-                suggestion: 'Try broader search terms or check if the project is properly indexed',
-                provider: embeddingProvider.getName(),
-                scope: normalizedScope,
-                hybrid: { enabled: hybridEnabled, bm25Enabled },
-                symbolBoost: { enabled: symbolBoostEnabled, boosted: false },
-                reranker: normalizedScope.reranker,
-                results: []
-            };
-        }
-
-        // ===== PHASE 7: LEARNING SYSTEM =====
-        // If we found good results, record successful patterns for future learning
-        if (symbolBoostEnabled && combinedResults.length > 0 && combinedResults[0].meta.score > 0.8) {
-            // Record the top result as a successful intention mapping
-            await recordIntention(query, combinedResults[0].sha, combinedResults[0].meta.score, workingPath);
-        }
-
-        return {
-            success: true,
-            query,
-            searchType: bm25Fused || scopedIntentionResults.length > 0 ? 'hybrid' : 'vector',
-            intentionResults: scopedIntentionResults.length,
-            vectorResults: vectorResults.length,
-            provider: embeddingProvider.getName(),
-            scope: normalizedScope,
-            reranker: normalizedScope.reranker,
-            hybrid: {
-                enabled: hybridEnabled,
-                bm25Enabled,
-                fused: bm25Fused,
-                bm25Candidates: bm25CandidateCount
-            },
-            symbolBoost: {
-                enabled: symbolBoostEnabled,
-                boosted: symbolBoostEnabled && vectorResults.some(result => typeof result.symbolBoost === 'number' && result.symbolBoost > 0)
-            },
-            results: combinedResults
-        };
-
-    } catch (error) {
-        console.error('Error in searchCode:', error);
-        return {
-            success: false,
-            error: 'search_error',
-            message: error.message,
-            provider: embeddingProvider.getName(),
-            scope: normalizedScope,
-            hybrid: { enabled: hybridEnabled, bm25Enabled },
-            symbolBoost: { enabled: symbolBoostEnabled, boosted: false },
-            reranker: normalizedScope.reranker,
-            results: []
-        };
-    }
-}
-
-// Function to get project overview
-export async function getOverview(limit = 20, workingPath = '.') {
-    // Set the base path for all operations
-    setBasePath(workingPath);
-
-    try {
-        const { dbPath } = getPaths();
-
-        // Check if database exists before trying to open it
-        if (!fs.existsSync(dbPath)) {
-            return {
-                success: false,
-                error: 'database_not_found',
-                message: `Database not found at ${dbPath}. Project needs to be indexed first.`,
-                suggestion: `Run index_project on directory: ${workingPath}`,
-                results: []
-            };
-        }
-
-        const db = new sqlite3.Database(dbPath);
-        const all = promisify(db.all.bind(db));
-
-        const chunks = await all(`
-            SELECT id, file_path, symbol, sha, lang 
-            FROM code_chunks 
-            ORDER BY file_path, symbol 
-            LIMIT ?
-        `, [limit]);
-
-        db.close();
-
-        const results = chunks.map(chunk => ({
-            type: 'code',
-            lang: chunk.lang,
-            path: chunk.file_path,
-            sha: chunk.sha,
-            data: null,
-            meta: {
-                id: chunk.id,
-                symbol: chunk.symbol,
-                score: 1.0
-            }
-        }));
-
-        return {
-            success: true,
-            results
-        };
-    } catch (error) {
-        return {
-            success: false,
-            error: 'overview_error',
-            message: error.message,
-            results: []
-        };
-    }
-}
-
-// Function to get chunk content
-export async function getChunk(sha, workingPath = '.') {
-    setBasePath(workingPath);
-    const { chunkDir } = getPaths();
-
-    try {
-        const result = readChunkFromDisk({ chunkDir, sha });
-        if (!result) {
-            const plainPath = path.join(chunkDir, `${sha}.gz`);
-            const encryptedPath = path.join(chunkDir, `${sha}.gz.enc`);
-            throw new Error(`Chunk ${sha} not found at ${plainPath} or ${encryptedPath}`);
-        }
-        return { success: true, code: result.code };
-    } catch (error) {
-        if (error && error.code === 'ENCRYPTION_KEY_REQUIRED') {
-            return {
-                success: false,
-                error: `Chunk ${sha} is encrypted. Configure PAMPAX_ENCRYPTION_KEY to decrypt.`
-            };
-        }
-        return { success: false, error: error.message };
-    }
-}
-
-// ============================================================================
-// INTENTION CACHING AND PATTERN LEARNING SYSTEM
-// ============================================================================
-
-/**
- * Normalize a query to improve intention matching
- */
-function normalizeQuery(query) {
-    return query
-        .toLowerCase()
-        .trim()
-        .replace(/[¿?]/g, '') // Remove question marks
-        .replace(/\bcómo\b/g, 'como')  // Normalize Spanish
-        .replace(/\bcreate\b/g, 'crear')
-        .replace(/\bsession\b/g, 'sesion')
-        .replace(/\bstripe\b/g, 'stripe')
-        .replace(/\bcheckout\b/g, 'checkout')
-        .replace(/\s+/g, ' '); // Normalize spaces
-}
-
-/**
- * Record a successful query-result mapping for future intention matching
- */
-export async function recordIntention(originalQuery, targetSha, confidence = 1.0, workingPath = '.') {
-    setBasePath(workingPath);
-    const { dbPath } = getPaths();
-
-    try {
-        // Check if database exists before trying to open it
-        if (!fs.existsSync(dbPath)) {
-            return { success: false, error: 'database_not_found' };
-        }
-
-        const normalizedQuery = normalizeQuery(originalQuery);
-
-        const db = new sqlite3.Database(dbPath);
-        const run = promisify(db.run.bind(db));
-        const get = promisify(db.get.bind(db));
-
-        // Check if this intention already exists
-        const existing = await get(`
-            SELECT id, usage_count FROM intention_cache 
-            WHERE query_normalized = ? AND target_sha = ?
-        `, [normalizedQuery, targetSha]);
-
-        if (existing) {
-            // Update usage count and confidence
-            await run(`
-                UPDATE intention_cache 
-                SET usage_count = usage_count + 1, 
-                    confidence = ?, 
-                    last_used = CURRENT_TIMESTAMP
-                WHERE id = ?
-            `, [confidence, existing.id]);
-        } else {
-            // Create new intention mapping
-            await run(`
-                INSERT INTO intention_cache 
-                (query_normalized, original_query, target_sha, confidence)
-                VALUES (?, ?, ?, ?)
-            `, [normalizedQuery, originalQuery, targetSha, confidence]);
-        }
-
-        db.close();
-        return { success: true };
-    } catch (error) {
-        return { success: false, error: error.message };
-    }
-}
-
-/**
- * Search for direct intention matches before doing expensive vector search
- */
-export async function searchByIntention(query, workingPath = '.') {
-    setBasePath(workingPath);
-    const { dbPath } = getPaths();
-
-    try {
-        // Check if database exists before trying to open it
-        if (!fs.existsSync(dbPath)) {
-            return { success: false, directMatch: false, error: 'database_not_found' };
-        }
-
-        const normalizedQuery = normalizeQuery(query);
-
-        const db = new sqlite3.Database(dbPath);
-        const get = promisify(db.get.bind(db));
-
-        // Look for direct intention match WITH complete chunk information
-        const intention = await get(`
-            SELECT 
-                i.target_sha, 
-                i.confidence, 
-                i.usage_count, 
-                i.original_query,
-                c.file_path,
-                c.symbol,
-                c.lang,
-                c.chunk_type
-            FROM intention_cache i
-            LEFT JOIN code_chunks c ON i.target_sha = c.sha
-            WHERE i.query_normalized = ?
-            ORDER BY i.confidence DESC, i.usage_count DESC
-            LIMIT 1
-        `, [normalizedQuery]);
-
-        db.close();
-
-        if (intention) {
-            return {
-                success: true,
-                directMatch: true,
-                sha: intention.target_sha,
-                confidence: intention.confidence,
-                usageCount: intention.usage_count,
-                originalQuery: intention.original_query,
-                // Add complete chunk information
-                filePath: intention.file_path || 'unknown',
-                symbol: intention.symbol || 'direct_match',
-                lang: intention.lang || 'detected',
-                chunkType: intention.chunk_type || 'unknown'
-            };
-        }
-
-        return { success: true, directMatch: false };
-
-    } catch (error) {
-        if (error && typeof error.message === 'string' && error.message.includes('no such table: intention_cache')) {
-            return { success: false, directMatch: false, error: 'intention_cache_missing' };
-        }
-
-        console.error('Error in searchByIntention:', error);
-        return { success: false, directMatch: false, error: error.message };
-    }
-}
-
-/**
- * Update query pattern frequency for analytics
- */
-export async function recordQueryPattern(query, workingPath = '.') {
-    setBasePath(workingPath);
-    const { dbPath } = getPaths();
-
-    try {
-        // Check if database exists before trying to open it
-        if (!fs.existsSync(dbPath)) {
-            return { success: false, error: 'database_not_found' };
-        }
-
-        // Extract pattern from query (remove specific names/values)
-        const pattern = query
-            .toLowerCase()
-            .replace(/\b[\w-]+Session\b/gi, '[SESSION]')
-            .replace(/\bstripe\b/gi, '[PAYMENT_PROVIDER]')
-            .replace(/\b\w+Service\b/gi, '[SERVICE]')
-            .replace(/\b\w+Controller\b/gi, '[CONTROLLER]')
-            .trim();
-
-        const db = new sqlite3.Database(dbPath);
-        const run = promisify(db.run.bind(db));
-        const get = promisify(db.get.bind(db));
-
-        const existing = await get(`
-            SELECT id, frequency FROM query_patterns WHERE pattern = ?
-        `, [pattern]);
-
-        if (existing) {
-            await run(`
-                UPDATE query_patterns 
-                SET frequency = frequency + 1, updated_at = CURRENT_TIMESTAMP
-                WHERE id = ?
-            `, [existing.id]);
-        } else {
-            await run(`
-                INSERT INTO query_patterns (pattern) VALUES (?)
-            `, [pattern]);
-        }
-
-        db.close();
-        return { success: true, pattern };
-    } catch (error) {
-        return { success: false, error: error.message };
-    }
-}
-
-/**
- * Get analytics about frequent query patterns
- */
-export async function getQueryAnalytics(workingPath = '.') {
-    setBasePath(workingPath);
-    const { dbPath } = getPaths();
-
-    try {
-        // Check if database exists before trying to open it
-        if (!fs.existsSync(dbPath)) {
-            return {
-                success: false,
-                error: 'database_not_found',
-                message: `Database not found at ${dbPath}. Project needs to be indexed first.`
-            };
-        }
-
-        const db = new sqlite3.Database(dbPath);
-        const all = promisify(db.all.bind(db));
-
-        const patterns = await all(`
-            SELECT pattern, frequency, updated_at
-            FROM query_patterns 
-            ORDER BY frequency DESC 
-            LIMIT 10
-        `);
-
-        const intentions = await all(`
-            SELECT query_normalized, COUNT(*) as count, AVG(confidence) as avg_confidence
-            FROM intention_cache 
-            GROUP BY query_normalized
-            ORDER BY count DESC 
-            LIMIT 10
-        `);
-
-        db.close();
-
-        return {
-            success: true,
-            frequentPatterns: patterns,
-            topIntentions: intentions
-        };
-    } catch (error) {
-        return { success: false, error: error.message };
-    }
->>>>>>> 7d6e9190
+/**
+ * PAMPA Core Service
+ * 
+ * This module contains the core business logic for PAMPA
+ * separated from presentation concerns (logging, console output).
+ * Functions are agnostic and return structured data.
+ */
+
+import crypto from 'crypto';
+import fg from 'fast-glob';
+import fs from 'fs';
+import path from 'path';
+import sqlite3 from 'sqlite3';
+import Parser from 'tree-sitter';
+import LangBash from 'tree-sitter-bash';
+import LangC from 'tree-sitter-c';
+import LangCSharp from 'tree-sitter-c-sharp';
+import LangCpp from 'tree-sitter-cpp';
+import LangCSS from 'tree-sitter-css';
+import LangDart from 'tree-sitter-dart';
+import LangElixir from 'tree-sitter-elixir';
+import LangGo from 'tree-sitter-go';
+import LangHaskell from 'tree-sitter-haskell';
+import LangHTML from 'tree-sitter-html';
+import LangJava from 'tree-sitter-java';
+import LangJS from 'tree-sitter-javascript';
+import LangJSON from 'tree-sitter-json';
+import LangKotlin from '@tree-sitter-grammars/tree-sitter-kotlin';
+import LangLua from 'tree-sitter-lua';
+import LangOCaml from 'tree-sitter-ocaml';
+import LangPHP from 'tree-sitter-php';
+import LangPython from 'tree-sitter-python';
+import LangRuby from 'tree-sitter-ruby';
+import LangRust from 'tree-sitter-rust';
+import LangScala from 'tree-sitter-scala';
+import LangSwift from 'tree-sitter-swift';
+import LangTSX from 'tree-sitter-typescript/bindings/node/tsx.js';
+import LangTS from 'tree-sitter-typescript/bindings/node/typescript.js';
+import { promisify } from 'util';
+import { createEmbeddingProvider, getModelProfile, countChunkSize, getSizeLimits } from './providers.js';
+import {  analyzeNodeForChunking, batchAnalyzeNodes, extractParentContext, yieldStatementChunks } from './chunking/semantic-chunker.js';
+import { getTokenCountStats } from './chunking/token-counter.js';
+import { readCodemap, writeCodemap } from './codemap/io.js';
+import { normalizeChunkMetadata } from './codemap/types.js';
+import { applyScope, normalizeScopeFilters } from './search/applyScope.js';
+import { BM25Index } from './search/bm25Index.js';
+import { reciprocalRankFusion } from './search/hybrid.js';
+import { rerankCrossEncoder } from './ranking/crossEncoderReranker.js';
+import { applySymbolBoost } from './ranking/boostSymbols.js';
+import { hasScopeFilters } from './types/search.js';
+import {
+    cloneMerkle,
+    computeFastHash,
+    loadMerkle,
+    normalizeToProjectPath,
+    removeMerkleEntry,
+    saveMerkle
+} from './indexer/merkle.js';
+import { extractSymbolMetadata } from './symbols/extract.js';
+import { attachSymbolGraphToCodemap } from './symbols/graph.js';
+import {
+    resolveEncryptionPreference,
+    writeChunkToDisk,
+    readChunkFromDisk,
+    removeChunkArtifacts
+} from './storage/encryptedChunks.js';
+
+function resolveTreeSitterLanguage(module, preferredKey = null) {
+    if (!module) {
+        return null;
+    }
+
+    if (module.default) {
+        return resolveTreeSitterLanguage(module.default, preferredKey);
+    }
+
+    if (preferredKey && module[preferredKey]) {
+        return resolveTreeSitterLanguage(module[preferredKey], null);
+    }
+
+    if (typeof module === 'object' && module !== null) {
+        if (module.language && typeof module.language === 'object') {
+            return module;
+        }
+
+        const values = Object.values(module);
+        for (const value of values) {
+            const resolved = resolveTreeSitterLanguage(value, null);
+            if (resolved && resolved.language && typeof resolved.language === 'object') {
+                return resolved;
+            }
+        }
+    }
+
+    return module;
+}
+
+const RESOLVED_LANGUAGES = {
+    bash: resolveTreeSitterLanguage(LangBash),
+    c: resolveTreeSitterLanguage(LangC),
+    csharp: resolveTreeSitterLanguage(LangCSharp),
+    cpp: resolveTreeSitterLanguage(LangCpp),
+    css: resolveTreeSitterLanguage(LangCSS),
+    dart: resolveTreeSitterLanguage(LangDart),
+    elixir: resolveTreeSitterLanguage(LangElixir),
+    go: resolveTreeSitterLanguage(LangGo),
+    haskell: resolveTreeSitterLanguage(LangHaskell),
+    html: resolveTreeSitterLanguage(LangHTML),
+    java: resolveTreeSitterLanguage(LangJava),
+    javascript: resolveTreeSitterLanguage(LangJS, 'javascript'),
+    json: resolveTreeSitterLanguage(LangJSON),
+    kotlin: resolveTreeSitterLanguage(LangKotlin),
+    lua: resolveTreeSitterLanguage(LangLua),
+    ocaml: resolveTreeSitterLanguage(LangOCaml, 'ocaml'),
+    php: resolveTreeSitterLanguage(LangPHP, 'php'),
+    python: resolveTreeSitterLanguage(LangPython),
+    ruby: resolveTreeSitterLanguage(LangRuby),
+    rust: resolveTreeSitterLanguage(LangRust),
+    scala: resolveTreeSitterLanguage(LangScala),
+    swift: resolveTreeSitterLanguage(LangSwift),
+    tsx: resolveTreeSitterLanguage(LangTSX),
+    typescript: resolveTreeSitterLanguage(LangTS)
+};
+
+const LANG_RULES = {
+    '.php': {
+        lang: 'php',
+        ts: RESOLVED_LANGUAGES.php,
+        nodeTypes: ['function_definition', 'method_declaration'],
+        subdivisionTypes: {
+            'class_declaration': ['method_declaration', 'function_definition'],
+            'function_definition': ['function_definition', 'if_statement', 'try_statement'],
+            'method_declaration': ['function_definition', 'if_statement', 'try_statement']
+        },
+        variableTypes: ['const_declaration', 'assignment_expression'],
+        commentPattern: /\/\*\*[\s\S]*?\*\//g
+    },
+    '.py': {
+        lang: 'python',
+        ts: RESOLVED_LANGUAGES.python,
+        nodeTypes: ['function_definition', 'class_definition'],
+        subdivisionTypes: {
+            'class_definition': ['function_definition'],
+            'function_definition': ['function_definition', 'if_statement', 'try_statement', 'with_statement']
+        },
+        variableTypes: ['assignment', 'expression_statement'],
+        commentPattern: /"""[\s\S]*?"""|'''[\s\S]*?'''/g
+    },
+    '.js': {
+        lang: 'javascript',
+        ts: RESOLVED_LANGUAGES.javascript,
+        nodeTypes: ['function_declaration', 'method_definition', 'class_declaration'],
+        subdivisionTypes: {
+            'class_declaration': ['method_definition', 'field_definition'],
+            'function_declaration': ['function_declaration', 'if_statement', 'try_statement'],
+            'method_definition': ['function_declaration', 'if_statement', 'try_statement']
+        },
+        variableTypes: ['const_declaration', 'let_declaration', 'variable_declaration'],
+        commentPattern: /\/\*\*[\s\S]*?\*\//g
+    },
+    '.jsx': {
+        lang: 'tsx',
+        ts: RESOLVED_LANGUAGES.tsx,
+        nodeTypes: ['function_declaration', 'class_declaration'],
+        variableTypes: ['const_declaration', 'let_declaration', 'variable_declaration'],
+        commentPattern: /\/\*\*[\s\S]*?\*\//g
+    },
+    '.ts': {
+        lang: 'typescript',
+        ts: RESOLVED_LANGUAGES.typescript,
+        nodeTypes: ['function_declaration', 'method_definition', 'class_declaration'],
+        subdivisionTypes: {
+            'class_declaration': ['method_definition', 'field_definition'],
+            'function_declaration': ['function_declaration', 'if_statement', 'try_statement'],
+            'method_definition': ['function_declaration', 'if_statement', 'try_statement']
+        },
+        variableTypes: ['const_declaration', 'let_declaration', 'variable_declaration'],
+        commentPattern: /\/\*\*[\s\S]*?\*\//g
+    },
+    '.tsx': {
+        lang: 'tsx',
+        ts: RESOLVED_LANGUAGES.tsx,
+        nodeTypes: ['function_declaration', 'class_declaration'],
+        variableTypes: ['const_declaration', 'let_declaration', 'variable_declaration'],
+        commentPattern: /\/\*\*[\s\S]*?\*\//g
+    },
+    '.go': {
+        lang: 'go',
+        ts: RESOLVED_LANGUAGES.go,
+        nodeTypes: ['function_declaration', 'method_declaration'],
+        variableTypes: ['const_declaration', 'var_declaration'],
+        commentPattern: /\/\*[\s\S]*?\*\//g
+    },
+    '.java': {
+        lang: 'java',
+        ts: RESOLVED_LANGUAGES.java,
+        nodeTypes: ['method_declaration', 'class_declaration'],
+        variableTypes: ['variable_declaration', 'field_declaration'],
+        commentPattern: /\/\*\*[\s\S]*?\*\//g
+    },
+    '.cs': {
+        lang: 'csharp',
+        ts: RESOLVED_LANGUAGES.csharp,
+        nodeTypes: ['method_declaration', 'class_declaration', 'struct_declaration', 'interface_declaration'],
+        subdivisionTypes: {
+            'class_declaration': ['method_declaration', 'property_declaration', 'field_declaration'],
+            'struct_declaration': ['method_declaration', 'property_declaration', 'field_declaration'],
+            'interface_declaration': ['method_declaration', 'property_declaration'],
+            'method_declaration': ['if_statement', 'try_statement', 'foreach_statement']
+        },
+        variableTypes: ['variable_declaration', 'field_declaration', 'property_declaration'],
+        commentPattern: /\/\*\*[\s\S]*?\*\//g
+    },
+    '.rs': {
+        lang: 'rust',
+        ts: RESOLVED_LANGUAGES.rust,
+        nodeTypes: ['function_item', 'impl_item', 'struct_item', 'enum_item', 'trait_item', 'mod_item'],
+        subdivisionTypes: {
+            'impl_item': ['function_item'],
+            'mod_item': ['function_item', 'struct_item', 'enum_item', 'trait_item'],
+            'trait_item': ['function_signature']
+        },
+        variableTypes: ['let_declaration', 'const_item', 'static_item'],
+        commentPattern: /\/\/\/.*|\/\*\*[\s\S]*?\*\//g
+    },
+    '.rb': {
+        lang: 'ruby',
+        ts: RESOLVED_LANGUAGES.ruby,
+        nodeTypes: ['method', 'class', 'module', 'singleton_method'],
+        subdivisionTypes: {
+            'class': ['method', 'singleton_method'],
+            'module': ['method', 'singleton_method']
+        },
+        variableTypes: ['assignment', 'instance_variable', 'class_variable'],
+        commentPattern: /#.*$/gm
+    },
+    '.cpp': {
+        lang: 'cpp',
+        ts: RESOLVED_LANGUAGES.cpp,
+        nodeTypes: ['function_definition', 'class_specifier', 'struct_specifier', 'namespace_definition'],
+        subdivisionTypes: {
+            'class_specifier': ['function_definition', 'field_declaration'],
+            'struct_specifier': ['function_definition', 'field_declaration'],
+            'namespace_definition': ['function_definition', 'class_specifier', 'struct_specifier']
+        },
+        variableTypes: ['declaration', 'field_declaration'],
+        commentPattern: /\/\*[\s\S]*?\*\//g
+    },
+    '.hpp': {
+        lang: 'cpp',
+        ts: RESOLVED_LANGUAGES.cpp,
+        nodeTypes: ['function_definition', 'class_specifier', 'struct_specifier', 'namespace_definition'],
+        subdivisionTypes: {
+            'class_specifier': ['function_definition', 'field_declaration'],
+            'struct_specifier': ['function_definition', 'field_declaration'],
+            'namespace_definition': ['function_definition', 'class_specifier', 'struct_specifier']
+        },
+        variableTypes: ['declaration', 'field_declaration'],
+        commentPattern: /\/\*[\s\S]*?\*\//g
+    },
+    '.cc': {
+        lang: 'cpp',
+        ts: RESOLVED_LANGUAGES.cpp,
+        nodeTypes: ['function_definition', 'class_specifier', 'struct_specifier', 'namespace_definition'],
+        subdivisionTypes: {
+            'class_specifier': ['function_definition', 'field_declaration'],
+            'struct_specifier': ['function_definition', 'field_declaration'],
+            'namespace_definition': ['function_definition', 'class_specifier', 'struct_specifier']
+        },
+        variableTypes: ['declaration', 'field_declaration'],
+        commentPattern: /\/\*[\s\S]*?\*\//g
+    },
+    '.c': {
+        lang: 'c',
+        ts: RESOLVED_LANGUAGES.c,
+        nodeTypes: ['function_definition', 'struct_specifier', 'declaration'],
+        subdivisionTypes: {
+            'struct_specifier': ['field_declaration']
+        },
+        variableTypes: ['declaration'],
+        commentPattern: /\/\*[\s\S]*?\*\//g
+    },
+    '.h': {
+        lang: 'c',
+        ts: RESOLVED_LANGUAGES.c,
+        nodeTypes: ['function_definition', 'struct_specifier', 'declaration'],
+        subdivisionTypes: {
+            'struct_specifier': ['field_declaration']
+        },
+        variableTypes: ['declaration'],
+        commentPattern: /\/\*[\s\S]*?\*\//g
+    },
+    '.scala': {
+        lang: 'scala',
+        ts: RESOLVED_LANGUAGES.scala,
+        nodeTypes: ['function_definition', 'class_definition', 'object_definition', 'trait_definition'],
+        subdivisionTypes: {
+            'class_definition': ['function_definition', 'val_definition', 'var_declaration'],
+            'object_definition': ['function_definition', 'val_definition'],
+            'trait_definition': ['function_definition', 'function_declaration']
+        },
+        variableTypes: ['val_definition', 'var_declaration'],
+        commentPattern: /\/\*\*[\s\S]*?\*\//g
+    },
+    '.swift': {
+        lang: 'swift',
+        ts: RESOLVED_LANGUAGES.swift,
+        nodeTypes: ['function_declaration', 'class_declaration', 'struct_declaration', 'protocol_declaration'],
+        subdivisionTypes: {
+            'class_declaration': ['function_declaration', 'property_declaration'],
+            'struct_declaration': ['function_declaration', 'property_declaration'],
+            'protocol_declaration': ['function_declaration']
+        },
+        variableTypes: ['property_declaration', 'variable_declaration'],
+        commentPattern: /\/\*\*[\s\S]*?\*\//g
+    },
+    '.sh': {
+        lang: 'bash',
+        ts: RESOLVED_LANGUAGES.bash,
+        nodeTypes: ['function_definition', 'command'],
+        subdivisionTypes: {
+            'function_definition': ['command', 'if_statement', 'for_statement', 'while_statement']
+        },
+        variableTypes: ['variable_assignment'],
+        commentPattern: /#.*$/gm
+    },
+    '.bash': {
+        lang: 'bash',
+        ts: RESOLVED_LANGUAGES.bash,
+        nodeTypes: ['function_definition', 'command'],
+        subdivisionTypes: {
+            'function_definition': ['command', 'if_statement', 'for_statement', 'while_statement']
+        },
+        variableTypes: ['variable_assignment'],
+        commentPattern: /#.*$/gm
+    },
+    '.kt': {
+        lang: 'kotlin',
+        ts: RESOLVED_LANGUAGES.kotlin,
+        nodeTypes: ['function_declaration', 'property_declaration', 'class_declaration', 'object_declaration'],
+        subdivisionTypes: {
+            'class_declaration': ['function_declaration', 'property_declaration'],
+            'object_declaration': ['function_declaration', 'property_declaration'],
+            'function_declaration': ['if_expression', 'when_expression', 'try_expression']
+        },
+        variableTypes: ['property_declaration', 'variable_declaration'],
+        commentPattern: /\/\*\*[\s\S]*?\*\//g
+    },
+    '.lua': {
+        lang: 'lua',
+        ts: RESOLVED_LANGUAGES.lua,
+        nodeTypes: ['function_declaration', 'function_definition', 'function_call', 'table_constructor'],
+        subdivisionTypes: {
+            'function_definition': ['function_definition', 'if_statement', 'for_statement']
+        },
+        variableTypes: ['variable_declaration', 'assignment_statement'],
+        commentPattern: /--.*$/gm
+    },
+    '.html': {
+        lang: 'html',
+        ts: RESOLVED_LANGUAGES.html,
+        nodeTypes: ['element', 'start_tag', 'script_element', 'style_element'],
+        subdivisionTypes: {
+            'element': ['element']
+        },
+        variableTypes: [],
+        commentPattern: /<!--[\s\S]*?-->/g
+    },
+    '.htm': {
+        lang: 'html',
+        ts: RESOLVED_LANGUAGES.html,
+        nodeTypes: ['element', 'start_tag', 'script_element', 'style_element'],
+        subdivisionTypes: {
+            'element': ['element']
+        },
+        variableTypes: [],
+        commentPattern: /<!--[\s\S]*?-->/g
+    },
+    '.css': {
+        lang: 'css',
+        ts: RESOLVED_LANGUAGES.css,
+        nodeTypes: ['rule_set', 'declaration', 'selector'],
+        subdivisionTypes: {
+            'rule_set': ['declaration']
+        },
+        variableTypes: [],
+        commentPattern: /\/\*[\s\S]*?\*\//g
+    },
+    '.dart': {
+        lang: 'dart',
+        ts: RESOLVED_LANGUAGES.dart,
+        nodeTypes: ['function_signature', 'class_definition', 'method_declaration', 'constructor_signature', 'mixin_declaration', 'enum_declaration', 'extension_declaration'],
+        subdivisionTypes: {
+            'class_definition': ['function_signature', 'method_declaration'],
+            'mixin_declaration': ['function_signature', 'method_declaration'],
+            'extension_declaration': ['function_signature', 'method_declaration'],
+            'function_signature': ['if_statement', 'try_statement', 'for_statement', 'while_statement', 'switch_statement']
+        },
+        variableTypes: ['variable_declaration', 'top_level_variable_declaration', 'initialized_variable_declaration', 'field_declaration'],
+        commentPattern: /\/\/\/.*|\/\*\*[\s\S]*?\*\//g
+    },
+    '.json': {
+        lang: 'json',
+        ts: RESOLVED_LANGUAGES.json,
+        nodeTypes: ['object', 'array', 'pair'],
+        subdivisionTypes: {
+            'object': ['pair'],
+            'array': ['object', 'array']
+        },
+        variableTypes: [],
+        commentPattern: null
+    },
+    '.ml': {
+        lang: 'ocaml',
+        ts: RESOLVED_LANGUAGES.ocaml,
+        nodeTypes: ['value_definition', 'type_definition', 'module_definition', 'let_binding'],
+        subdivisionTypes: {
+            'module_definition': ['value_definition', 'type_definition'],
+            'value_definition': ['let_binding']
+        },
+        variableTypes: ['let_binding', 'value_definition'],
+        commentPattern: /\(\*[\s\S]*?\*\)/g
+    },
+    '.mli': {
+        lang: 'ocaml',
+        ts: RESOLVED_LANGUAGES.ocaml,
+        nodeTypes: ['value_specification', 'type_definition', 'module_definition'],
+        subdivisionTypes: {
+            'module_definition': ['value_specification', 'type_definition']
+        },
+        variableTypes: ['value_specification'],
+        commentPattern: /\(\*[\s\S]*?\*\)/g
+    },
+    '.hs': {
+        lang: 'haskell',
+        ts: RESOLVED_LANGUAGES.haskell,
+        nodeTypes: ['function', 'type_signature', 'data_declaration', 'class_declaration'],
+        subdivisionTypes: {
+            'class_declaration': ['function', 'type_signature'],
+            'data_declaration': ['constructor']
+        },
+        variableTypes: ['signature', 'bind'],
+        commentPattern: /--.*$/gm
+    },
+    '.ex': {
+        lang: 'elixir',
+        ts: RESOLVED_LANGUAGES.elixir,
+        nodeTypes: ['call', 'anonymous_function'],
+        subdivisionTypes: {
+            'call': ['call', 'anonymous_function']
+        },
+        variableTypes: ['identifier'],
+        commentPattern: /#.*$/gm
+    },
+    '.exs': {
+        lang: 'elixir',
+        ts: RESOLVED_LANGUAGES.elixir,
+        nodeTypes: ['call', 'anonymous_function'],
+        subdivisionTypes: {
+            'call': ['call', 'anonymous_function']
+        },
+        variableTypes: ['identifier'],
+        commentPattern: /#.*$/gm
+    }
+};
+
+export function getSupportedLanguageExtensions() {
+    return Object.keys(LANG_RULES);
+}
+
+// Global context for paths - gets set by setBasePath()
+let globalContext = {
+    basePath: null,
+    chunkDir: null,
+    codemap: null,
+    dbPath: null
+};
+
+const bm25IndexCache = new Map();
+const chunkTextCache = new Map();
+
+const envRerankMax = Number.parseInt(process.env.PAMPAX_RERANKER_MAX || '50', 10);
+const RERANKER_MAX_CANDIDATES = Number.isFinite(envRerankMax) && envRerankMax > 0 ? envRerankMax : 50;
+const RERANKER_SCORE_HINT_REGEX = /mockScore:([+-]?\d+(?:\.\d+)?)/i;
+
+// Function to set the base path for all operations
+export function setBasePath(basePath = '.') {
+    const resolvedPath = path.resolve(basePath);
+    if (globalContext.basePath && globalContext.basePath !== resolvedPath) {
+        bm25IndexCache.clear();
+        chunkTextCache.clear();
+    }
+    globalContext.basePath = resolvedPath;
+    globalContext.chunkDir = path.join(resolvedPath, '.pampa/chunks');
+    globalContext.codemap = path.join(resolvedPath, 'pampa.codemap.json');
+    globalContext.dbPath = path.join(resolvedPath, '.pampa/pampa.db');
+}
+
+// Function to get current paths (with fallback to relative paths if not set)
+function getPaths() {
+    if (!globalContext.basePath) {
+        // Fallback to relative paths if setBasePath() was not called
+        return {
+            chunkDir: '.pampa/chunks',
+            codemap: 'pampa.codemap.json',
+            dbPath: '.pampa/pampa.db'
+        };
+    }
+
+    return {
+        chunkDir: globalContext.chunkDir,
+        codemap: globalContext.codemap,
+        dbPath: globalContext.dbPath
+    };
+}
+
+function getResolvedBasePath() {
+    return globalContext.basePath ? globalContext.basePath : path.resolve('.');
+}
+
+function getBm25CacheKey(providerName, dimensions) {
+    return `${getResolvedBasePath()}::${providerName || 'unknown'}::${dimensions || 0}`;
+}
+
+function getChunkCacheKey(sha) {
+    return `${getResolvedBasePath()}::${sha}`;
+}
+
+function getOrCreateBm25Entry(providerName, dimensions) {
+    const key = getBm25CacheKey(providerName, dimensions);
+    let entry = bm25IndexCache.get(key);
+    if (!entry) {
+        entry = { index: new BM25Index(), added: new Set() };
+        bm25IndexCache.set(key, entry);
+    }
+
+    return entry;
+}
+
+function readChunkTextCached(sha) {
+    if (!sha) {
+        return null;
+    }
+
+    const cacheKey = getChunkCacheKey(sha);
+    if (chunkTextCache.has(cacheKey)) {
+        return chunkTextCache.get(cacheKey);
+    }
+
+    const { chunkDir } = getPaths();
+
+    try {
+        const result = readChunkFromDisk({ chunkDir, sha });
+        const code = result ? result.code : null;
+        chunkTextCache.set(cacheKey, code);
+        return code;
+    } catch (error) {
+        chunkTextCache.set(cacheKey, null);
+        return null;
+    }
+}
+
+function buildBm25Document(chunk, codeText) {
+    if (!chunk) {
+        return '';
+    }
+
+    const parts = [
+        chunk.symbol,
+        chunk.file_path,
+        chunk.pampa_description,
+        chunk.pampa_intent,
+        codeText
+    ].filter(value => typeof value === 'string' && value.trim().length > 0);
+
+    return parts.join('\n');
+}
+
+function buildRerankerDocument(candidate) {
+    if (!candidate) {
+        return '';
+    }
+
+    const codeText = readChunkTextCached(candidate.sha) || '';
+    return buildBm25Document(candidate, codeText);
+}
+
+function extractRerankerScoreHint(candidate) {
+    if (!candidate) {
+        return undefined;
+    }
+
+    const description = typeof candidate.pampa_description === 'string' ? candidate.pampa_description : '';
+    const match = description.match(RERANKER_SCORE_HINT_REGEX);
+
+    if (match) {
+        const value = Number.parseFloat(match[1]);
+        if (Number.isFinite(value)) {
+            return value;
+        }
+    }
+
+    return undefined;
+}
+
+function ensureBm25IndexForChunks(providerName, dimensions, chunks) {
+    if (!Array.isArray(chunks) || chunks.length === 0) {
+        return null;
+    }
+
+    const entry = getOrCreateBm25Entry(providerName, dimensions);
+    const toAdd = [];
+
+    for (const chunk of chunks) {
+        if (!chunk || !chunk.id || entry.added.has(chunk.id)) {
+            continue;
+        }
+
+        const codeText = readChunkTextCached(chunk.sha);
+        const docText = buildBm25Document(chunk, codeText);
+
+        if (docText && docText.trim().length > 0) {
+            toAdd.push({ id: chunk.id, text: docText });
+        }
+
+        entry.added.add(chunk.id);
+    }
+
+    if (toAdd.length > 0) {
+        entry.index.addDocuments(toAdd);
+    }
+
+    entry.index.consolidate();
+    return entry.index;
+}
+
+// Function to clear the global context (useful for testing or cleanup)
+export function clearBasePath() {
+    globalContext = {
+        basePath: null,
+        chunkDir: null,
+        codemap: null,
+        dbPath: null
+    };
+    bm25IndexCache.clear();
+    chunkTextCache.clear();
+}
+
+// ============================================================================
+// DATABASE UTILITIES
+// ============================================================================
+
+export async function initDatabase(dimensions, basePath = '.') {
+    // Set base path
+    setBasePath(basePath);
+
+    const { dbPath } = getPaths();
+    const dbDir = path.dirname(dbPath);
+
+    if (!fs.existsSync(dbDir)) {
+        fs.mkdirSync(dbDir, { recursive: true });
+    }
+
+    const db = new sqlite3.Database(dbPath);
+    const run = promisify(db.run.bind(db));
+
+    // Create table for code chunks with enhanced metadata
+    await run(`
+        CREATE TABLE IF NOT EXISTS code_chunks (
+            id TEXT PRIMARY KEY,
+            file_path TEXT NOT NULL,
+            symbol TEXT NOT NULL,
+            sha TEXT NOT NULL,
+            lang TEXT NOT NULL,
+            chunk_type TEXT DEFAULT 'function',
+            embedding BLOB,
+            embedding_provider TEXT,
+            embedding_dimensions INTEGER,
+            
+            -- Enhanced semantic metadata
+            pampa_tags TEXT,           -- JSON array of semantic tags
+            pampa_intent TEXT,         -- Natural language intent description
+            pampa_description TEXT,    -- Human-readable description
+            doc_comments TEXT,         -- JSDoc/PHPDoc comments
+            variables_used TEXT,       -- JSON array of important variables
+            context_info TEXT,         -- Additional context metadata
+            
+            created_at DATETIME DEFAULT CURRENT_TIMESTAMP,
+            updated_at DATETIME DEFAULT CURRENT_TIMESTAMP
+        )
+    `);
+
+    // Create semantic search table for intention mapping
+    await run(`
+        CREATE TABLE IF NOT EXISTS intention_cache (
+            id INTEGER PRIMARY KEY AUTOINCREMENT,
+            query_normalized TEXT NOT NULL,
+            original_query TEXT NOT NULL,
+            target_sha TEXT NOT NULL,
+            confidence REAL DEFAULT 1.0,
+            usage_count INTEGER DEFAULT 1,
+            created_at DATETIME DEFAULT CURRENT_TIMESTAMP,
+            last_used DATETIME DEFAULT CURRENT_TIMESTAMP
+        )
+    `);
+
+    // Create table for frequent patterns
+    await run(`
+        CREATE TABLE IF NOT EXISTS query_patterns (
+            id INTEGER PRIMARY KEY AUTOINCREMENT,
+            pattern TEXT NOT NULL UNIQUE,
+            frequency INTEGER DEFAULT 1,
+            typical_results TEXT, -- JSON array of common results
+            created_at DATETIME DEFAULT CURRENT_TIMESTAMP,
+            updated_at DATETIME DEFAULT CURRENT_TIMESTAMP
+        )
+    `);
+
+    // Create indexes for enhanced searches
+    await run(`CREATE INDEX IF NOT EXISTS idx_file_path ON code_chunks(file_path)`);
+    await run(`CREATE INDEX IF NOT EXISTS idx_symbol ON code_chunks(symbol)`);
+    await run(`CREATE INDEX IF NOT EXISTS idx_lang ON code_chunks(lang)`);
+    await run(`CREATE INDEX IF NOT EXISTS idx_provider ON code_chunks(embedding_provider)`);
+    await run(`CREATE INDEX IF NOT EXISTS idx_chunk_type ON code_chunks(chunk_type)`);
+    await run(`CREATE INDEX IF NOT EXISTS idx_pampa_tags ON code_chunks(pampa_tags)`);
+    await run(`CREATE INDEX IF NOT EXISTS idx_pampa_intent ON code_chunks(pampa_intent)`);
+
+    await run(`
+        CREATE INDEX IF NOT EXISTS idx_lang_provider 
+        ON code_chunks(lang, embedding_provider, embedding_dimensions)
+    `);
+
+    // Indexes for intention system
+    await run(`CREATE INDEX IF NOT EXISTS idx_query_normalized ON intention_cache(query_normalized)`);
+    await run(`CREATE INDEX IF NOT EXISTS idx_target_sha ON intention_cache(target_sha)`);
+    await run(`CREATE INDEX IF NOT EXISTS idx_usage_count ON intention_cache(usage_count DESC)`);
+
+    // Indexes for pattern analysis
+    await run(`CREATE INDEX IF NOT EXISTS idx_pattern_frequency ON query_patterns(frequency DESC)`);
+
+    db.close();
+}
+
+// Function to calculate cosine similarity
+export function cosineSimilarity(a, b) {
+    if (a.length !== b.length) return 0;
+
+    let dotProduct = 0;
+    let normA = 0;
+    let normB = 0;
+
+    for (let i = 0; i < a.length; i++) {
+        dotProduct += a[i] * b[i];
+        normA += a[i] * a[i];
+        normB += b[i] * b[i];
+    }
+
+    return dotProduct / (Math.sqrt(normA) * Math.sqrt(normB));
+}
+
+// ============================================================================
+// SEMANTIC METADATA EXTRACTION UTILITIES
+// ============================================================================
+
+/**
+ * Extract pampa-specific metadata from JSDoc-style comments
+ */
+function extractPampaMetadata(commentText) {
+    const metadata = {
+        tags: [],
+        intent: null,
+        description: null
+    };
+
+    if (!commentText) return metadata;
+
+    // Extract @pampa-tags
+    const tagsMatch = commentText.match(/@pampa-tags:\s*([^\n]+)/);
+    if (tagsMatch) {
+        metadata.tags = tagsMatch[1].split(',').map(tag => tag.trim());
+    }
+
+    // Extract @pampa-intent
+    const intentMatch = commentText.match(/@pampa-intent:\s*([^\n]+)/);
+    if (intentMatch) {
+        metadata.intent = intentMatch[1].trim();
+    }
+
+    // Extract @pampa-description
+    const descMatch = commentText.match(/@pampa-description:\s*([^\n]+)/);
+    if (descMatch) {
+        metadata.description = descMatch[1].trim();
+    }
+
+    return metadata;
+}
+
+/**
+ * Extract semantic tags automatically from code context
+ */
+function extractSemanticTags(filePath, symbolName, code) {
+    const tags = new Set();
+
+    // Extract from file path
+    const pathParts = filePath.split('/').map(part => part.replace(/\.(php|js|ts|tsx)$/, ''));
+    pathParts.forEach(part => {
+        // Split camelCase and PascalCase
+        const words = part.replace(/([a-z])([A-Z])/g, '$1 $2').toLowerCase().split(/[\s_-]+/);
+        words.forEach(word => {
+            if (word.length > 2) { // Skip short words
+                tags.add(word);
+            }
+        });
+    });
+
+    // Extract from symbol name
+    if (symbolName) {
+        const symbolWords = symbolName
+            .replace(/([a-z])([A-Z])/g, '$1 $2')
+            .toLowerCase()
+            .split(/[\s_-]+/);
+
+        symbolWords.forEach(word => {
+            if (word.length > 2) {
+                tags.add(word);
+            }
+        });
+    }
+
+    // Extract technical keywords from code
+    const technicalKeywords = [
+        'stripe', 'payment', 'session', 'checkout', 'purchase',
+        'auth', 'authentication', 'login', 'register', 'middleware',
+        'database', 'connection', 'pool', 'config', 'service',
+        'controller', 'model', 'repository', 'test', 'api',
+        'customer', 'user', 'admin', 'notification', 'email',
+        'validation', 'request', 'response', 'http', 'route'
+    ];
+
+    const codeText = code.toLowerCase();
+    technicalKeywords.forEach(keyword => {
+        if (codeText.includes(keyword)) {
+            tags.add(keyword);
+        }
+    });
+
+    // Look for class/function patterns
+    const patterns = [
+        /class\s+(\w+)/gi,
+        /function\s+(\w+)/gi,
+        /const\s+(\w+)/gi,
+        /interface\s+(\w+)/gi,
+        /trait\s+(\w+)/gi
+    ];
+
+    patterns.forEach(pattern => {
+        let match;
+        while ((match = pattern.exec(code)) !== null) {
+            const name = match[1];
+            const words = name.replace(/([a-z])([A-Z])/g, '$1 $2').toLowerCase().split(/[\s_-]+/);
+            words.forEach(word => {
+                if (word.length > 2) {
+                    tags.add(word);
+                }
+            });
+        }
+    });
+
+    return Array.from(tags).slice(0, 10); // Limit to 10 most relevant tags
+}
+
+/**
+ * Extract important variables from a code node
+ */
+function extractImportantVariables(node, source, rule) {
+    const variables = [];
+
+    function walkForVariables(n) {
+        // Only extract variables that seem "important" (const, config, etc.)
+        if (rule.variableTypes && rule.variableTypes.includes(n.type)) {
+            const varText = source.slice(n.startIndex, n.endIndex);
+
+            // Filter for important-looking variables
+            if (isImportantVariable(varText, n.type)) {
+                variables.push({
+                    type: n.type,
+                    name: extractVariableName(n, source),
+                    value: varText.length > 100 ? varText.substring(0, 100) + '...' : varText
+                });
+            }
+        }
+
+        for (let i = 0; i < n.childCount; i++) {
+            walkForVariables(n.child(i));
+        }
+    }
+
+    walkForVariables(node);
+    return variables;
+}
+
+/**
+ * Determine if a variable is "important" enough to index
+ */
+function isImportantVariable(varText, nodeType) {
+    // Look for indicators of important variables
+    const importantPatterns = [
+        /const\s+\w*(config|setting|option|endpoint|url|key|secret|token)\w*/i,
+        /const\s+\w*(api|service|client|provider)\w*/i,
+        /const\s+[A-Z_]{3,}/,  // ALL_CAPS constants
+        /export\s+const/,      // Exported constants
+        /static\s+(final\s+)?[A-Z_]+/,  // Static final constants (Java)
+    ];
+
+    return importantPatterns.some(pattern => pattern.test(varText));
+}
+
+/**
+ * Extract variable name from tree-sitter node
+ */
+function extractVariableName(node, source) {
+    // Walk the node to find the identifier
+    function findIdentifier(n) {
+        if (n.type === 'identifier' || n.type === 'type_identifier') {
+            return source.slice(n.startIndex, n.endIndex);
+        }
+
+        for (let i = 0; i < n.childCount; i++) {
+            const result = findIdentifier(n.child(i));
+            if (result) return result;
+        }
+
+        return null;
+    }
+
+    return findIdentifier(node) || 'unknown';
+}
+
+/**
+ * Extract documentation comments preceding a code node
+ */
+function extractDocComments(source, node, rule) {
+    const commentPattern = rule.commentPattern;
+    if (!commentPattern) return null;
+
+    // Look for comments in the 500 characters before the node
+    const beforeNode = source.slice(Math.max(0, node.startIndex - 500), node.startIndex);
+    const comments = beforeNode.match(commentPattern);
+
+    if (comments && comments.length > 0) {
+        // Return the last (closest) comment
+        return comments[comments.length - 1];
+    }
+
+    return null;
+}
+
+/**
+ * Generate enhanced embedding text by combining code with metadata
+ */
+function generateEnhancedEmbeddingText(code, metadata, variables, docComments) {
+    let enhancedText = code;
+
+    // Add documentation comments
+    if (docComments) {
+        enhancedText = docComments + '\n\n' + enhancedText;
+    }
+
+    // Add pampa metadata as natural language
+    if (metadata.intent) {
+        enhancedText += `\n\n// Intent: ${metadata.intent}`;
+    }
+
+    if (metadata.description) {
+        enhancedText += `\n\n// Description: ${metadata.description}`;
+    }
+
+    if (metadata.tags.length > 0) {
+        enhancedText += `\n\n// Tags: ${metadata.tags.join(', ')}`;
+    }
+
+    // Add important variables context
+    if (variables.length > 0) {
+        const varNames = variables.map(v => v.name).join(', ');
+        enhancedText += `\n\n// Uses variables: ${varNames}`;
+    }
+
+    return enhancedText;
+}
+
+// ============================================================================
+// MAIN SERVICE FUNCTIONS
+// ============================================================================
+
+export async function indexProject({
+    repoPath = '.',
+    provider = 'auto',
+    onProgress = null,
+    changedFiles = null,
+    deletedFiles = [],
+    embeddingProviderOverride = null,
+    encryptMode = undefined
+} = {}) {
+    const repo = path.resolve(repoPath);
+
+    // Ensure we're working in a valid directory and add more restrictive patterns
+    if (!fs.existsSync(repo)) {
+        throw new Error(`Directory ${repo} does not exist`);
+    }
+
+    const normalizedChanged = Array.isArray(changedFiles)
+        ? Array.from(new Set(
+            changedFiles
+                .map(file => normalizeToProjectPath(repo, file))
+                .filter(Boolean)
+        ))
+        : null;
+
+    const normalizedDeleted = Array.from(new Set(
+        (Array.isArray(deletedFiles) ? deletedFiles : [])
+            .map(file => normalizeToProjectPath(repo, file))
+            .filter(Boolean)
+    ));
+
+    const deletedSet = new Set(normalizedDeleted);
+    const languagePatterns = getSupportedLanguageExtensions().map(ext => `**/*${ext}`);
+    let files = [];
+
+    if (normalizedChanged === null) {
+        files = await fg(languagePatterns, {
+            cwd: repo,
+            absolute: false,
+            followSymbolicLinks: false,
+            ignore: [
+                '**/vendor/**',
+                '**/node_modules/**',
+                '**/.git/**',
+                '**/storage/**',
+                '**/dist/**',
+                '**/build/**',
+                '**/tmp/**',
+                '**/temp/**',
+                '**/.npm/**',
+                '**/.yarn/**',
+                '**/Library/**',
+                '**/System/**',
+                '**/.Trash/**',
+                '**/.pampa/**',
+                '**/pampa.codemap.json',
+                '**/pampa.codemap.json.backup-*',
+                '**/package-lock.json',
+                '**/yarn.lock',
+                '**/pnpm-lock.yaml',
+                '**/*.json',              // Exclude JSON config files (excessive granularity)
+                '**/*.sh',                // Exclude shell scripts (command-level chunking too granular)
+                '**/examples/**',
+                '**/assets/**'
+            ],
+            onlyFiles: true,
+            dot: false
+        });
+    } else {
+        files = normalizedChanged.filter(rel => {
+            const ext = path.extname(rel).toLowerCase();
+            return !!LANG_RULES[ext];
+        });
+    }
+
+    const uniqueFiles = [];
+    const seenFiles = new Set();
+
+    for (const rel of files) {
+        if (!rel || seenFiles.has(rel)) {
+            continue;
+        }
+
+        const absPath = path.join(repo, rel);
+        if (!fs.existsSync(absPath)) {
+            deletedSet.add(rel);
+            continue;
+        }
+
+        seenFiles.add(rel);
+        uniqueFiles.push(rel);
+    }
+
+    files = uniqueFiles;
+    const isPartialUpdate = normalizedChanged !== null;
+
+    // Create embedding provider ONCE ONLY
+    const embeddingProvider = embeddingProviderOverride || createEmbeddingProvider(provider);
+
+    // Initialize provider ONCE ONLY (if we created it here)
+    if (!embeddingProviderOverride && embeddingProvider.init) {
+        await embeddingProvider.init();
+    }
+
+    // Get model profile for token-aware chunking
+    const providerName = embeddingProvider.getName();
+    const modelName = embeddingProvider.getModelName ? embeddingProvider.getModelName() : null;
+    const modelProfile = await getModelProfile(providerName, modelName || providerName);
+    const limits = getSizeLimits(modelProfile);
+    
+    // Log chunking configuration
+    console.log(`\n📊 Chunking Configuration:`);
+    console.log(`  Provider: ${providerName}`);
+    if (modelName) console.log(`  Model: ${modelName}`);
+    console.log(`  Dimensions: ${embeddingProvider.getDimensions()}`);
+    console.log(`  Chunking mode: ${limits.unit}`);
+    console.log(`  Optimal size: ${limits.optimal} ${limits.unit}`);
+    console.log(`  Min/Max: ${limits.min}-${limits.max} ${limits.unit}`);
+    console.log(`  Overlap: ${limits.overlap} ${limits.unit}`);
+    if (modelProfile.useTokens && modelProfile.tokenCounter) {
+        console.log(`  ✓ Token counting enabled`);
+    } else {
+        console.log(`  ℹ Using character estimation (token counting unavailable)`);
+    }
+    
+    // Display rate limiting info
+    if (embeddingProvider.rateLimiter) {
+        const rateLimiterStats = embeddingProvider.rateLimiter.getStats();
+        if (rateLimiterStats.isLimited) {
+            console.log(`  🔒 Rate limiting: ${rateLimiterStats.rpm} requests/minute`);
+        } else {
+            console.log(`  ⚡ Rate limiting: disabled (local model)`);
+        }
+    }
+    console.log('');
+
+    // Initialize database with the correct base path
+    await initDatabase(embeddingProvider.getDimensions(), repo);
+
+    const { codemap: codemapPath, chunkDir, dbPath } = getPaths();
+    
+    // Check for dimension/provider mismatches (migration detection)
+    if (fs.existsSync(dbPath)) {
+        const db = new sqlite3.Database(dbPath);
+        const all = promisify(db.all.bind(db));
+        
+        try {
+            const existingDimensions = await all(`
+                SELECT DISTINCT embedding_provider, embedding_dimensions
+                FROM code_chunks
+                LIMIT 10
+            `);
+            
+            if (existingDimensions.length > 0) {
+                const currentProvider = embeddingProvider.getName();
+                const currentDimensions = embeddingProvider.getDimensions();
+                
+                const hasMismatch = existingDimensions.some(
+                    row => row.embedding_provider !== currentProvider || 
+                           row.embedding_dimensions !== currentDimensions
+                );
+                
+                if (hasMismatch) {
+                    console.log('\n⚠️  WARNING: Dimension/Provider Mismatch Detected!');
+                    console.log('='.repeat(60));
+                    console.log('Existing index:');
+                    existingDimensions.forEach(row => {
+                        console.log(`  ${row.embedding_provider} (${row.embedding_dimensions}D)`);
+                    });
+                    console.log(`Current config: ${currentProvider} (${currentDimensions}D)`);
+                    console.log('\nThis may cause issues:');
+                    console.log('  • Searches will only return chunks matching current config');
+                    console.log('  • Old chunks will be invisible');
+                    console.log('  • Mixed results quality');
+                    console.log('\nRecommendations:');
+                    console.log('  1. Full re-index (clean slate):');
+                    console.log('     rm -rf .pampa pampa.codemap.json && pampax index');
+                    console.log('  2. Check migration status:');
+                    console.log('     node scripts/check-migration.js');
+                    console.log('  3. See MIGRATION_GUIDE.md for details');
+                    console.log('='.repeat(60) + '\n');
+                    
+                    // Give user a moment to see the warning
+                    await new Promise(resolve => setTimeout(resolve, 2000));
+                }
+            }
+        } catch (error) {
+            // Ignore errors in migration check (don't block indexing)
+        } finally {
+            db.close();
+        }
+    }
+    const encryptionPreference = resolveEncryptionPreference({ mode: encryptMode, logger: console });
+    let codemap = readCodemap(codemapPath);
+
+    const merkle = loadMerkle(repo);
+    const updatedMerkle = cloneMerkle(merkle);
+    let merkleDirty = false;
+    let indexMutated = false;
+
+    const parser = new Parser();
+    let processedChunks = 0;
+    const errors = [];
+    
+    // Chunking statistics
+    const chunkingStats = {
+        totalNodes: 0,
+        skippedSmall: 0,
+        subdivided: 0,
+        statementFallback: 0,
+        normalChunks: 0,
+        mergedSmall: 0
+    };
+
+    async function deleteChunks(chunkIds, metadataLookup = new Map()) {
+        if (!Array.isArray(chunkIds) || chunkIds.length === 0) {
+            return;
+        }
+
+        const db = new sqlite3.Database(dbPath);
+        const run = promisify(db.run.bind(db));
+        const placeholders = chunkIds.map(() => '?').join(', ');
+
+        await run(`
+            DELETE FROM code_chunks
+            WHERE id IN (${placeholders})
+        `, chunkIds);
+
+        db.close();
+
+        for (const chunkId of chunkIds) {
+            const metadata = metadataLookup.get(chunkId) || codemap[chunkId];
+            if (metadata && metadata.sha) {
+                chunkTextCache.delete(getChunkCacheKey(metadata.sha));
+                removeChunkArtifacts(chunkDir, metadata.sha);
+            }
+            delete codemap[chunkId];
+        }
+    }
+
+    async function embedAndStore({
+        code,
+        enhancedEmbeddingText,
+        chunkId,
+        sha,
+        lang,
+        rel,
+        symbol,
+        chunkType,
+        pampaMetadata,
+        importantVariables,
+        docComments,
+        contextInfo,
+        symbolData = null
+    }) {
+        try {
+            const embedding = await embeddingProvider.generateEmbedding(enhancedEmbeddingText);
+
+            const db = new sqlite3.Database(dbPath);
+            const run = promisify(db.run.bind(db));
+
+            await run(`
+                INSERT OR REPLACE INTO code_chunks
+                (id, file_path, symbol, sha, lang, chunk_type, embedding, embedding_provider, embedding_dimensions,
+                 pampa_tags, pampa_intent, pampa_description, doc_comments, variables_used, context_info, updated_at)
+                VALUES (?, ?, ?, ?, ?, ?, ?, ?, ?, ?, ?, ?, ?, ?, ?, CURRENT_TIMESTAMP)
+            `, [
+                chunkId,
+                rel,
+                symbol,
+                sha,
+                lang,
+                chunkType,
+                Buffer.from(JSON.stringify(embedding)),
+                embeddingProvider.getName(),
+                embeddingProvider.getDimensions(),
+                JSON.stringify(pampaMetadata.tags),
+                pampaMetadata.intent,
+                pampaMetadata.description,
+                docComments,
+                JSON.stringify(importantVariables),
+                JSON.stringify(contextInfo)
+            ]);
+
+            indexMutated = true;
+
+            db.close();
+
+            fs.mkdirSync(chunkDir, { recursive: true });
+            const writeResult = writeChunkToDisk({
+                chunkDir,
+                sha,
+                code,
+                encryption: encryptionPreference
+            });
+
+            const previousMetadata = codemap[chunkId];
+            codemap[chunkId] = normalizeChunkMetadata({
+                file: rel,
+                symbol,
+                sha,
+                lang,
+                chunkType,
+                provider: embeddingProvider.getName(),
+                dimensions: embeddingProvider.getDimensions(),
+                hasPampaTags: Array.isArray(pampaMetadata.tags) && pampaMetadata.tags.length > 0,
+                hasIntent: !!pampaMetadata.intent,
+                hasDocumentation: !!docComments,
+                variableCount: Array.isArray(importantVariables) ? importantVariables.length : 0,
+                encrypted: !!(writeResult && writeResult.encrypted),
+                symbol_signature: symbolData && symbolData.signature ? symbolData.signature : undefined,
+                symbol_parameters: symbolData && Array.isArray(symbolData.parameters) ? symbolData.parameters : undefined,
+                symbol_return: symbolData && symbolData.returnType ? symbolData.returnType : undefined,
+                symbol_calls: symbolData && Array.isArray(symbolData.calls) ? symbolData.calls : undefined
+            }, previousMetadata);
+
+        } catch (error) {
+            errors.push({ type: 'indexing_error', chunkId, error: error.message });
+            throw error;
+        }
+    }
+
+    async function removeFileArtifacts(fileRel) {
+        const entries = Object.entries(codemap)
+            .filter(([, metadata]) => metadata && metadata.file === fileRel);
+
+        if (entries.length > 0) {
+            const metadataLookup = new Map(entries);
+            await deleteChunks(entries.map(([chunkId]) => chunkId), metadataLookup);
+            indexMutated = true;
+        }
+
+        if (removeMerkleEntry(updatedMerkle, fileRel)) {
+            merkleDirty = true;
+        }
+    }
+
+    for (const rel of files) {
+        deletedSet.delete(rel);
+
+        const abs = path.join(repo, rel);
+        const ext = path.extname(rel).toLowerCase();
+        const rule = LANG_RULES[ext];
+
+        if (!rule) continue;
+
+        const existingChunks = new Map(
+            Object.entries(codemap)
+                .filter(([, metadata]) => metadata && metadata.file === rel)
+        );
+        const staleChunkIds = new Set(existingChunks.keys());
+        const chunkMerkleHashes = [];
+        let fileHash = null;
+
+        try {
+            const source = fs.readFileSync(abs, 'utf8');
+            fileHash = await computeFastHash(source);
+
+            const previousMerkle = merkle[rel];
+            if (previousMerkle && previousMerkle.shaFile === fileHash) {
+                continue;
+            }
+
+            // Tree-sitter proper handling for large files using callback-based API
+            // See: https://github.com/tree-sitter/tree-sitter/issues/3473
+            // https://github.com/tree-sitter/node-tree-sitter/blob/master/README.md#parse-from-custom-data-structure
+            const SIZE_THRESHOLD = 30000; // 30KB - use callback API for files larger than this
+            const CHUNK_SIZE = 30000; // Parse in 30KB chunks
+            
+            let tree;
+            try {
+                parser.setLanguage(rule.ts);
+                
+                // Use callback-based parse for large files to avoid "Invalid argument" errors
+                if (source.length > SIZE_THRESHOLD) {
+                    tree = parser.parse((index, position) => {
+                        if (index < source.length) {
+                            return source.slice(index, Math.min(index + CHUNK_SIZE, source.length));
+                        }
+                        return null;
+                    });
+                } else {
+                    tree = parser.parse(source);
+                }
+                
+                // Validate tree
+                if (!tree || !tree.rootNode) {
+                    throw new Error('Failed to create syntax tree');
+                }
+            } catch (parseError) {
+                // Genuine parse errors (not size-related)
+                throw parseError;
+            }
+
+            // Track processed nodes to avoid double-processing from subdivision
+            const processedNodes = new Set();
+            
+            async function walk(node) {
+                // Skip if this node was already processed as part of a subdivision
+                if (processedNodes.has(node.id)) {
+                    return;
+                }
+                
+                if (rule.nodeTypes.includes(node.type)) {
+                    await yieldChunk(node);
+                }
+                for (let i = 0; i < node.childCount; i++) {
+                    const child = node.child(i);
+                    if (child) {
+                        await walk(child);
+                    }
+                }
+            }
+
+            async function yieldChunk(node, parentNode = null) {
+                chunkingStats.totalNodes++;
+                
+                // ===== TOKEN-AWARE CHUNKING: Check size before processing =====
+                // Analyze the node to determine if it needs subdivision
+                const analysis = await analyzeNodeForChunking(node, source, rule, modelProfile);
+                
+                // Skip chunks that are too small (unless they're top-level)
+                if (analysis.size < limits.min && parentNode !== null) {
+                    // Skip this chunk - it's too small and not a top-level symbol
+                    chunkingStats.skippedSmall++;
+                    return;
+                }
+                
+                // If chunk is within optimal range, process normally
+                // If chunk is too large, subdivide it
+                if (analysis.needsSubdivision && analysis.subdivisionCandidates.length > 0) {
+                    // Try to subdivide into smaller semantic chunks
+                    chunkingStats.subdivided++;
+                    
+                    // ===== OPTIMIZATION: Batch analyze all subdivision candidates at once =====
+                    const subAnalyses = await batchAnalyzeNodes(
+                        analysis.subdivisionCandidates,
+                        source,
+                        rule,
+                        modelProfile,
+                        true  // isSubdivision = true (allows safe estimate optimizations)
+                    );
+                    
+                    // Collect small chunks that will be skipped in subdivision
+                    const smallChunks = [];
+                    
+                    for (let i = 0; i < subAnalyses.length; i++) {
+                        const subAnalysis = subAnalyses[i];
+                        const subNode = subAnalysis.node;
+                        
+                        if (subAnalysis.size < limits.min) {
+                            // This subdivision is too small - collect it for merging
+                            const subCode = source.slice(subNode.startIndex, subNode.endIndex);
+                            smallChunks.push({
+                                node: subNode,
+                                code: subCode,
+                                size: subAnalysis.size
+                            });
+                            // Still mark as processed to avoid double-processing
+                            processedNodes.add(subNode.id);
+                        } else {
+                            // Process normal-sized subdivisions
+                            processedNodes.add(subNode.id);
+                            await yieldChunk(subNode, node);
+                        }
+                    }
+                    
+                    // If we have small chunks, merge them into a single chunk
+                    if (smallChunks.length > 0) {
+                        const totalSmallSize = smallChunks.reduce((sum, c) => sum + c.size, 0);
+                        
+                        // If merged size is meaningful, create a combined chunk
+                        if (totalSmallSize >= limits.min || smallChunks.length >= 3) {
+                            const mergedCode = smallChunks.map(c => c.code).join('\n\n');
+                            // Create a pseudo-node for the merged chunk using parent's position
+                            const mergedNode = {
+                                ...node,
+                                type: `${node.type}_merged`,
+                                startIndex: smallChunks[0].node.startIndex,
+                                endIndex: smallChunks[smallChunks.length - 1].node.endIndex
+                            };
+                            const suffix = `small_methods_${smallChunks.length}`;
+                            
+                            chunkingStats.mergedSmall++;
+                            await processChunk(mergedNode, mergedCode, suffix, parentNode);
+                        } else {
+                            // Still too small even when merged - truly skip
+                            chunkingStats.skippedSmall += smallChunks.length;
+                        }
+                    }
+                    
+                    return;
+                } else if (analysis.size > limits.max) {
+                    // Node is too large but has no subdivision candidates
+                    // Fall back to statement-level chunking
+                    chunkingStats.statementFallback++;
+                    const code = source.slice(node.startIndex, node.endIndex);
+                    const statementChunks = await yieldStatementChunks(
+                        node, 
+                        source, 
+                        limits.max, 
+                        limits.overlap, 
+                        modelProfile
+                    );
+                    
+                    // Process each statement-level chunk
+                    for (let i = 0; i < statementChunks.length; i++) {
+                        const stmtChunk = statementChunks[i];
+                        await processChunk(node, stmtChunk.code, `${i + 1}`, parentNode);
+                    }
+                    return;
+                }
+                
+                // Chunk is good size - process it normally
+                chunkingStats.normalChunks++;
+                const code = source.slice(node.startIndex, node.endIndex);
+                await processChunk(node, code, null, parentNode);
+            }
+            
+            // Helper function to process a single chunk
+            async function processChunk(node, code, suffix = null, parentNode = null) {
+                // More robust function to extract symbol name
+                function extractSymbolName(node, source) {
+                    // Try different ways to get the name according to node type
+                    if (node.type === 'function_declaration' || node.type === 'function_definition') {
+                        // Look for first identifier after 'function'
+                        for (let i = 0; i < node.childCount; i++) {
+                            const child = node.child(i);
+                            if (child && child.type === 'identifier') {
+                                return source.slice(child.startIndex, child.endIndex);
+                            }
+                        }
+                    }
+
+                    if (node.type === 'method_declaration' || node.type === 'method_definition') {
+                        // PHP method_declaration structure: [visibility] function name(params) { ... }
+                        // Need to search deeper for the function name
+                        function findMethodName(n) {
+                            // Look for 'name' field in method_declaration
+                            if (n.type === 'name' || n.type === 'identifier' || n.type === 'property_identifier') {
+                                const text = source.slice(n.startIndex, n.endIndex);
+                                // Skip keywords like 'public', 'private', 'function', etc.
+                                if (!['public', 'private', 'protected', 'static', 'function', 'abstract', 'final'].includes(text)) {
+                                    return text;
+                                }
+                            }
+
+                            // Recursively search children
+                            for (let i = 0; i < n.childCount; i++) {
+                                const result = findMethodName(n.child(i));
+                                if (result) return result;
+                            }
+                            return null;
+                        }
+
+                        const methodName = findMethodName(node);
+                        if (methodName) return methodName;
+                    }
+
+                    if (node.type === 'class_declaration') {
+                        // Look for class name
+                        for (let i = 0; i < node.childCount; i++) {
+                            const child = node.child(i);
+                            if (child && (child.type === 'identifier' || child.type === 'type_identifier' || child.type === 'name')) {
+                                const text = source.slice(child.startIndex, child.endIndex);
+                                // Skip keyword 'class'
+                                if (text !== 'class') {
+                                    return text;
+                                }
+                            }
+                        }
+                    }
+
+                    // Enhanced fallback: look for any meaningful identifier
+                    function findAnyIdentifier(n) {
+                        if (n.type === 'identifier' || n.type === 'name' || n.type === 'property_identifier') {
+                            const text = source.slice(n.startIndex, n.endIndex);
+                            // Skip common keywords
+                            if (!['public', 'private', 'protected', 'static', 'function', 'class', 'abstract', 'final', 'const', 'var', 'let'].includes(text)) {
+                                return text;
+                            }
+                        }
+
+                        for (let i = 0; i < n.childCount; i++) {
+                            const result = findAnyIdentifier(n.child(i));
+                            if (result) return result;
+                        }
+                        return null;
+                    }
+
+                    const anyIdentifier = findAnyIdentifier(node);
+                    if (anyIdentifier) return anyIdentifier;
+
+                    // Last resort: try to extract from the code itself using regex
+                    const code = source.slice(node.startIndex, node.endIndex);
+
+                    // For PHP methods: public function methodName(
+                    const phpMethodMatch = code.match(/(?:public|private|protected)?\s*(?:static)?\s*function\s+([a-zA-Z_][a-zA-Z0-9_]*)/);
+                    if (phpMethodMatch) return phpMethodMatch[1];
+
+                    // For JS/TS functions: function functionName(
+                    const jsFunctionMatch = code.match(/function\s+([a-zA-Z_][a-zA-Z0-9_]*)/);
+                    if (jsFunctionMatch) return jsFunctionMatch[1];
+
+                    // For JS/TS methods: methodName(args) {
+                    const jsMethodMatch = code.match(/([a-zA-Z_][a-zA-Z0-9_]*)\s*\([^)]*\)\s*\{/);
+                    if (jsMethodMatch) return jsMethodMatch[1];
+
+                    // For class declarations: class ClassName
+                    const classMatch = code.match(/class\s+([a-zA-Z_][a-zA-Z0-9_]*)/);
+                    if (classMatch) return classMatch[1];
+
+                    // If we find nothing, use type + position
+                    return `${node.type}_${node.startIndex}`;
+                }
+
+                let symbol = extractSymbolName(node, source);
+                if (!symbol) return;
+                
+                // Add suffix for statement-level chunks
+                if (suffix) {
+                    symbol = `${symbol}_part${suffix}`;
+                }
+
+                // ===== ENHANCED METADATA EXTRACTION =====
+
+                // Extract documentation comments
+                const docComments = extractDocComments(source, node, rule);
+
+                // Extract pampa-specific metadata from comments
+                const pampaMetadata = extractPampaMetadata(docComments);
+
+                // Extract semantic tags automatically from code context
+                const automaticTags = extractSemanticTags(rel, symbol, code);
+
+                // Combine manual tags with automatic tags
+                const allTags = [...new Set([...pampaMetadata.tags, ...automaticTags])];
+                pampaMetadata.tags = allTags;
+
+                // Extract important variables used in this code
+                const importantVariables = extractImportantVariables(node, source, rule);
+
+                const symbolData = extractSymbolMetadata({ node, source, symbol });
+
+                // Generate enhanced embedding text
+                const enhancedEmbeddingText = generateEnhancedEmbeddingText(
+                    code,
+                    pampaMetadata,
+                    importantVariables,
+                    docComments
+                );
+
+                // Determine chunk type
+                const chunkType = node.type.includes('class') ? 'class' :
+                    node.type.includes('method') ? 'method' : 'function';
+
+                // Create context information
+                const contextInfo = {
+                    nodeType: node.type,
+                    startLine: source.slice(0, node.startIndex).split('\n').length,
+                    endLine: source.slice(0, node.endIndex).split('\n').length,
+                    codeLength: code.length,
+                    hasDocumentation: !!docComments,
+                    variableCount: importantVariables.length,
+                    isSubdivision: !!suffix,
+                    hasParentContext: !!parentNode
+                };
+
+                const sha = crypto.createHash('sha1').update(code).digest('hex');
+                const chunkId = `${rel}:${symbol}:${sha.substring(0, 8)}`;
+                const chunkMerkleHash = await computeFastHash(code);
+
+                // Check if chunk already exists and hasn't changed
+                if (codemap[chunkId]?.sha === sha) {
+                    staleChunkIds.delete(chunkId);
+                    chunkMerkleHashes.push(chunkMerkleHash);
+                    return;
+                }
+
+                await embedAndStore({
+                    code,
+                    enhancedEmbeddingText,
+                    chunkId,
+                    sha,
+                    lang: rule.lang,
+                    rel,
+                    symbol,
+                    chunkType,
+                    pampaMetadata,
+                    importantVariables,
+                    docComments,
+                    contextInfo,
+                    symbolData
+                });
+                staleChunkIds.delete(chunkId);
+                chunkMerkleHashes.push(chunkMerkleHash);
+                processedChunks++;
+
+                // Progress callback
+                if (onProgress) {
+                    onProgress({ type: 'chunk_processed', file: rel, symbol, chunkId });
+                }
+            }
+
+            await walk(tree.rootNode);
+
+            if (staleChunkIds.size > 0) {
+                await deleteChunks(Array.from(staleChunkIds), existingChunks);
+                indexMutated = true;
+            }
+
+            if (fileHash) {
+                updatedMerkle[rel] = {
+                    shaFile: fileHash,
+                    chunkShas: chunkMerkleHashes
+                };
+                merkleDirty = true;
+            }
+        } catch (error) {
+            errors.push({ type: 'processing_error', file: rel, error: error.message });
+
+            try {
+                const abs = path.join(repo, rel);
+                if (!fs.existsSync(abs)) {
+                    continue;
+                }
+
+                const source = fs.readFileSync(abs, 'utf8');
+                const fallbackSymbol = path.basename(rel) || rel;
+                const sha = crypto.createHash('sha1').update(source).digest('hex');
+                const chunkId = `${rel}:fallback:${sha.substring(0, 8)}`;
+                const chunkMerkleHash = await computeFastHash(source);
+                const fallbackMetadata = { tags: [], intent: null, description: null };
+                const contextInfo = {
+                    nodeType: 'file',
+                    startLine: 1,
+                    endLine: source.split('\n').length,
+                    codeLength: source.length,
+                    hasDocumentation: false,
+                    variableCount: 0
+                };
+
+                await embedAndStore({
+                    code: source,
+                    enhancedEmbeddingText: source,
+                    chunkId,
+                    sha,
+                    lang: rule.lang,
+                    rel,
+                    symbol: fallbackSymbol,
+                    chunkType: 'file',
+                    pampaMetadata: fallbackMetadata,
+                    importantVariables: [],
+                    docComments: null,
+                    contextInfo,
+                    symbolData: {
+                        signature: `${fallbackSymbol}()`,
+                        parameters: [],
+                        returnType: null,
+                        calls: []
+                    }
+                });
+
+                processedChunks++;
+                indexMutated = true;
+
+                if (onProgress) {
+                    onProgress({ type: 'chunk_processed', file: rel, symbol: fallbackSymbol, chunkId });
+                }
+
+                staleChunkIds.delete(chunkId);
+                if (staleChunkIds.size > 0) {
+                    await deleteChunks(Array.from(staleChunkIds), existingChunks);
+                    indexMutated = true;
+                }
+
+                chunkMerkleHashes.length = 0;
+                chunkMerkleHashes.push(chunkMerkleHash);
+                fileHash = chunkMerkleHash;
+                updatedMerkle[rel] = {
+                    shaFile: chunkMerkleHash,
+                    chunkShas: [...chunkMerkleHashes]
+                };
+                merkleDirty = true;
+            } catch (fallbackError) {
+                errors.push({ type: 'fallback_error', file: rel, error: fallbackError.message });
+            }
+        }
+    }
+
+    for (const fileRel of deletedSet) {
+        await removeFileArtifacts(fileRel);
+    }
+
+    if (!isPartialUpdate) {
+        const existingFilesSet = new Set(files);
+        for (const fileRel of Object.keys(merkle)) {
+            if (!existingFilesSet.has(fileRel)) {
+                await removeFileArtifacts(fileRel);
+            }
+        }
+    }
+
+    if (merkleDirty) {
+        saveMerkle(repo, updatedMerkle);
+    }
+
+    if (indexMutated) {
+        bm25IndexCache.clear();
+    }
+
+    // Save updated codemap
+    attachSymbolGraphToCodemap(codemap);
+    codemap = writeCodemap(codemapPath, codemap);
+
+    // Get token counting performance stats
+    const tokenStats = getTokenCountStats();
+    
+    // Log chunking statistics
+    if (chunkingStats.totalNodes > 0) {
+        console.log(`\n📈 Chunking Statistics:`);
+        console.log(`  Total AST nodes analyzed: ${chunkingStats.totalNodes}`);
+        console.log(`  Normal chunks (optimal size): ${chunkingStats.normalChunks}`);
+        console.log(`  Subdivided (too large): ${chunkingStats.subdivided}`);
+        console.log(`  Merged small chunks: ${chunkingStats.mergedSmall}`);
+        console.log(`  Statement-level fallback: ${chunkingStats.statementFallback}`);
+        console.log(`  Skipped (too small): ${chunkingStats.skippedSmall}`);
+        console.log(`  Final chunk count: ${processedChunks}`);
+        
+        const reductionRatio = chunkingStats.totalNodes > 0 
+            ? ((1 - processedChunks / chunkingStats.totalNodes) * 100).toFixed(1)
+            : 0;
+        console.log(`  Chunk reduction: ${reductionRatio}% fewer chunks vs naive approach`);
+        console.log('');
+    }
+    
+    // Log token counting performance stats (if token counting was used)
+    if (modelProfile.useTokens && tokenStats.totalRequests > 0) {
+        console.log(`⚡ Token Counting Performance:`);
+        console.log(`  Total size checks: ${tokenStats.totalRequests}`);
+        console.log(`  Character pre-filter: ${tokenStats.charFilterRate} (${tokenStats.charFilterSkips} skipped)`);
+        console.log(`  Cache hits: ${tokenStats.cacheHitRate} (${tokenStats.cacheHits} cached)`);
+        console.log(`  Actual tokenizations: ${tokenStats.actualTokenizations}`);
+        console.log(`  Batch operations: ${tokenStats.batchTokenizations}`);
+        
+        const efficiency = tokenStats.totalRequests > 0
+            ? (((tokenStats.charFilterSkips + tokenStats.cacheHits) / tokenStats.totalRequests) * 100).toFixed(1)
+            : 0;
+        console.log(`  Overall efficiency: ${efficiency}% avoided expensive tokenization`);
+        console.log('');
+    }
+
+    // Return structured result
+    return {
+        success: true,
+        processedChunks,
+        totalChunks: Object.keys(codemap).length,
+        provider: embeddingProvider.getName(),
+        errors,
+        chunkingStats,
+        tokenStats: modelProfile.useTokens ? tokenStats : undefined
+    };
+}
+
+export async function searchCode(query, limit = 10, provider = 'auto', workingPath = '.', scopeOptions = {}) {
+    // Set the base path for all operations
+    setBasePath(workingPath);
+
+    if (!query || !query.trim()) {
+        return await getOverview(limit, workingPath);
+    }
+
+    const normalizedScope = normalizeScopeFilters(scopeOptions);
+    const effectiveProvider = normalizedScope.provider || provider;
+    const hybridEnabled = normalizedScope.hybrid !== false;
+    const bm25Enabled = normalizedScope.bm25 !== false;
+    const symbolBoostEnabled = normalizedScope.symbol_boost !== false;
+
+    // Create provider for query - we need this early for consistent provider reporting
+    const embeddingProvider = createEmbeddingProvider(effectiveProvider);
+
+    try {
+        // ===== PHASE 1: INTENTION-BASED SEARCH =====
+        // First, try to find direct intention matches for instant results
+        let intentionResults = [];
+        let intentionResult = { success: false, directMatch: false };
+
+        if (symbolBoostEnabled) {
+            intentionResult = await searchByIntention(query, workingPath);
+
+            if (intentionResult.success && intentionResult.directMatch) {
+                // Found a direct intention match! Get the chunk and add to results
+                const chunk = await getChunk(intentionResult.sha, workingPath);
+
+                if (chunk.success) {
+                    intentionResults = [{
+                        type: 'code',
+                        lang: intentionResult.lang,
+                        path: intentionResult.filePath,
+                        sha: intentionResult.sha,
+                        data: chunk.code,
+                        meta: {
+                            symbol: intentionResult.symbol,
+                            score: intentionResult.confidence,
+                            searchType: 'intention'
+                        }
+                    }];
+                }
+            }
+        }
+
+        // ===== PHASE 2: RECORD QUERY PATTERN =====
+        // Record this query pattern for future learning
+        await recordQueryPattern(query, workingPath);
+
+        // ===== PHASE 3: TRADITIONAL VECTOR SEARCH =====
+        const { dbPath, codemap: codemapPath } = getPaths();
+
+        // Check if database exists before trying to open it
+        if (!fs.existsSync(dbPath)) {
+            return {
+                success: false,
+                error: 'database_not_found',
+                message: `Database not found at ${dbPath}. Project needs to be indexed first.`,
+                suggestion: `Run index_project on directory: ${workingPath}`,
+                provider: embeddingProvider.getName(),
+                scope: normalizedScope,
+                hybrid: { enabled: hybridEnabled, bm25Enabled },
+                symbolBoost: { enabled: symbolBoostEnabled, boosted: false },
+                reranker: normalizedScope.reranker,
+                results: []
+            };
+        }
+
+        const db = new sqlite3.Database(dbPath);
+        const all = promisify(db.all.bind(db));
+
+        // Enhanced search query to include semantic metadata
+        const chunks = await all(`
+            SELECT id, file_path, symbol, sha, lang, chunk_type, embedding, 
+                   pampa_tags, pampa_intent, pampa_description, 
+                   embedding_provider, embedding_dimensions
+            FROM code_chunks 
+            WHERE embedding_provider = ? AND embedding_dimensions = ?
+            ORDER BY created_at DESC
+        `, [embeddingProvider.getName(), embeddingProvider.getDimensions()]);
+
+        db.close();
+
+        const codemapData = readCodemap(codemapPath);
+
+        if (chunks.length === 0) {
+            return {
+                success: false,
+                error: 'no_chunks_found',
+                message: `No indexed chunks found with ${embeddingProvider.getName()} in ${path.resolve(workingPath)}`,
+                suggestion: `Run: npx pampa index --provider ${effectiveProvider} from ${path.resolve(workingPath)}`,
+                provider: embeddingProvider.getName(),
+                scope: normalizedScope,
+                hybrid: { enabled: hybridEnabled, bm25Enabled },
+                reranker: normalizedScope.reranker,
+                results: []
+            };
+        }
+
+        const scopedChunks = applyScope(chunks, normalizedScope);
+        const scopedShaSet = new Set(scopedChunks.map(chunk => chunk.sha));
+        const chunkIdBySha = new Map();
+        const scopedIntentionResults = hasScopeFilters(normalizedScope)
+            ? intentionResults.filter(result => scopedShaSet.has(result.sha))
+            : intentionResults;
+
+        // ===== PHASE 4: ENHANCED SIMILARITY CALCULATION =====
+        const chunkInfoById = new Map();
+        const results = [];
+
+        let queryEmbedding = null;
+        if (scopedChunks.length > 0) {
+            queryEmbedding = await embeddingProvider.generateEmbedding(query);
+        }
+
+        for (const chunk of scopedChunks) {
+            const embedding = JSON.parse(chunk.embedding.toString());
+            const vectorSimilarity = queryEmbedding ? cosineSimilarity(queryEmbedding, embedding) : 0;
+
+            // Boost score based on semantic metadata
+            let boostScore = 0;
+
+            // Boost if query matches pampa intent
+            if (chunk.pampa_intent && query.toLowerCase().includes(chunk.pampa_intent.toLowerCase())) {
+                boostScore += 0.2;
+            }
+
+            // Boost if query matches pampa tags
+            if (chunk.pampa_tags) {
+                try {
+                    const tags = JSON.parse(chunk.pampa_tags || '[]');
+                    const queryLower = query.toLowerCase();
+                    tags.forEach(tag => {
+                        if (typeof tag === 'string' && queryLower.includes(tag.toLowerCase())) {
+                            boostScore += 0.1;
+                        }
+                    });
+                } catch (error) {
+                    // ignore tag parsing errors for BM25 pipeline
+                }
+            }
+
+            // Final score combines vector similarity with semantic boosts
+            const finalScore = Math.min(vectorSimilarity + boostScore, 1.0);
+
+            const info = {
+                id: chunk.id,
+                file_path: chunk.file_path,
+                symbol: chunk.symbol,
+                sha: chunk.sha,
+                lang: chunk.lang,
+                chunk_type: chunk.chunk_type,
+                pampa_intent: chunk.pampa_intent,
+                pampa_description: chunk.pampa_description,
+                score: finalScore,
+                vectorScore: vectorSimilarity,
+                boostScore: boostScore
+            };
+
+            chunkInfoById.set(chunk.id, info);
+            chunkIdBySha.set(chunk.sha, chunk.id);
+            results.push(info);
+        }
+
+        // ===== PHASE 5: PROGRESSIVE THRESHOLD SEARCH =====
+        if (symbolBoostEnabled) {
+            try {
+                applySymbolBoost(results, { query, codemap: codemapData });
+            } catch (error) {
+                // Symbol boost should fail softly without interrupting search
+            }
+        }
+
+        const sortedResults = results.sort((a, b) => b.score - a.score);
+
+        // Exclude intention results to avoid duplicates
+        const intentionChunkIds = new Set(
+            scopedIntentionResults
+                .map(result => chunkIdBySha.get(result.sha))
+                .filter(Boolean)
+        );
+        const filteredResults = sortedResults.filter(result => !intentionChunkIds.has(result.id));
+
+        const remainingSlots = Math.max(limit - scopedIntentionResults.length, 0);
+        let vectorResults = [];
+        let bm25Fused = false;
+        let bm25CandidateCount = 0;
+
+        if (remainingSlots > 0) {
+            const selectionBudget = Math.max(remainingSlots, 60);
+            const vectorPool = filteredResults.slice(0, selectionBudget);
+
+            if (hybridEnabled && bm25Enabled) {
+                const bm25Index = ensureBm25IndexForChunks(
+                    embeddingProvider.getName(),
+                    embeddingProvider.getDimensions(),
+                    scopedChunks
+                );
+
+                if (bm25Index) {
+                    const allowedIds = new Set(scopedChunks.map(chunk => chunk.id));
+                    const bm25RawResults = bm25Index.search(query, selectionBudget);
+                    const bm25Results = bm25RawResults.filter(result =>
+                        allowedIds.has(result.id) && !intentionChunkIds.has(result.id)
+                    );
+                    bm25CandidateCount = bm25Results.length;
+
+                    if (bm25Results.length > 0) {
+                        const fused = reciprocalRankFusion({
+                            vectorResults: vectorPool.map(item => ({ id: item.id, score: item.score })),
+                            bm25Results: bm25Results.map(item => ({ id: item.id, score: item.score })),
+                            limit: selectionBudget,
+                            k: 60
+                        });
+
+                        if (fused.length > 0) {
+                            bm25Fused = true;
+                            vectorResults = fused
+                                .map(entry => {
+                                    const info = chunkInfoById.get(entry.id);
+                                    if (!info) {
+                                        return null;
+                                    }
+
+                                    info.hybridScore = entry.score;
+                                    info.bm25Score = entry.bm25Score;
+                                    info.bm25Rank = entry.bm25Rank;
+                                    info.vectorRank = entry.vectorRank;
+                                    return info;
+                                })
+                                .filter(Boolean);
+                        }
+                    }
+                }
+            }
+
+            if (vectorResults.length === 0) {
+                vectorResults = vectorPool;
+            }
+
+            const hasSymbolBoost = symbolBoostEnabled && vectorResults.some(
+                candidate => typeof candidate.symbolBoost === 'number' && candidate.symbolBoost > 0
+            );
+
+            if (hasSymbolBoost && vectorResults.length > 1) {
+                vectorResults.sort((a, b) => {
+                    const scoreA = typeof a.score === 'number' ? a.score : 0;
+                    const scoreB = typeof b.score === 'number' ? b.score : 0;
+                    if (scoreB !== scoreA) {
+                        return scoreB - scoreA;
+                    }
+
+                    const boostA = typeof a.symbolBoost === 'number' ? a.symbolBoost : 0;
+                    const boostB = typeof b.symbolBoost === 'number' ? b.symbolBoost : 0;
+                    if (boostB !== boostA) {
+                        return boostB - boostA;
+                    }
+
+                    const hybridA = typeof a.hybridScore === 'number' ? a.hybridScore : Number.NEGATIVE_INFINITY;
+                    const hybridB = typeof b.hybridScore === 'number' ? b.hybridScore : Number.NEGATIVE_INFINITY;
+                    return hybridB - hybridA;
+                });
+            }
+
+            vectorResults = vectorResults.slice(0, remainingSlots);
+
+            if (vectorResults.length > 1 && normalizedScope.reranker === 'transformers') {
+                try {
+                    const reranked = await rerankCrossEncoder(query, vectorResults, {
+                        max: Math.min(RERANKER_MAX_CANDIDATES, vectorResults.length),
+                        getText: candidate => buildRerankerDocument(candidate),
+                        getScoreHint: candidate => extractRerankerScoreHint(candidate)
+                    });
+
+                    if (Array.isArray(reranked) && reranked.length === vectorResults.length) {
+                        vectorResults = reranked;
+                    }
+                } catch (error) {
+                    // Silent fallback when reranker is unavailable or fails
+                }
+            }
+        }
+
+        // ===== PHASE 6: COMBINE RESULTS =====
+        const vectorSearchType = bm25Fused ? 'hybrid' : 'vector';
+        const combinedResults = [
+            ...scopedIntentionResults,
+            ...vectorResults.map(result => {
+                const rawScore = typeof result.score === 'number' ? result.score : 0;
+                const meta = {
+                    id: result.id,
+                    symbol: result.symbol,
+                    score: Math.min(1, rawScore),
+                    intent: result.pampa_intent,
+                    description: result.pampa_description,
+                    searchType: vectorSearchType,
+                    vectorScore: result.vectorScore
+                };
+
+                if (typeof result.hybridScore === 'number') {
+                    meta.hybridScore = result.hybridScore;
+                }
+
+                if (typeof result.bm25Score === 'number') {
+                    meta.bm25Score = result.bm25Score;
+                }
+
+                if (typeof result.bm25Rank === 'number') {
+                    meta.bm25Rank = result.bm25Rank;
+                }
+
+                if (typeof result.vectorRank === 'number') {
+                    meta.vectorRank = result.vectorRank;
+                }
+
+                if (typeof result.rerankerScore === 'number') {
+                    meta.rerankerScore = result.rerankerScore;
+                }
+
+                if (typeof result.rerankerRank === 'number') {
+                    meta.rerankerRank = result.rerankerRank;
+                }
+
+                if (typeof result.symbolBoost === 'number' && result.symbolBoost > 0) {
+                    meta.symbolBoost = result.symbolBoost;
+                    if (Array.isArray(result.symbolBoostSources) && result.symbolBoostSources.length > 0) {
+                        meta.symbolBoostSources = result.symbolBoostSources;
+                    }
+                }
+
+                if (typeof rawScore === 'number' && rawScore > 1) {
+                    meta.scoreRaw = rawScore;
+                }
+
+                return {
+                    type: 'code',
+                    lang: result.lang,
+                    path: result.file_path,
+                    sha: result.sha,
+                    data: null, // Loaded on demand
+                    meta
+                };
+            })
+        ];
+
+        // If we still don't have enough results, add a message about it
+        if (combinedResults.length === 0) {
+            return {
+                success: false,
+                error: 'no_relevant_matches',
+                message: `No relevant matches found for "${query}"`,
+                suggestion: 'Try broader search terms or check if the project is properly indexed',
+                provider: embeddingProvider.getName(),
+                scope: normalizedScope,
+                hybrid: { enabled: hybridEnabled, bm25Enabled },
+                symbolBoost: { enabled: symbolBoostEnabled, boosted: false },
+                reranker: normalizedScope.reranker,
+                results: []
+            };
+        }
+
+        // ===== PHASE 7: LEARNING SYSTEM =====
+        // If we found good results, record successful patterns for future learning
+        if (symbolBoostEnabled && combinedResults.length > 0 && combinedResults[0].meta.score > 0.8) {
+            // Record the top result as a successful intention mapping
+            await recordIntention(query, combinedResults[0].sha, combinedResults[0].meta.score, workingPath);
+        }
+
+        return {
+            success: true,
+            query,
+            searchType: bm25Fused || scopedIntentionResults.length > 0 ? 'hybrid' : 'vector',
+            intentionResults: scopedIntentionResults.length,
+            vectorResults: vectorResults.length,
+            provider: embeddingProvider.getName(),
+            scope: normalizedScope,
+            reranker: normalizedScope.reranker,
+            hybrid: {
+                enabled: hybridEnabled,
+                bm25Enabled,
+                fused: bm25Fused,
+                bm25Candidates: bm25CandidateCount
+            },
+            symbolBoost: {
+                enabled: symbolBoostEnabled,
+                boosted: symbolBoostEnabled && vectorResults.some(result => typeof result.symbolBoost === 'number' && result.symbolBoost > 0)
+            },
+            results: combinedResults
+        };
+
+    } catch (error) {
+        console.error('Error in searchCode:', error);
+        return {
+            success: false,
+            error: 'search_error',
+            message: error.message,
+            provider: embeddingProvider.getName(),
+            scope: normalizedScope,
+            hybrid: { enabled: hybridEnabled, bm25Enabled },
+            symbolBoost: { enabled: symbolBoostEnabled, boosted: false },
+            reranker: normalizedScope.reranker,
+            results: []
+        };
+    }
+}
+
+// Function to get project overview
+export async function getOverview(limit = 20, workingPath = '.') {
+    // Set the base path for all operations
+    setBasePath(workingPath);
+
+    try {
+        const { dbPath } = getPaths();
+
+        // Check if database exists before trying to open it
+        if (!fs.existsSync(dbPath)) {
+            return {
+                success: false,
+                error: 'database_not_found',
+                message: `Database not found at ${dbPath}. Project needs to be indexed first.`,
+                suggestion: `Run index_project on directory: ${workingPath}`,
+                results: []
+            };
+        }
+
+        const db = new sqlite3.Database(dbPath);
+        const all = promisify(db.all.bind(db));
+
+        const chunks = await all(`
+            SELECT id, file_path, symbol, sha, lang 
+            FROM code_chunks 
+            ORDER BY file_path, symbol 
+            LIMIT ?
+        `, [limit]);
+
+        db.close();
+
+        const results = chunks.map(chunk => ({
+            type: 'code',
+            lang: chunk.lang,
+            path: chunk.file_path,
+            sha: chunk.sha,
+            data: null,
+            meta: {
+                id: chunk.id,
+                symbol: chunk.symbol,
+                score: 1.0
+            }
+        }));
+
+        return {
+            success: true,
+            results
+        };
+    } catch (error) {
+        return {
+            success: false,
+            error: 'overview_error',
+            message: error.message,
+            results: []
+        };
+    }
+}
+
+// Function to get chunk content
+export async function getChunk(sha, workingPath = '.') {
+    setBasePath(workingPath);
+    const { chunkDir } = getPaths();
+
+    try {
+        const result = readChunkFromDisk({ chunkDir, sha });
+        if (!result) {
+            const plainPath = path.join(chunkDir, `${sha}.gz`);
+            const encryptedPath = path.join(chunkDir, `${sha}.gz.enc`);
+            throw new Error(`Chunk ${sha} not found at ${plainPath} or ${encryptedPath}`);
+        }
+        return { success: true, code: result.code };
+    } catch (error) {
+        if (error && error.code === 'ENCRYPTION_KEY_REQUIRED') {
+            return {
+                success: false,
+                error: `Chunk ${sha} is encrypted. Configure PAMPAX_ENCRYPTION_KEY to decrypt.`
+            };
+        }
+        return { success: false, error: error.message };
+    }
+}
+
+// ============================================================================
+// INTENTION CACHING AND PATTERN LEARNING SYSTEM
+// ============================================================================
+
+/**
+ * Normalize a query to improve intention matching
+ */
+function normalizeQuery(query) {
+    return query
+        .toLowerCase()
+        .trim()
+        .replace(/[¿?]/g, '') // Remove question marks
+        .replace(/\bcómo\b/g, 'como')  // Normalize Spanish
+        .replace(/\bcreate\b/g, 'crear')
+        .replace(/\bsession\b/g, 'sesion')
+        .replace(/\bstripe\b/g, 'stripe')
+        .replace(/\bcheckout\b/g, 'checkout')
+        .replace(/\s+/g, ' '); // Normalize spaces
+}
+
+/**
+ * Record a successful query-result mapping for future intention matching
+ */
+export async function recordIntention(originalQuery, targetSha, confidence = 1.0, workingPath = '.') {
+    setBasePath(workingPath);
+    const { dbPath } = getPaths();
+
+    try {
+        // Check if database exists before trying to open it
+        if (!fs.existsSync(dbPath)) {
+            return { success: false, error: 'database_not_found' };
+        }
+
+        const normalizedQuery = normalizeQuery(originalQuery);
+
+        const db = new sqlite3.Database(dbPath);
+        const run = promisify(db.run.bind(db));
+        const get = promisify(db.get.bind(db));
+
+        // Check if this intention already exists
+        const existing = await get(`
+            SELECT id, usage_count FROM intention_cache 
+            WHERE query_normalized = ? AND target_sha = ?
+        `, [normalizedQuery, targetSha]);
+
+        if (existing) {
+            // Update usage count and confidence
+            await run(`
+                UPDATE intention_cache 
+                SET usage_count = usage_count + 1, 
+                    confidence = ?, 
+                    last_used = CURRENT_TIMESTAMP
+                WHERE id = ?
+            `, [confidence, existing.id]);
+        } else {
+            // Create new intention mapping
+            await run(`
+                INSERT INTO intention_cache 
+                (query_normalized, original_query, target_sha, confidence)
+                VALUES (?, ?, ?, ?)
+            `, [normalizedQuery, originalQuery, targetSha, confidence]);
+        }
+
+        db.close();
+        return { success: true };
+    } catch (error) {
+        return { success: false, error: error.message };
+    }
+}
+
+/**
+ * Search for direct intention matches before doing expensive vector search
+ */
+export async function searchByIntention(query, workingPath = '.') {
+    setBasePath(workingPath);
+    const { dbPath } = getPaths();
+
+    try {
+        // Check if database exists before trying to open it
+        if (!fs.existsSync(dbPath)) {
+            return { success: false, directMatch: false, error: 'database_not_found' };
+        }
+
+        const normalizedQuery = normalizeQuery(query);
+
+        const db = new sqlite3.Database(dbPath);
+        const get = promisify(db.get.bind(db));
+
+        // Look for direct intention match WITH complete chunk information
+        const intention = await get(`
+            SELECT 
+                i.target_sha, 
+                i.confidence, 
+                i.usage_count, 
+                i.original_query,
+                c.file_path,
+                c.symbol,
+                c.lang,
+                c.chunk_type
+            FROM intention_cache i
+            LEFT JOIN code_chunks c ON i.target_sha = c.sha
+            WHERE i.query_normalized = ?
+            ORDER BY i.confidence DESC, i.usage_count DESC
+            LIMIT 1
+        `, [normalizedQuery]);
+
+        db.close();
+
+        if (intention) {
+            return {
+                success: true,
+                directMatch: true,
+                sha: intention.target_sha,
+                confidence: intention.confidence,
+                usageCount: intention.usage_count,
+                originalQuery: intention.original_query,
+                // Add complete chunk information
+                filePath: intention.file_path || 'unknown',
+                symbol: intention.symbol || 'direct_match',
+                lang: intention.lang || 'detected',
+                chunkType: intention.chunk_type || 'unknown'
+            };
+        }
+
+        return { success: true, directMatch: false };
+
+    } catch (error) {
+        if (error && typeof error.message === 'string' && error.message.includes('no such table: intention_cache')) {
+            return { success: false, directMatch: false, error: 'intention_cache_missing' };
+        }
+
+        console.error('Error in searchByIntention:', error);
+        return { success: false, directMatch: false, error: error.message };
+    }
+}
+
+/**
+ * Update query pattern frequency for analytics
+ */
+export async function recordQueryPattern(query, workingPath = '.') {
+    setBasePath(workingPath);
+    const { dbPath } = getPaths();
+
+    try {
+        // Check if database exists before trying to open it
+        if (!fs.existsSync(dbPath)) {
+            return { success: false, error: 'database_not_found' };
+        }
+
+        // Extract pattern from query (remove specific names/values)
+        const pattern = query
+            .toLowerCase()
+            .replace(/\b[\w-]+Session\b/gi, '[SESSION]')
+            .replace(/\bstripe\b/gi, '[PAYMENT_PROVIDER]')
+            .replace(/\b\w+Service\b/gi, '[SERVICE]')
+            .replace(/\b\w+Controller\b/gi, '[CONTROLLER]')
+            .trim();
+
+        const db = new sqlite3.Database(dbPath);
+        const run = promisify(db.run.bind(db));
+        const get = promisify(db.get.bind(db));
+
+        const existing = await get(`
+            SELECT id, frequency FROM query_patterns WHERE pattern = ?
+        `, [pattern]);
+
+        if (existing) {
+            await run(`
+                UPDATE query_patterns 
+                SET frequency = frequency + 1, updated_at = CURRENT_TIMESTAMP
+                WHERE id = ?
+            `, [existing.id]);
+        } else {
+            await run(`
+                INSERT INTO query_patterns (pattern) VALUES (?)
+            `, [pattern]);
+        }
+
+        db.close();
+        return { success: true, pattern };
+    } catch (error) {
+        return { success: false, error: error.message };
+    }
+}
+
+/**
+ * Get analytics about frequent query patterns
+ */
+export async function getQueryAnalytics(workingPath = '.') {
+    setBasePath(workingPath);
+    const { dbPath } = getPaths();
+
+    try {
+        // Check if database exists before trying to open it
+        if (!fs.existsSync(dbPath)) {
+            return {
+                success: false,
+                error: 'database_not_found',
+                message: `Database not found at ${dbPath}. Project needs to be indexed first.`
+            };
+        }
+
+        const db = new sqlite3.Database(dbPath);
+        const all = promisify(db.all.bind(db));
+
+        const patterns = await all(`
+            SELECT pattern, frequency, updated_at
+            FROM query_patterns 
+            ORDER BY frequency DESC 
+            LIMIT 10
+        `);
+
+        const intentions = await all(`
+            SELECT query_normalized, COUNT(*) as count, AVG(confidence) as avg_confidence
+            FROM intention_cache 
+            GROUP BY query_normalized
+            ORDER BY count DESC 
+            LIMIT 10
+        `);
+
+        db.close();
+
+        return {
+            success: true,
+            frequentPatterns: patterns,
+            topIntentions: intentions
+        };
+    } catch (error) {
+        return { success: false, error: error.message };
+    }
 } 